from Node import error


SYNTAX_NODE_SERIALIZATION_CODES = {
    # 0 is 'Token'. Needs to be defined manually
    # 1 is 'Unknown'. Needs to be defined manually
    'UnknownDecl': 2,
    'TypealiasDecl': 3,
    'AssociatedtypeDecl': 4,
    'IfConfigDecl': 5,
    'PoundErrorDecl': 6,
    'PoundWarningDecl': 7,
    'PoundSourceLocation': 8,
    'ClassDecl': 9,
    'StructDecl': 10,
    'ProtocolDecl': 11,
    'ExtensionDecl': 12,
    'FunctionDecl': 13,
    'InitializerDecl': 14,
    'DeinitializerDecl': 15,
    'SubscriptDecl': 16,
    'ImportDecl': 17,
    'AccessorDecl': 18,
    'VariableDecl': 19,
    'EnumCaseDecl': 20,
    'EnumDecl': 21,
    'OperatorDecl': 22,
    'PrecedenceGroupDecl': 23,
    'UnknownExpr': 24,
    'InOutExpr': 25,
    'PoundColumnExpr': 26,
    'TryExpr': 27,
    'IdentifierExpr': 28,
    'SuperRefExpr': 29,
    'NilLiteralExpr': 30,
    'DiscardAssignmentExpr': 31,
    'AssignmentExpr': 32,
    'SequenceExpr': 33,
    'PoundLineExpr': 34,
    'PoundFileExpr': 35,
    'PoundFunctionExpr': 36,
    'PoundDsohandleExpr': 37,
    'SymbolicReferenceExpr': 38,
    'PrefixOperatorExpr': 39,
    'BinaryOperatorExpr': 40,
    'ArrowExpr': 41,
    'FloatLiteralExpr': 42,
    'TupleExpr': 43,
    'ArrayExpr': 44,
    'DictionaryExpr': 45,
    'ImplicitMemberExpr': 46,
    'IntegerLiteralExpr': 47,
    'StringLiteralExpr': 48,
    'BooleanLiteralExpr': 49,
    'TernaryExpr': 50,
    'MemberAccessExpr': 51,
    'DotSelfExpr': 52,
    'IsExpr': 53,
    'AsExpr': 54,
    'TypeExpr': 55,
    'ClosureExpr': 56,
    'UnresolvedPatternExpr': 57,
    'FunctionCallExpr': 58,
    'SubscriptExpr': 59,
    'OptionalChainingExpr': 60,
    'ForcedValueExpr': 61,
    'PostfixUnaryExpr': 62,
    'SpecializeExpr': 63,
    'KeyPathExpr': 65,
    'KeyPathBaseExpr': 66,
    'ObjcKeyPathExpr': 67,
    'ObjcSelectorExpr': 68,
    'EditorPlaceholderExpr': 69,
    'ObjectLiteralExpr': 70,
    'UnknownStmt': 71,
    'ContinueStmt': 72,
    'WhileStmt': 73,
    'DeferStmt': 74,
    'ExpressionStmt': 75,
    'RepeatWhileStmt': 76,
    'GuardStmt': 77,
    'ForInStmt': 78,
    'SwitchStmt': 79,
    'DoStmt': 80,
    'ReturnStmt': 81,
    'FallthroughStmt': 82,
    'BreakStmt': 83,
    'DeclarationStmt': 84,
    'ThrowStmt': 85,
    'IfStmt': 86,
    'Decl': 87,
    'Expr': 88,
    'Stmt': 89,
    'Type': 90,
    'Pattern': 91,
    'CodeBlockItem': 92,
    'CodeBlock': 93,
    'DeclNameArgument': 94,
    'DeclNameArguments': 95,
    'FunctionCallArgument': 96,
    'TupleElement': 97,
    'ArrayElement': 98,
    'DictionaryElement': 99,
    'ClosureCaptureItem': 100,
    'ClosureCaptureSignature': 101,
    'ClosureParam': 102,
    'ClosureSignature': 103,
    'StringSegment': 104,
    'ExpressionSegment': 105,
    'ObjcNamePiece': 106,
    'TypeInitializerClause': 107,
    'ParameterClause': 108,
    'ReturnClause': 109,
    'FunctionSignature': 110,
    'IfConfigClause': 111,
    'PoundSourceLocationArgs': 112,
    'DeclModifier': 113,
    'InheritedType': 114,
    'TypeInheritanceClause': 115,
    'MemberDeclBlock': 116,
    'MemberDeclListItem': 117,
    'SourceFile': 118,
    'InitializerClause': 119,
    'FunctionParameter': 120,
    'AccessLevelModifier': 121,
    'AccessPathComponent': 122,
    'AccessorParameter': 123,
    'AccessorBlock': 124,
    'PatternBinding': 125,
    'EnumCaseElement': 126,
    'OperatorPrecedenceAndTypes': 127,
    'PrecedenceGroupRelation': 128,
    'PrecedenceGroupNameElement': 129,
    'PrecedenceGroupAssignment': 130,
    'PrecedenceGroupAssociativity': 131,
    'Attribute': 132,
    'LabeledSpecializeEntry': 133,
    'ImplementsAttributeArguments': 134,
    'ObjCSelectorPiece': 135,
    'WhereClause': 136,
    'ConditionElement': 137,
    'AvailabilityCondition': 138,
    'MatchingPatternCondition': 139,
    'OptionalBindingCondition': 140,
    'ElseIfContinuation': 141,
    'ElseBlock': 142,
    'SwitchCase': 143,
    'SwitchDefaultLabel': 144,
    'CaseItem': 145,
    'SwitchCaseLabel': 146,
    'CatchClause': 147,
    'GenericWhereClause': 148,
    'SameTypeRequirement': 149,
    'GenericParameter': 150,
    'GenericParameterClause': 151,
    'ConformanceRequirement': 152,
    'CompositionTypeElement': 153,
    'TupleTypeElement': 154,
    'GenericArgument': 155,
    'GenericArgumentClause': 156,
    'TypeAnnotation': 157,
    'TuplePatternElement': 158,
    'AvailabilityArgument': 159,
    'AvailabilityLabeledArgument': 160,
    'AvailabilityVersionRestriction': 161,
    'VersionTuple': 162,
    'CodeBlockItemList': 163,
    'FunctionCallArgumentList': 164,
    'TupleElementList': 165,
    'ArrayElementList': 166,
    'DictionaryElementList': 167,
    'StringLiteralSegments': 168,
    'DeclNameArgumentList': 169,
    'ExprList': 170,
    'ClosureCaptureItemList': 171,
    'ClosureParamList': 172,
    'ObjcName': 173,
    'FunctionParameterList': 174,
    'IfConfigClauseList': 175,
    'InheritedTypeList': 176,
    'MemberDeclList': 177,
    'ModifierList': 178,
    'AccessPath': 179,
    'AccessorList': 180,
    'PatternBindingList': 181,
    'EnumCaseElementList': 182,
    'PrecedenceGroupAttributeList': 183,
    'PrecedenceGroupNameList': 184,
    'TokenList': 185,
    'NonEmptyTokenList': 186,
    'AttributeList': 187,
    'SpecializeAttributeSpecList': 188,
    'ObjCSelector': 189,
    'SwitchCaseList': 190,
    'CatchClauseList': 191,
    'CaseItemList': 192,
    'ConditionElementList': 193,
    'GenericRequirementList': 194,
    'GenericParameterList': 195,
    'CompositionTypeElementList': 196,
    'TupleTypeElementList': 197,
    'GenericArgumentList': 198,
    'TuplePatternElementList': 199,
    'AvailabilitySpecList': 200,
    'UnknownPattern': 201,
    'EnumCasePattern': 202,
    'IsTypePattern': 203,
    'OptionalPattern': 204,
    'IdentifierPattern': 205,
    'AsTypePattern': 206,
    'TuplePattern': 207,
    'WildcardPattern': 208,
    'ExpressionPattern': 209,
    'ValueBindingPattern': 210,
    'UnknownType': 211,
    'SimpleTypeIdentifier': 212,
    'MemberTypeIdentifier': 213,
    'ClassRestrictionType': 214,
    'ArrayType': 215,
    'DictionaryType': 216,
    'MetatypeType': 217,
    'OptionalType': 218,
    'ImplicitlyUnwrappedOptionalType': 219,
    'CompositionType': 220,
    'TupleType': 221,
    'FunctionType': 222,
    'AttributedType': 223,
    'YieldStmt': 224,
    'YieldList': 225,
    'IdentifierList': 226,
    'NamedAttributeStringArgument': 227,
    'DeclName': 228,
    'PoundAssertStmt': 229,
    'SomeType': 230,
<<<<<<< HEAD
    # SWIFT_ENABLE_TENSORFLOW
    'DifferentiableAttributeArguments': 231,
    'DifferentiationParamsClause': 232,
    'DifferentiationParams': 233,
    'DifferentiationParamList': 234,
    'DifferentiationParam': 235,
    'DifferentiableAttributeFuncSpecifier': 236,
    'FunctionDeclName': 237,
    'DifferentiatingAttributeArguments': 238,
=======
    'CustomAttribute': 231,
>>>>>>> 3b4bb196
}


def verify_syntax_node_serialization_codes(nodes, serialization_codes):
    # Verify that all nodes have serialization codes
    for node in nodes:
        if not node.is_base() and node.syntax_kind not in serialization_codes:
            error('Node %s has no serialization code' % node.syntax_kind)

    # Verify that no serialization code is used twice
    used_codes = set()
    for serialization_code in serialization_codes.values():
        if serialization_code in used_codes:
            error("Serialization code %d used twice" % serialization_code)
        used_codes.add(serialization_code)


def get_serialization_code(syntax_kind):
    return SYNTAX_NODE_SERIALIZATION_CODES[syntax_kind]<|MERGE_RESOLUTION|>--- conflicted
+++ resolved
@@ -232,19 +232,16 @@
     'DeclName': 228,
     'PoundAssertStmt': 229,
     'SomeType': 230,
-<<<<<<< HEAD
+    'CustomAttribute': 231,
     # SWIFT_ENABLE_TENSORFLOW
-    'DifferentiableAttributeArguments': 231,
-    'DifferentiationParamsClause': 232,
-    'DifferentiationParams': 233,
-    'DifferentiationParamList': 234,
-    'DifferentiationParam': 235,
-    'DifferentiableAttributeFuncSpecifier': 236,
-    'FunctionDeclName': 237,
-    'DifferentiatingAttributeArguments': 238,
-=======
-    'CustomAttribute': 231,
->>>>>>> 3b4bb196
+    'DifferentiableAttributeArguments': 232,
+    'DifferentiationParamsClause': 233,
+    'DifferentiationParams': 234,
+    'DifferentiationParamList': 235,
+    'DifferentiationParam': 236,
+    'DifferentiableAttributeFuncSpecifier': 237,
+    'FunctionDeclName': 238,
+    'DifferentiatingAttributeArguments': 239,
 }
 
 
