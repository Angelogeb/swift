--- conflicted
+++ resolved
@@ -14,14 +14,10 @@
 @_implementationOnly import _SwiftConcurrencyShims
 
 /// A partial task is a unit of scheduleable work.
-<<<<<<< HEAD
 ///
 /// Unless you're implementing a scheduler,
 /// you don't generally interact with partial tasks directly.
-@available(macOS 9999, iOS 9999, watchOS 9999, tvOS 9999, *)
-=======
-@available(SwiftStdlib 5.5, *)
->>>>>>> 0912fa29
+@available(SwiftStdlib 5.5, *)
 @frozen
 public struct PartialAsyncTask {
   private var context: Builtin.Job
