--- conflicted
+++ resolved
@@ -223,15 +223,9 @@
     
     // Make another pass to retain the copied objects
     var result = target
-<<<<<<< HEAD
     for _ in bounds {
       result.initializeMemory(result.pointee)
-      ++result
-=======
-    for _ in subRange {
-      result.initialize(result.memory)
       result += 1
->>>>>>> e56bc1bf
     }
     return result
   }
