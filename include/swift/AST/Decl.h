//===--- Decl.h - Swift Language Declaration ASTs ---------------*- C++ -*-===//
//
// This source file is part of the Swift.org open source project
//
// Copyright (c) 2014 - 2018 Apple Inc. and the Swift project authors
// Licensed under Apache License v2.0 with Runtime Library Exception
//
// See https://swift.org/LICENSE.txt for license information
// See https://swift.org/CONTRIBUTORS.txt for the list of Swift project authors
//
//===----------------------------------------------------------------------===//
//
// This file defines the Decl class and subclasses.
//
//===----------------------------------------------------------------------===//

#ifndef SWIFT_DECL_H
#define SWIFT_DECL_H

#include "swift/AST/AccessScope.h"
#include "swift/AST/Attr.h"
#include "swift/AST/CaptureInfo.h"
#include "swift/AST/ClangNode.h"
#include "swift/AST/ConcreteDeclRef.h"
#include "swift/AST/DefaultArgumentKind.h"
#include "swift/AST/DiagnosticConsumer.h"
#include "swift/AST/DiagnosticEngine.h"
#include "swift/AST/GenericParamKey.h"
#include "swift/AST/IfConfigClause.h"
#include "swift/AST/LayoutConstraint.h"
#include "swift/AST/StorageImpl.h"
#include "swift/AST/TypeAlignments.h"
#include "swift/AST/TypeWalker.h"
#include "swift/AST/Types.h"
#include "swift/AST/Witness.h"
#include "swift/Basic/ArrayRefView.h"
#include "swift/Basic/Compiler.h"
#include "swift/Basic/InlineBitfield.h"
#include "swift/Basic/NullablePtr.h"
#include "swift/Basic/OptionalEnum.h"
#include "swift/Basic/Range.h"
#include "llvm/ADT/DenseMap.h"
#include "llvm/ADT/DenseSet.h"
#include "llvm/Support/TrailingObjects.h"
#include <type_traits>

namespace swift {
  enum class AccessSemantics : unsigned char;
  class AccessorDecl;
  class ApplyExpr;
  class AvailabilityContext;
  class GenericEnvironment;
  class ArchetypeType;
  class ASTContext;
  struct ASTNode;
  class ASTPrinter;
  class ASTWalker;
  class ConstructorDecl;
  class DestructorDecl;
  class DiagnosticEngine;
  class DynamicSelfType;
  class Type;
  class Expr;
  class DeclRefExpr;
  class ForeignErrorConvention;
  class LiteralExpr;
  class BraceStmt;
  class DeclAttributes;
  class GenericContext;
  class GenericSignature;
  class GenericTypeParamDecl;
  class GenericTypeParamType;
  class ModuleDecl;
  class EnumCaseDecl;
  class EnumElementDecl;
  class ParameterList;
  class ParameterTypeFlags;
  class Pattern;
  struct PrintOptions;
  struct PropertyWrapperBackingPropertyInfo;
  struct PropertyWrapperTypeInfo;
  struct PropertyWrapperMutability;
  class ProtocolDecl;
  class ProtocolType;
  struct RawComment;
  enum class ResilienceExpansion : unsigned;
  class TypeAliasDecl;
  class Stmt;
  class SubscriptDecl;
  class UnboundGenericType;
  class ValueDecl;
  class VarDecl;
  class OpaqueReturnTypeRepr;

enum class DeclKind : uint8_t {
#define DECL(Id, Parent) Id,
#define LAST_DECL(Id) Last_Decl = Id,
#define DECL_RANGE(Id, FirstId, LastId) \
  First_##Id##Decl = FirstId, Last_##Id##Decl = LastId,
#include "swift/AST/DeclNodes.def"
};
enum : unsigned { NumDeclKindBits =
  countBitsUsed(static_cast<unsigned>(DeclKind::Last_Decl)) };


/// Fine-grained declaration kind that provides a description of the
/// kind of entity a declaration represents, as it would be used in
/// diagnostics.
///
/// For example, \c FuncDecl is a single declaration class, but it has
/// several descriptive entries depending on whether it is an
/// operator, global function, local function, method, (observing)
/// accessor, etc.
enum class DescriptiveDeclKind : uint8_t {
  Import,
  Extension,
  EnumCase,
  TopLevelCode,
  IfConfig,
  PoundDiagnostic,
  PatternBinding,
  Var,
  Param,
  Let,
  Property,
  StaticProperty,
  ClassProperty,
  InfixOperator,
  PrefixOperator,
  PostfixOperator,
  PrecedenceGroup,
  TypeAlias,
  GenericTypeParam,
  AssociatedType,
  Type,
  Enum,
  Struct,
  Class,
  Protocol,
  GenericEnum,
  GenericStruct,
  GenericClass,
  GenericType,
  Subscript,
  StaticSubscript,
  ClassSubscript,
  Constructor,
  Destructor,
  LocalFunction,
  GlobalFunction,
  OperatorFunction,
  Method,
  StaticMethod,
  ClassMethod,
  Getter,
  Setter,
  Addressor,
  MutableAddressor,
  ReadAccessor,
  ModifyAccessor,
  WillSet,
  DidSet,
  EnumElement,
  Module,
  MissingMember,
  Requirement,
  OpaqueResultType,
  OpaqueVarType
};

/// Keeps track of stage of circularity checking for the given protocol.
enum class CircularityCheck {
  /// Circularity has not yet been checked.
  Unchecked,
  /// We're currently checking circularity.
  Checking,
  /// Circularity has already been checked.
  Checked
};

/// Describes which spelling was used in the source for the 'static' or 'class'
/// keyword.
enum class StaticSpellingKind : uint8_t {
  None,
  KeywordStatic,
  KeywordClass,
};

/// Keeps track of whether an enum has cases that have associated values.
enum class AssociatedValueCheck {
  /// We have not yet checked.
  Unchecked,
  /// The enum contains no cases or all cases contain no associated values.
  NoAssociatedValues,
  /// The enum contains at least one case with associated values.
  HasAssociatedValues,
};

/// Diagnostic printing of \c StaticSpellingKind.
llvm::raw_ostream &operator<<(llvm::raw_ostream &OS, StaticSpellingKind SSK);

/// Encapsulation of the overload signature of a given declaration,
/// which is used to determine uniqueness of a declaration within a
/// given context.
///
/// Two definitions in the same context may not have the same overload
/// signature.
struct OverloadSignature {
  /// The full name of the declaration.
  DeclName Name;

  /// The kind of unary operator.
  UnaryOperatorKind UnaryOperator;

  /// Whether this is an instance member.
  unsigned IsInstanceMember : 1;

  /// Whether this is a variable.
  unsigned IsVariable : 1;

  /// Whether this is a function.
  unsigned IsFunction : 1;

  /// Whether this is a enum element.
  unsigned IsEnumElement : 1;

  /// Whether this is a nominal type.
  unsigned IsNominal : 1;

  /// Whether this is a type alias.
  unsigned IsTypeAlias : 1;

  /// Whether this signature is part of a protocol extension.
  unsigned InProtocolExtension : 1;

  /// Whether this signature is of a member defined in an extension of a generic
  /// type.
  unsigned InExtensionOfGenericType : 1;
  
  /// Whether this declaration has an opaque return type.
  unsigned HasOpaqueReturnType : 1;

  OverloadSignature()
      : UnaryOperator(UnaryOperatorKind::None), IsInstanceMember(false),
        IsVariable(false), IsFunction(false), InProtocolExtension(false),
        InExtensionOfGenericType(false), HasOpaqueReturnType(false) {}
};

/// Determine whether two overload signatures conflict.
///
/// \param sig1 The overload signature of the first declaration.
/// \param sig2 The overload signature of the second declaration.
/// \param skipProtocolExtensionCheck If \c true, members of protocol extensions
///        will be allowed to conflict with members of protocol declarations.
bool conflicting(const OverloadSignature& sig1, const OverloadSignature& sig2,
                 bool skipProtocolExtensionCheck = false);

/// Determine whether two overload signatures and overload types conflict.
///
/// \param ctx The AST context.
/// \param sig1 The overload signature of the first declaration.
/// \param sig1Type The overload type of the first declaration.
/// \param sig2 The overload signature of the second declaration.
/// \param sig2Type The overload type of the second declaration.
/// \param wouldConflictInSwift5 If non-null, the referenced boolean will be set
///        to \c true iff the function returns \c false for this version of
///        Swift, but the given overloads will conflict in Swift 5 mode.
/// \param skipProtocolExtensionCheck If \c true, members of protocol extensions
///        will be allowed to conflict with members of protocol declarations.
bool conflicting(ASTContext &ctx,
                 const OverloadSignature& sig1, CanType sig1Type,
                 const OverloadSignature& sig2, CanType sig2Type,
                 bool *wouldConflictInSwift5 = nullptr,
                 bool skipProtocolExtensionCheck = false);

/// Decl - Base class for all declarations in Swift.
class alignas(1 << DeclAlignInBits) Decl {
public:
  enum class ValidationState {
    Unchecked,
    Checking,
    Checked,
  };

protected:
  union { uint64_t OpaqueBits;

  SWIFT_INLINE_BITFIELD_BASE(Decl, bitmax(NumDeclKindBits,8)+1+1+1+1+2+1,
    Kind : bitmax(NumDeclKindBits,8),

    /// Whether this declaration is invalid.
    Invalid : 1,

    /// Whether this declaration was implicitly created, e.g.,
    /// an implicit constructor in a struct.
    Implicit : 1,

    /// Whether this declaration was mapped directly from a Clang AST.
    ///
    /// Use getClangNode() to retrieve the corresponding Clang AST.
    FromClang : 1,

    /// The validation state of this declaration.
    ValidationState : 2,

    /// Whether this declaration was added to the surrounding
    /// DeclContext of an active #if config clause.
    EscapedFromIfConfig : 1
  );

  SWIFT_INLINE_BITFIELD_FULL(PatternBindingDecl, Decl, 1+2+16,
    /// Whether this pattern binding declares static variables.
    IsStatic : 1,

    /// Whether 'static' or 'class' was used.
    StaticSpelling : 2,

    : NumPadBits,

    /// The number of pattern binding declarations.
    NumPatternEntries : 16
  );
  
  SWIFT_INLINE_BITFIELD_FULL(EnumCaseDecl, Decl, 32,
    : NumPadBits,

    /// The number of tail-allocated element pointers.
    NumElements : 32
  );

  SWIFT_INLINE_BITFIELD(ValueDecl, Decl, 1+1+1,
    AlreadyInLookupTable : 1,

    /// Whether we have already checked whether this declaration is a 
    /// redeclaration.
    CheckedRedeclaration : 1,

    /// Whether the decl can be accessed by swift users; for instance,
    /// a.storage for lazy var a is a decl that cannot be accessed.
    IsUserAccessible : 1
  );

  SWIFT_INLINE_BITFIELD(AbstractStorageDecl, ValueDecl, 1,
    /// Whether this property is a type property (currently unfortunately
    /// called 'static').
    IsStatic : 1
  );

  SWIFT_INLINE_BITFIELD(VarDecl, AbstractStorageDecl, 1+1+1+1+1+1,
    /// Encodes whether this is a 'let' binding.
    Introducer : 1,

    /// Whether this declaration was an element of a capture list.
    IsCaptureList : 1,

    /// Whether this vardecl has an initial value bound to it in a way
    /// that isn't represented in the AST with an initializer in the pattern
    /// binding.  This happens in cases like "for i in ...", switch cases, etc.
    HasNonPatternBindingInit : 1,

    /// Whether this is a property used in expressions in the debugger.
    /// It is up to the debugger to instruct SIL how to access this variable.
    IsDebuggerVar : 1,

    /// Whether this is the backing storage for a lazy property.
    IsLazyStorageProperty : 1,

    /// Whether this is the backing storage for a property wrapper.
    IsPropertyWrapperBackingProperty : 1
  );

  SWIFT_INLINE_BITFIELD(ParamDecl, VarDecl, 2+1+NumDefaultArgumentKindBits,
    /// The specifier associated with this parameter.  This determines
    /// the storage semantics of the value e.g. mutability.
    Specifier : 2,

    /// True if the type is implicitly specified in the source, but this has an
    /// apparently valid typeRepr.  This is used in accessors, which look like:
    ///    set (value) {
    /// but need to get the typeRepr from the property as a whole so Sema can
    /// resolve the type.
    IsTypeLocImplicit : 1,

    /// Information about a symbolic default argument, like #file.
    defaultArgumentKind : NumDefaultArgumentKindBits
  );

  SWIFT_INLINE_BITFIELD(SubscriptDecl, VarDecl, 2,
    StaticSpelling : 2
  );
  SWIFT_INLINE_BITFIELD(AbstractFunctionDecl, ValueDecl, 3+8+1+1+1+1+1+1,
    /// \see AbstractFunctionDecl::BodyKind
    BodyKind : 3,

    /// Import as member status.
    IAMStatus : 8,

    /// Whether the function has an implicit 'self' parameter.
    HasImplicitSelfDecl : 1,

    /// Whether we are overridden later.
    Overridden : 1,

    /// Whether the function body throws.
    Throws : 1,

    /// Whether this member was synthesized as part of a derived
    /// protocol conformance.
    Synthesized : 1,

    /// Whether this member's body consists of a single expression.
    HasSingleExpressionBody : 1
  );

  SWIFT_INLINE_BITFIELD(FuncDecl, AbstractFunctionDecl, 1+1+2+1+1+2,
    /// Whether we've computed the 'static' flag yet.
    IsStaticComputed : 1,

    /// Whether this function is a 'static' method.
    IsStatic : 1,

    /// Whether 'static' or 'class' was used.
    StaticSpelling : 2,

    /// Whether we are statically dispatched even if overridable
    ForcedStaticDispatch : 1,

    /// Whether we've computed the 'self' access kind yet.
    SelfAccessComputed : 1,

    /// Backing bits for 'self' access kind.
    SelfAccess : 2
  );

  SWIFT_INLINE_BITFIELD(AccessorDecl, FuncDecl, 4+1+1,
    /// The kind of accessor this is.
    AccessorKind : 4,

    /// Whether the accessor is transparent.
    IsTransparent : 1,

    /// Whether we have computed the above.
    IsTransparentComputed : 1
  );

  SWIFT_INLINE_BITFIELD(ConstructorDecl, AbstractFunctionDecl, 3+1+1,
    /// The body initialization kind (+1), or zero if not yet computed.
    ///
    /// This value is cached but is not serialized, because it is a property
    /// of the definition of the constructor that is useful only to semantic
    /// analysis and SIL generation.
    ComputedBodyInitKind : 3,

    /// Whether this constructor can fail, by building an Optional type.
    Failable : 1,

    /// Whether this initializer is a stub placed into a subclass to
    /// catch invalid delegations to a designated initializer not
    /// overridden by the subclass. A stub will always trap at runtime.
    ///
    /// Initializer stubs can be invoked from Objective-C or through
    /// the Objective-C runtime; there is no way to directly express
    /// an object construction that will invoke a stub.
    HasStubImplementation : 1
  );

  SWIFT_INLINE_BITFIELD_EMPTY(TypeDecl, ValueDecl);
  SWIFT_INLINE_BITFIELD_EMPTY(AbstractTypeParamDecl, TypeDecl);

  SWIFT_INLINE_BITFIELD_FULL(GenericTypeParamDecl, AbstractTypeParamDecl, 16+16,
    : NumPadBits,

    Depth : 16,
    Index : 16
  );

  SWIFT_INLINE_BITFIELD_EMPTY(GenericTypeDecl, TypeDecl);

  SWIFT_INLINE_BITFIELD(TypeAliasDecl, GenericTypeDecl, 1+1,
    /// Whether the typealias forwards perfectly to its underlying type.
    IsCompatibilityAlias : 1,
    /// Whether this was a global typealias synthesized by the debugger.
    IsDebuggerAlias : 1
  );

  SWIFT_INLINE_BITFIELD(NominalTypeDecl, GenericTypeDecl, 1+1,
    /// Whether we have already added implicitly-defined initializers
    /// to this declaration.
    AddedImplicitInitializers : 1,

    /// Whether there is are lazily-loaded conformances for this nominal type.
    HasLazyConformances : 1
  );

  SWIFT_INLINE_BITFIELD_FULL(ProtocolDecl, NominalTypeDecl, 1+1+1+1+1+1+1+2+1+1+8+16,
    /// Whether the \c RequiresClass bit is valid.
    RequiresClassValid : 1,

    /// Whether this is a class-bounded protocol.
    RequiresClass : 1,

    /// Whether the \c ExistentialConformsToSelf bit is valid.
    ExistentialConformsToSelfValid : 1,

    /// Whether the existential of this protocol conforms to itself.
    ExistentialConformsToSelf : 1,

    /// Whether the \c ExistentialTypeSupported bit is valid.
    ExistentialTypeSupportedValid : 1,

    /// Whether the existential of this protocol can be represented.
    ExistentialTypeSupported : 1,

    /// True if the protocol has requirements that cannot be satisfied (e.g.
    /// because they could not be imported from Objective-C).
    HasMissingRequirements : 1,

    /// The stage of the circularity check for this protocol.
    Circularity : 2,

    /// Whether we've computed the inherited protocols list yet.
    InheritedProtocolsValid : 1,

    /// Whether we have a lazy-loaded requirement signature.
    HasLazyRequirementSignature : 1,

    : NumPadBits,

    /// If this is a compiler-known protocol, this will be a KnownProtocolKind
    /// value, plus one. Otherwise, it will be 0.
    KnownProtocol : 8, // '8' for speed. This only needs 6.

    /// The number of requirements in the requirement signature.
    NumRequirementsInSignature : 16
  );

  SWIFT_INLINE_BITFIELD(ClassDecl, NominalTypeDecl, 2+1+2+1+7+1+1+1+1+1+1,
    /// The stage of the inheritance circularity check for this class.
    Circularity : 2,

    /// Whether this class inherits its superclass's convenience initializers.
    InheritsSuperclassInits : 1,

    /// \see ClassDecl::ForeignKind
    RawForeignKind : 2,

    /// \see ClassDecl::getEmittedMembers()
    HasForcedEmittedMembers : 1,     

    HasMissingDesignatedInitializers : 1,
    ComputedHasMissingDesignatedInitializers : 1,

    HasMissingVTableEntries : 1,
    ComputedHasMissingVTableEntries : 1,

    /// Whether instances of this class are incompatible
    /// with weak and unowned references.
    IsIncompatibleWithWeakReferences : 1
  );

  SWIFT_INLINE_BITFIELD(StructDecl, NominalTypeDecl, 1,
    /// True if this struct has storage for fields that aren't accessible in
    /// Swift.
    HasUnreferenceableStorage : 1
  );
  
  SWIFT_INLINE_BITFIELD(EnumDecl, NominalTypeDecl, 2+2+1,
    /// The stage of the raw type circularity check for this class.
    Circularity : 2,

    /// True if the enum has cases and at least one case has associated values.
    HasAssociatedValues : 2,
    /// True if the enum has at least one case that has some availability
    /// attribute.  A single bit because it's lazily computed along with the
    /// HasAssociatedValues bit.
    HasAnyUnavailableValues : 1
  );

  SWIFT_INLINE_BITFIELD(ModuleDecl, TypeDecl, 1+1+1+1+1+1+1+1,
    /// If the module was or is being compiled with `-enable-testing`.
    TestingEnabled : 1,

    /// If the module failed to load
    FailedToLoad : 1,

    /// Whether the module is resilient.
    ///
    /// \sa ResilienceStrategy
    RawResilienceStrategy : 1,

    /// Whether all imports have been resolved. Used to detect circular imports.
    HasResolvedImports : 1,

    /// If the module was or is being compiled with `-enable-private-imports`.
    PrivateImportsEnabled : 1,

    /// If the module is compiled with `-enable-implicit-dynamic`.
    ImplicitDynamicEnabled : 1,

    /// Whether the module is a system module.
    IsSystemModule : 1,

    /// Whether the module was imported from Clang (or, someday, maybe another
    /// language).
    IsNonSwiftModule : 1
  );

  SWIFT_INLINE_BITFIELD(PrecedenceGroupDecl, Decl, 1+2,
    /// Is this an assignment operator?
    IsAssignment : 1,

    /// The group's associativity.  A value of the Associativity enum.
    Associativity : 2
  );

  SWIFT_INLINE_BITFIELD(ImportDecl, Decl, 3+8,
    ImportKind : 3,

    /// The number of elements in this path.
    NumPathElements : 8
  );

  SWIFT_INLINE_BITFIELD(ExtensionDecl, Decl, 3+1,
    /// An encoding of the default and maximum access level for this extension.
    ///
    /// This is encoded as (1 << (maxAccess-1)) | (1 << (defaultAccess-1)),
    /// which works because the maximum is always greater than or equal to the
    /// default, and 'private' is never used. 0 represents an uncomputed value.
    DefaultAndMaxAccessLevel : 3,

    /// Whether there is are lazily-loaded conformances for this extension.
    HasLazyConformances : 1
  );

  SWIFT_INLINE_BITFIELD(IfConfigDecl, Decl, 1,
    /// Whether this decl is missing its closing '#endif'.
    HadMissingEnd : 1
  );

  SWIFT_INLINE_BITFIELD(PoundDiagnosticDecl, Decl, 1+1,
    /// `true` if the diagnostic is an error, `false` if it's a warning.
    IsError : 1,

    /// Whether this diagnostic has already been emitted.
    HasBeenEmitted : 1
  );

  SWIFT_INLINE_BITFIELD(MissingMemberDecl, Decl, 1+2,
    NumberOfFieldOffsetVectorEntries : 1,
    NumberOfVTableEntries : 2
  );

  } Bits;

  // Storage for the declaration attributes.
  DeclAttributes Attrs;
  
  /// The next declaration in the list of declarations within this
  /// member context.
  Decl *NextDecl = nullptr;
  
  friend class DeclIterator;
  friend class IterableDeclContext;
  friend class MemberLookupTable;

private:
  llvm::PointerUnion<DeclContext *, ASTContext *> Context;

  Decl(const Decl&) = delete;
  void operator=(const Decl&) = delete;
  SourceLoc getLocFromSource() const;

protected:

  Decl(DeclKind kind, llvm::PointerUnion<DeclContext *, ASTContext *> context)
    : Context(context) {
    Bits.OpaqueBits = 0;
    Bits.Decl.Kind = unsigned(kind);
    Bits.Decl.Invalid = false;
    Bits.Decl.Implicit = false;
    Bits.Decl.FromClang = false;
    Bits.Decl.ValidationState = unsigned(ValidationState::Unchecked);
    Bits.Decl.EscapedFromIfConfig = false;
  }

  /// Get the Clang node associated with this declaration.
  ClangNode getClangNodeImpl() const;

  /// Set the Clang node associated with this declaration.
  void setClangNode(ClangNode Node);

  void updateClangNode(ClangNode node) {
    assert(hasClangNode());
    setClangNode(node);
  }
  friend class ClangImporter;

  DeclContext *getDeclContextForModule() const;

public:
  DeclKind getKind() const { return DeclKind(Bits.Decl.Kind); }

  /// Retrieve the name of the given declaration kind.
  ///
  /// This name should only be used for debugging dumps and other
  /// developer aids, and should never be part of a diagnostic or exposed
  /// to the user of the compiler in any way.
  static StringRef getKindName(DeclKind K);

  /// Retrieve the descriptive kind for this declaration.
  DescriptiveDeclKind getDescriptiveKind() const;

  /// Produce a name for the given descriptive declaration kind, which
  /// is suitable for use in diagnostics.
  static StringRef getDescriptiveKindName(DescriptiveDeclKind K);

  /// Whether swift users should be able to access this decl. For instance,
  /// var a.storage for lazy var a is an inaccessible decl. An inaccessible decl
  /// has to be implicit; but an implicit decl does not have to be inaccessible,
  /// for instance, self.
  bool isUserAccessible() const;

  /// Determine if the decl can have a comment.  If false, a comment will
  /// not be serialized.
  bool canHaveComment() const;

  LLVM_READONLY
  DeclContext *getDeclContext() const {
    if (auto dc = Context.dyn_cast<DeclContext *>())
      return dc;

    return getDeclContextForModule();
  }
  void setDeclContext(DeclContext *DC);

  /// Retrieve the innermost declaration context corresponding to this
  /// declaration, which will either be the declaration itself (if it's
  /// also a declaration context) or its declaration context.
  DeclContext *getInnermostDeclContext() const;

  /// Retrieve the module in which this declaration resides.
  LLVM_READONLY
  ModuleDecl *getModuleContext() const;

  /// getASTContext - Return the ASTContext that this decl lives in.
  LLVM_READONLY
  ASTContext &getASTContext() const {
    if (auto dc = Context.dyn_cast<DeclContext *>())
      return dc->getASTContext();

    return *Context.get<ASTContext *>();
  }

  const DeclAttributes &getAttrs() const {
    return Attrs;
  }

  DeclAttributes &getAttrs() {
    return Attrs;
  }

  /// Returns the starting location of the entire declaration.
  SourceLoc getStartLoc() const { return getSourceRange().Start; }

  /// Returns the end location of the entire declaration.
  SourceLoc getEndLoc() const { return getSourceRange().End; }

  /// Returns the preferred location when referring to declarations
  /// in diagnostics.
  SourceLoc getLoc() const;

  /// Returns the source range of the entire declaration.
  SourceRange getSourceRange() const;

  /// Returns the source range of the declaration including its attributes.
  SourceRange getSourceRangeIncludingAttrs() const;

  SourceLoc TrailingSemiLoc;

  LLVM_ATTRIBUTE_DEPRECATED(
      void dump() const LLVM_ATTRIBUTE_USED,
      "only for use within the debugger");
  LLVM_ATTRIBUTE_DEPRECATED(
      void dump(const char *filename) const LLVM_ATTRIBUTE_USED,
      "only for use within the debugger");
  void dump(raw_ostream &OS, unsigned Indent = 0) const;

  /// Pretty-print the given declaration.
  ///
  /// \param OS Output stream to which the declaration will be printed.
  void print(raw_ostream &OS) const;
  void print(raw_ostream &OS, const PrintOptions &Opts) const;

  /// Pretty-print the given declaration.
  ///
  /// \param Printer ASTPrinter object.
  ///
  /// \param Opts Options to control how pretty-printing is performed.
  ///
  /// \returns true if the declaration was printed or false if the print options
  /// required the declaration to be skipped from printing.
  bool print(ASTPrinter &Printer, const PrintOptions &Opts) const;

  /// Determine whether this declaration should be printed when
  /// encountered in its declaration context's list of members.
  bool shouldPrintInContext(const PrintOptions &PO) const;

  bool walk(ASTWalker &walker);

  /// Return whether this declaration has been determined invalid.
  bool isInvalid() const { return Bits.Decl.Invalid; }
  
  /// Mark this declaration invalid.
  void setInvalid(bool isInvalid = true) { Bits.Decl.Invalid = isInvalid; }

  /// Determine whether this declaration was implicitly generated by the
  /// compiler (rather than explicitly written in source code).
  bool isImplicit() const { return Bits.Decl.Implicit; }

  /// Mark this declaration as implicit.
  void setImplicit(bool implicit = true) { Bits.Decl.Implicit = implicit; }

  /// Get the validation state.
  ValidationState getValidationState() const {
    return ValidationState(Bits.Decl.ValidationState);
  }

private:
  friend class DeclValidationRAII;

  /// Set the validation state.
  void setValidationState(ValidationState VS) {
    assert(VS > getValidationState() && "Validation is unidirectional");
    Bits.Decl.ValidationState = unsigned(VS);
  }

public:
  /// Whether the declaration is in the middle of validation or not.
  bool isBeingValidated() const {
    switch (getValidationState()) {
    case ValidationState::Unchecked:
    case ValidationState::Checked:
      return false;
    case ValidationState::Checking:
      return true;
    }
    llvm_unreachable("Unknown ValidationState");
  }

  bool hasValidationStarted() const {
    return getValidationState() > ValidationState::Unchecked;
  }

  bool escapedFromIfConfig() const {
    return Bits.Decl.EscapedFromIfConfig;
  }

  void setEscapedFromIfConfig(bool Escaped) {
    Bits.Decl.EscapedFromIfConfig = Escaped;
  }

  /// \returns the unparsed comment attached to this declaration.
  RawComment getRawComment() const;

  Optional<StringRef> getGroupName() const;

  Optional<StringRef> getSourceFileName() const;

  Optional<unsigned> getSourceOrder() const;

  /// \returns the brief comment attached to this declaration.
  StringRef getBriefComment() const;

  /// Returns true if there is a Clang AST node associated
  /// with self.
  bool hasClangNode() const {
    return Bits.Decl.FromClang;
  }

  /// Retrieve the Clang AST node from which this declaration was
  /// synthesized, if any.
  LLVM_READONLY
  ClangNode getClangNode() const {
    if (!Bits.Decl.FromClang)
      return ClangNode();

    return getClangNodeImpl();
  }

  /// Retrieve the Clang declaration from which this declaration was
  /// synthesized, if any.
  LLVM_READONLY
  const clang::Decl *getClangDecl() const {
    if (!Bits.Decl.FromClang)
      return nullptr;

    return getClangNodeImpl().getAsDecl();
  }

  /// Retrieve the Clang macro from which this declaration was
  /// synthesized, if any.
  LLVM_READONLY
  const clang::MacroInfo *getClangMacro() {
    if (!Bits.Decl.FromClang)
      return nullptr;

    return getClangNodeImpl().getAsMacro();
  }

  /// Return the GenericContext if the Decl has one.
  LLVM_READONLY
  const GenericContext *getAsGenericContext() const;

  bool isPrivateStdlibDecl(bool treatNonBuiltinProtocolsAsPublic = true) const;

  AvailabilityContext getAvailabilityForLinkage() const;

  /// Whether this declaration or one of its outer contexts has the
  /// @_weakLinked attribute.
  bool isAlwaysWeakImported() const;

  /// Whether this declaration is weak-imported from the given module,
  /// either because of the presence of the @_weakLinked attribute, or
  /// because of availability.
  ///
  /// Note that \p fromModule should either be the "main module" or
  /// nullptr. (This is because when it is non-null, we query the
  /// current deployment target, and not the deployment target that
  /// the module was built with.)
  ///
  /// If \p fromModule is the main module, this returns false when the
  /// declaration is part of the main module, or if the declaration is
  /// at least as available as the current deployment target.
  ///
  /// If \p fromModule is null, we instead return true if the
  /// declaration is meant to be weak linked with _some_ deployment
  /// target; that is, the presence of the @_weakLinked attribute or
  /// any kind of availability is enough, irrespective of the current
  /// deployment target.
  bool isWeakImported(ModuleDecl *fromModule) const;

  /// Returns true if the nature of this declaration allows overrides.
  /// Note that this does not consider whether it is final or whether
  /// the class it's on is final.
  ///
  /// If this returns true, the decl can be safely casted to ValueDecl.
  bool isPotentiallyOverridable() const;

  /// Emit a diagnostic tied to this declaration.
  template<typename ...ArgTypes>
  InFlightDiagnostic diagnose(
      Diag<ArgTypes...> ID,
      typename detail::PassArgument<ArgTypes>::type... Args) const {
    return getDiags().diagnose(this, ID, std::move(Args)...);
  }

  /// Retrieve the diagnostic engine for diagnostics emission.
  LLVM_READONLY
  DiagnosticEngine &getDiags() const;

  // Make vanilla new/delete illegal for Decls.
  void *operator new(size_t Bytes) = delete;
  void operator delete(void *Data) SWIFT_DELETE_OPERATOR_DELETED;

  // Only allow allocation of Decls using the allocator in ASTContext
  // or by doing a placement new.
  void *operator new(size_t Bytes, const ASTContext &C,
                     unsigned Alignment = alignof(Decl));
  void *operator new(size_t Bytes, void *Mem) { 
    assert(Mem); 
    return Mem; 
  }
};

/// Use RAII to track Decl validation progress and non-reentrancy.
class DeclValidationRAII {
  Decl *D;

public:
  DeclValidationRAII(const DeclValidationRAII &) = delete;
  DeclValidationRAII(DeclValidationRAII &&) = delete;
  void operator =(const DeclValidationRAII &) = delete;
  void operator =(DeclValidationRAII &&) = delete;

  DeclValidationRAII(Decl *decl) : D(decl) {
    D->setValidationState(Decl::ValidationState::Checking);
  }

  ~DeclValidationRAII() {
    D->setValidationState(Decl::ValidationState::Checked);
  }
};

/// Allocates memory for a Decl with the given \p baseSize. If necessary,
/// it includes additional space immediately preceding the Decl for a ClangNode.
/// \note \p baseSize does not need to include space for a ClangNode if
/// requested -- the necessary space will be added automatically.
template <typename DeclTy, typename AllocatorTy>
void *allocateMemoryForDecl(AllocatorTy &allocator, size_t baseSize,
                            bool includeSpaceForClangNode) {
  static_assert(alignof(DeclTy) >= sizeof(void *),
                "A pointer must fit in the alignment of the DeclTy!");

  size_t size = baseSize;
  if (includeSpaceForClangNode)
    size += alignof(DeclTy);

  void *mem = allocator.Allocate(size, alignof(DeclTy));
  if (includeSpaceForClangNode)
    mem = reinterpret_cast<char *>(mem) + alignof(DeclTy);
  return mem;
}

enum class RequirementReprKind : unsigned {
  /// A type bound T : P, where T is a type that depends on a generic
  /// parameter and P is some type that should bound T, either as a concrete
  /// supertype or a protocol to which T must conform.
  TypeConstraint,

  /// A same-type requirement T == U, where T and U are types that shall be
  /// equivalent.
  SameType,

  /// A layout bound T : L, where T is a type that depends on a generic
  /// parameter and L is some layout specification that should bound T.
  LayoutConstraint,

  // Note: there is code that packs this enum in a 2-bit bitfield.  Audit users
  // when adding enumerators.
};

/// A single requirement in a 'where' clause, which places additional
/// restrictions on the generic parameters or associated types of a generic
/// function, type, or protocol.
///
/// This always represents a requirement spelled in the source code.  It is
/// never generated implicitly.
///
/// \c GenericParamList assumes these are POD-like.
class RequirementRepr {
  SourceLoc SeparatorLoc;
  RequirementReprKind Kind : 2;
  bool Invalid : 1;
  TypeLoc FirstType;

  /// The second element represents the right-hand side of the constraint.
  /// It can be e.g. a type or a layout constraint.
  union {
    TypeLoc SecondType;
    LayoutConstraintLoc SecondLayout;
  };

  /// Set during deserialization; used to print out the requirements accurately
  /// for the generated interface.
  StringRef AsWrittenString;

  RequirementRepr(SourceLoc SeparatorLoc, RequirementReprKind Kind,
                  TypeLoc FirstType, TypeLoc SecondType)
    : SeparatorLoc(SeparatorLoc), Kind(Kind), Invalid(false),
      FirstType(FirstType), SecondType(SecondType) { }

  RequirementRepr(SourceLoc SeparatorLoc, RequirementReprKind Kind,
                  TypeLoc FirstType, LayoutConstraintLoc SecondLayout)
    : SeparatorLoc(SeparatorLoc), Kind(Kind), Invalid(false),
      FirstType(FirstType), SecondLayout(SecondLayout) { }

  void printImpl(ASTPrinter &OS, bool AsWritten) const;

public:
  /// Construct a new type-constraint requirement.
  ///
  /// \param Subject The type that must conform to the given protocol or
  /// composition, or be a subclass of the given class type.
  /// \param ColonLoc The location of the ':', or an invalid location if
  /// this requirement was implied.
  /// \param Constraint The protocol or protocol composition to which the
  /// subject must conform, or superclass from which the subject must inherit.
  static RequirementRepr getTypeConstraint(TypeLoc Subject,
                                           SourceLoc ColonLoc,
                                           TypeLoc Constraint) {
    return { ColonLoc, RequirementReprKind::TypeConstraint, Subject, Constraint };
  }

  /// Construct a new same-type requirement.
  ///
  /// \param FirstType The first type.
  /// \param EqualLoc The location of the '==' in the same-type constraint, or
  /// an invalid location if this requirement was implied.
  /// \param SecondType The second type.
  static RequirementRepr getSameType(TypeLoc FirstType,
                                     SourceLoc EqualLoc,
                                     TypeLoc SecondType) {
    return { EqualLoc, RequirementReprKind::SameType, FirstType, SecondType };
  }

  /// Construct a new layout-constraint requirement.
  ///
  /// \param Subject The type that must conform to the given layout 
  /// requirement.
  /// \param ColonLoc The location of the ':', or an invalid location if
  /// this requirement was implied.
  /// \param Layout The layout requirement to which the
  /// subject must conform.
  static RequirementRepr getLayoutConstraint(TypeLoc Subject,
                                             SourceLoc ColonLoc,
                                             LayoutConstraintLoc Layout) {
    return {ColonLoc, RequirementReprKind::LayoutConstraint, Subject,
            Layout};
  }

  /// Determine the kind of requirement
  RequirementReprKind getKind() const { return Kind; }

  /// Determine whether this requirement is invalid.
  bool isInvalid() const { return Invalid; }

  /// Mark this requirement invalid.
  void setInvalid() { Invalid = true; }

  /// For a type-bound requirement, return the subject of the
  /// conformance relationship.
  Type getSubject() const {
    assert(getKind() == RequirementReprKind::TypeConstraint ||
           getKind() == RequirementReprKind::LayoutConstraint);
    return FirstType.getType();
  }

  TypeRepr *getSubjectRepr() const {
    assert(getKind() == RequirementReprKind::TypeConstraint ||
           getKind() == RequirementReprKind::LayoutConstraint);
    return FirstType.getTypeRepr();
  }

  TypeLoc &getSubjectLoc() {
    assert(getKind() == RequirementReprKind::TypeConstraint ||
           getKind() == RequirementReprKind::LayoutConstraint);
    return FirstType;
  }

  const TypeLoc &getSubjectLoc() const {
    assert(getKind() == RequirementReprKind::TypeConstraint ||
           getKind() == RequirementReprKind::LayoutConstraint);
    return FirstType;
  }

  /// For a type-bound requirement, return the protocol or to which
  /// the subject conforms or superclass it inherits.
  Type getConstraint() const {
    assert(getKind() == RequirementReprKind::TypeConstraint);
    return SecondType.getType();
  }

  TypeRepr *getConstraintRepr() const {
    assert(getKind() == RequirementReprKind::TypeConstraint);
    return SecondType.getTypeRepr();
  }

  TypeLoc &getConstraintLoc() {
    assert(getKind() == RequirementReprKind::TypeConstraint);
    return SecondType;
  }

  const TypeLoc &getConstraintLoc() const {
    assert(getKind() == RequirementReprKind::TypeConstraint);
    return SecondType;
  }

  LayoutConstraint getLayoutConstraint() const {
    assert(getKind() == RequirementReprKind::LayoutConstraint);
    return SecondLayout.getLayoutConstraint();
  }

  LayoutConstraintLoc &getLayoutConstraintLoc() {
    assert(getKind() == RequirementReprKind::LayoutConstraint);
    return SecondLayout;
  }

  const LayoutConstraintLoc &getLayoutConstraintLoc() const {
    assert(getKind() == RequirementReprKind::LayoutConstraint);
    return SecondLayout;
  }

  /// Retrieve the first type of a same-type requirement.
  Type getFirstType() const {
    assert(getKind() == RequirementReprKind::SameType);
    return FirstType.getType();
  }

  TypeRepr *getFirstTypeRepr() const {
    assert(getKind() == RequirementReprKind::SameType);
    return FirstType.getTypeRepr();
  }

  TypeLoc &getFirstTypeLoc() {
    assert(getKind() == RequirementReprKind::SameType);
    return FirstType;
  }

  const TypeLoc &getFirstTypeLoc() const {
    assert(getKind() == RequirementReprKind::SameType);
    return FirstType;
  }

  /// Retrieve the second type of a same-type requirement.
  Type getSecondType() const {
    assert(getKind() == RequirementReprKind::SameType);
    return SecondType.getType();
  }

  TypeRepr *getSecondTypeRepr() const {
    assert(getKind() == RequirementReprKind::SameType);
    return SecondType.getTypeRepr();
  }

  TypeLoc &getSecondTypeLoc() {
    assert(getKind() == RequirementReprKind::SameType);
    return SecondType;
  }

  const TypeLoc &getSecondTypeLoc() const {
    assert(getKind() == RequirementReprKind::SameType);
    return SecondType;
  }

  /// Retrieve the location of the ':' or '==' in an explicitly-written
  /// conformance or same-type requirement respectively.
  SourceLoc getSeparatorLoc() const {
    return SeparatorLoc;
  }

  SourceRange getSourceRange() const {
    if (getKind() == RequirementReprKind::LayoutConstraint)
      return SourceRange(FirstType.getSourceRange().Start,
                         SecondLayout.getSourceRange().End);
    return SourceRange(FirstType.getSourceRange().Start,
                       SecondType.getSourceRange().End);
  }

  /// Retrieve the first or subject type representation from the \c repr,
  /// or \c nullptr if \c repr is null.
  static TypeRepr *getFirstTypeRepr(const RequirementRepr *repr) {
    if (!repr) return nullptr;
    return repr->FirstType.getTypeRepr();
  }

  /// Retrieve the second or constraint type representation from the \c repr,
  /// or \c nullptr if \c repr is null.
  static TypeRepr *getSecondTypeRepr(const RequirementRepr *repr) {
    if (!repr) return nullptr;
    assert(repr->getKind() == RequirementReprKind::TypeConstraint ||
           repr->getKind() == RequirementReprKind::SameType);
    return repr->SecondType.getTypeRepr();
  }

  LLVM_ATTRIBUTE_DEPRECATED(
      void dump() const LLVM_ATTRIBUTE_USED,
      "only for use within the debugger");
  void print(raw_ostream &OS) const;
  void print(ASTPrinter &Printer) const;
};
  
/// GenericParamList - A list of generic parameters that is part of a generic
/// function or type, along with extra requirements placed on those generic
/// parameters and types derived from them.
class GenericParamList final :
    private llvm::TrailingObjects<GenericParamList, GenericTypeParamDecl *> {
  friend TrailingObjects;

  SourceRange Brackets;
  unsigned NumParams;
  SourceLoc WhereLoc;
  MutableArrayRef<RequirementRepr> Requirements;

  GenericParamList *OuterParameters;

  SourceLoc TrailingWhereLoc;
  unsigned FirstTrailingWhereArg;

  GenericParamList(SourceLoc LAngleLoc,
                   ArrayRef<GenericTypeParamDecl *> Params,
                   SourceLoc WhereLoc,
                   MutableArrayRef<RequirementRepr> Requirements,
                   SourceLoc RAngleLoc);
  
  // Don't copy.
  GenericParamList(const GenericParamList &) = delete;
  GenericParamList &operator=(const GenericParamList &) = delete;
  
public:
  /// create - Create a new generic parameter list within the given AST context.
  ///
  /// \param Context The ASTContext in which the generic parameter list will
  /// be allocated.
  /// \param LAngleLoc The location of the opening angle bracket ('<')
  /// \param Params The list of generic parameters, which will be copied into
  /// ASTContext-allocated memory.
  /// \param RAngleLoc The location of the closing angle bracket ('>')
  static GenericParamList *create(ASTContext &Context,
                                  SourceLoc LAngleLoc,
                                  ArrayRef<GenericTypeParamDecl *> Params,
                                  SourceLoc RAngleLoc);

  /// create - Create a new generic parameter list and "where" clause within
  /// the given AST context.
  ///
  /// \param Context The ASTContext in which the generic parameter list will
  /// be allocated.
  /// \param LAngleLoc The location of the opening angle bracket ('<')
  /// \param Params The list of generic parameters, which will be copied into
  /// ASTContext-allocated memory.
  /// \param WhereLoc The location of the 'where' keyword, if any.
  /// \param Requirements The list of requirements, which will be copied into
  /// ASTContext-allocated memory.
  /// \param RAngleLoc The location of the closing angle bracket ('>')
  static GenericParamList *create(const ASTContext &Context,
                                  SourceLoc LAngleLoc,
                                  ArrayRef<GenericTypeParamDecl *> Params,
                                  SourceLoc WhereLoc,
                                  ArrayRef<RequirementRepr> Requirements,
                                  SourceLoc RAngleLoc);

  MutableArrayRef<GenericTypeParamDecl *> getParams() {
    return {getTrailingObjects<GenericTypeParamDecl *>(), NumParams};
  }

  ArrayRef<GenericTypeParamDecl *> getParams() const {
    return {getTrailingObjects<GenericTypeParamDecl *>(), NumParams};
  }

  using iterator = GenericTypeParamDecl **;
  using const_iterator = const GenericTypeParamDecl * const *;

  unsigned size() const { return NumParams; }
  iterator begin() { return getParams().begin(); }
  iterator end() { return getParams().end(); }
  const_iterator begin() const { return getParams().begin(); }
  const_iterator end() const { return getParams().end(); }

  /// Retrieve the location of the 'where' keyword, or an invalid
  /// location if 'where' was not present.
  SourceLoc getWhereLoc() const { return WhereLoc; }

  /// Retrieve the set of additional requirements placed on these
  /// generic parameters and types derived from them.
  ///
  /// This list may contain both explicitly-written requirements as well as
  /// implicitly-generated requirements, and may be non-empty even if no
  /// 'where' keyword is present.
  MutableArrayRef<RequirementRepr> getRequirements() { return Requirements; }

  /// Retrieve the set of additional requirements placed on these
  /// generic parameters and types derived from them.
  ///
  /// This list may contain both explicitly-written requirements as well as
  /// implicitly-generated requirements, and may be non-empty even if no
  /// 'where' keyword is present.
  ArrayRef<RequirementRepr> getRequirements() const { return Requirements; }

  /// Retrieve only those requirements that are written within the brackets,
  /// which does not include any requirements written in a trailing where
  /// clause.
  ArrayRef<RequirementRepr> getNonTrailingRequirements() const {
    return Requirements.slice(0, FirstTrailingWhereArg);
  }

  /// Retrieve only those requirements written in a trailing where
  /// clause.
  ArrayRef<RequirementRepr> getTrailingRequirements() const {
    return Requirements.slice(FirstTrailingWhereArg);
  }

  /// Determine whether the generic parameters have a trailing where clause.
  bool hasTrailingWhereClause() const {
    return FirstTrailingWhereArg < Requirements.size();
  }

  /// Add a trailing 'where' clause to the list of requirements.
  ///
  /// Trailing where clauses are written outside the angle brackets, after the
  /// main part of a declaration's signature.
  void addTrailingWhereClause(ASTContext &ctx, SourceLoc trailingWhereLoc,
                              ArrayRef<RequirementRepr> trailingRequirements);
  
  /// Retrieve the outer generic parameter list.
  ///
  /// This is used for extensions of nested types, and in SIL mode, where a
  /// single lexical context can have multiple logical generic parameter
  /// lists.
  GenericParamList *getOuterParameters() const { return OuterParameters; }

  /// Set the outer generic parameter list. See \c getOuterParameters
  /// for more information.
  void setOuterParameters(GenericParamList *Outer) { OuterParameters = Outer; }

  SourceLoc getLAngleLoc() const { return Brackets.Start; }
  SourceLoc getRAngleLoc() const { return Brackets.End; }

  SourceRange getSourceRange() const { return Brackets; }

  /// Retrieve the source range covering the where clause.
  SourceRange getWhereClauseSourceRange() const {
    if (WhereLoc.isInvalid())
      return SourceRange();

    auto endLoc = Requirements[FirstTrailingWhereArg-1].getSourceRange().End;
    return SourceRange(WhereLoc, endLoc);
  }

  /// Retrieve the source range covering the trailing where clause.
  SourceRange getTrailingWhereClauseSourceRange() const {
    if (!hasTrailingWhereClause())
      return SourceRange();

    return SourceRange(TrailingWhereLoc,
                       Requirements.back().getSourceRange().End);
  }

  /// Configure the depth of the generic parameters in this list.
  void setDepth(unsigned depth);

  /// Create a copy of the generic parameter list and all of its generic
  /// parameter declarations. The copied generic parameters are re-parented
  /// to the given DeclContext.
  GenericParamList *clone(DeclContext *dc) const;

  void print(raw_ostream &OS) const;
  void dump();
};
  
/// A trailing where clause.
class alignas(RequirementRepr) TrailingWhereClause final :
    private llvm::TrailingObjects<TrailingWhereClause, RequirementRepr> {
  friend TrailingObjects;

  SourceLoc WhereLoc;

  /// The number of requirements. The actual requirements are tail-allocated.
  unsigned NumRequirements;

  TrailingWhereClause(SourceLoc whereLoc,
                      ArrayRef<RequirementRepr> requirements);

public:
  /// Create a new trailing where clause with the given set of requirements.
  static TrailingWhereClause *create(ASTContext &ctx, SourceLoc whereLoc,
                                     ArrayRef<RequirementRepr> requirements);

  /// Retrieve the location of the 'where' keyword.
  SourceLoc getWhereLoc() const { return WhereLoc; }

  /// Retrieve the set of requirements.
  MutableArrayRef<RequirementRepr> getRequirements() {
    return {getTrailingObjects<RequirementRepr>(), NumRequirements};
  }

  /// Retrieve the set of requirements.
  ArrayRef<RequirementRepr> getRequirements() const {
    return {getTrailingObjects<RequirementRepr>(), NumRequirements};
  }

  /// Compute the source range containing this trailing where clause.
  SourceRange getSourceRange() const {
    return SourceRange(WhereLoc,
                       getRequirements().back().getSourceRange().End);
  }
};

// A private class for forcing exact field layout.
class alignas(8) _GenericContext {
// Not really public. See GenericContext.
public:
  llvm::PointerIntPair<GenericParamList *, 1, bool> GenericParamsAndBit;

  /// The trailing where clause.
  ///
  /// Note that this is not currently serialized, because semantic analysis
  /// moves the trailing where clause into the generic parameter list.
  TrailingWhereClause *TrailingWhere = nullptr;

  /// The generic signature of this declaration.
  llvm::PointerIntPair<GenericSignature, 1, bool> GenericSigAndBit;
};

class GenericContext : private _GenericContext, public DeclContext {
  friend class GenericParamListRequest;
  friend class GenericSignatureRequest;
  
protected:
  GenericContext(DeclContextKind Kind, DeclContext *Parent,
                 GenericParamList *Params);

public:
  /// Retrieve the set of parameters to a generic context, or null if
  /// this context is not generic.
  GenericParamList *getGenericParams() const;

  /// Determine whether this context has generic parameters
  /// of its own.
  ///
  /// \code
  /// class C<T> {
  ///   func f1() {}    // isGeneric == false
  ///   func f2<T>() {} // isGeneric == true
  /// }
  ///
  /// protocol P { // isGeneric == true due to implicit Self param
  ///   func p()   // isGeneric == false
  /// }
  /// \endcode
  bool isGeneric() const { return getGenericParams() != nullptr; }
  bool hasComputedGenericSignature() const;
  bool isComputingGenericSignature() const;
  
  /// Retrieve the trailing where clause for this extension, if any.
  TrailingWhereClause *getTrailingWhereClause() const {
    return TrailingWhere;
  }

  /// Set the trailing where clause for this extension.
  void setTrailingWhereClause(TrailingWhereClause *trailingWhereClause) {
    TrailingWhere = trailingWhereClause;
  }

  /// Retrieve the generic signature for this context.
  GenericSignature getGenericSignature() const;

  /// Retrieve the generic context for this context.
  GenericEnvironment *getGenericEnvironment() const;

  /// Retrieve the innermost generic parameter types.
  TypeArrayView<GenericTypeParamType> getInnermostGenericParamTypes() const;

  /// Retrieve the generic requirements.
  ArrayRef<Requirement> getGenericRequirements() const;

  /// Set the generic signature of this context.
  void setGenericSignature(GenericSignature genericSig);

  /// Retrieve the position of any where clause for this context's
  /// generic parameters.
  SourceRange getGenericTrailingWhereClauseSourceRange() const;
};
static_assert(sizeof(_GenericContext) + sizeof(DeclContext) ==
              sizeof(GenericContext), "Please add fields to _GenericContext");

/// Describes what kind of name is being imported.
///
/// If the enumerators here are changed, make sure to update all diagnostics
/// using ImportKind as a select index.
enum class ImportKind : uint8_t {
  Module = 0,
  Type,
  Struct,
  Class,
  Enum,
  Protocol,
  Var,
  Func
};

/// ImportDecl - This represents a single import declaration, e.g.:
///   import Swift
///   import typealias Swift.Int
class ImportDecl final : public Decl,
    private llvm::TrailingObjects<ImportDecl, std::pair<Identifier,SourceLoc>> {
  friend TrailingObjects;
  friend class Decl;
public:
  typedef std::pair<Identifier, SourceLoc> AccessPathElement;

private:
  SourceLoc ImportLoc;
  SourceLoc KindLoc;

  /// The resolved module.
  ModuleDecl *Mod = nullptr;
  /// The resolved decls if this is a decl import.
  ArrayRef<ValueDecl *> Decls;

  ImportDecl(DeclContext *DC, SourceLoc ImportLoc, ImportKind K,
             SourceLoc KindLoc, ArrayRef<AccessPathElement> Path);

public:
  static ImportDecl *create(ASTContext &C, DeclContext *DC,
                            SourceLoc ImportLoc, ImportKind Kind,
                            SourceLoc KindLoc,
                            ArrayRef<AccessPathElement> Path,
                            ClangNode ClangN = ClangNode());

  /// Returns the import kind that is most appropriate for \p VD.
  ///
  /// Note that this will never return \c Type; an imported typealias will use
  /// the more specific kind from its underlying type.
  static ImportKind getBestImportKind(const ValueDecl *VD);

  /// Returns the most appropriate import kind for the given list of decls.
  ///
  /// If the list is non-homogeneous, or if there is more than one decl that
  /// cannot be overloaded, returns None.
  static Optional<ImportKind> findBestImportKind(ArrayRef<ValueDecl *> Decls);

  ArrayRef<AccessPathElement> getFullAccessPath() const {
    return {getTrailingObjects<AccessPathElement>(),
            static_cast<size_t>(Bits.ImportDecl.NumPathElements)};
  }

  ArrayRef<AccessPathElement> getModulePath() const {
    auto result = getFullAccessPath();
    if (getImportKind() != ImportKind::Module)
      result = result.slice(0, result.size()-1);
    return result;
  }

  ArrayRef<AccessPathElement> getDeclPath() const {
    if (getImportKind() == ImportKind::Module)
      return {};
    return getFullAccessPath().back();
  }

  ImportKind getImportKind() const {
    return static_cast<ImportKind>(Bits.ImportDecl.ImportKind);
  }

  bool isExported() const {
    return getAttrs().hasAttribute<ExportedAttr>();
  }

  ModuleDecl *getModule() const { return Mod; }
  void setModule(ModuleDecl *M) { Mod = M; }

  ArrayRef<ValueDecl *> getDecls() const { return Decls; }
  void setDecls(ArrayRef<ValueDecl *> Ds) { Decls = Ds; }

  const clang::Module *getClangModule() const {
    return getClangNode().getClangModule();
  }

  SourceLoc getStartLoc() const { return ImportLoc; }
  SourceLoc getLocFromSource() const { return getFullAccessPath().front().second; }
  SourceRange getSourceRange() const {
    return SourceRange(ImportLoc, getFullAccessPath().back().second);
  }
  SourceLoc getKindLoc() const { return KindLoc; }

  static bool classof(const Decl *D) {
    return D->getKind() == DeclKind::Import;
  }
};

/// ExtensionDecl - This represents a type extension containing methods
/// associated with the type.  This is not a ValueDecl and has no Type because
/// there are no runtime values of the Extension's type.  
class ExtensionDecl final : public GenericContext, public Decl,
                            public IterableDeclContext {
  SourceLoc ExtensionLoc;  // Location of 'extension' keyword.
  SourceRange Braces;

  /// The type being extended.
  TypeRepr *ExtendedTypeRepr;

  /// The nominal type being extended.
  ///
  /// The bit indicates whether binding has been attempted. The pointer can be
  /// null if either no binding was attempted or if binding could not find  the
  /// extended nominal.
  llvm::PointerIntPair<NominalTypeDecl *, 1, bool> ExtendedNominal;

  MutableArrayRef<TypeLoc> Inherited;

  /// The next extension in the linked list of extensions.
  ///
  /// The bit indicates whether this extension has been resolved to refer to
  /// a known nominal type.
  llvm::PointerIntPair<ExtensionDecl *, 1, bool> NextExtension
    = {nullptr, false};

  /// Note that we have added a member into the iterable declaration context.
  void addedMember(Decl *member);

  friend class ExtensionIterator;
  friend class NominalTypeDecl;
  friend class MemberLookupTable;
  friend class ConformanceLookupTable;
  friend class IterableDeclContext;

  ExtensionDecl(SourceLoc extensionLoc, TypeRepr *extendedType,
                MutableArrayRef<TypeLoc> inherited,
                DeclContext *parent,
                TrailingWhereClause *trailingWhereClause);

  /// Retrieve the conformance loader (if any), and removing it in the
  /// same operation. The caller is responsible for loading the
  /// conformances.
  std::pair<LazyMemberLoader *, uint64_t> takeConformanceLoader() {
    if (!Bits.ExtensionDecl.HasLazyConformances)
      return { nullptr, 0 };

    return takeConformanceLoaderSlow();
  }

  /// Slow path for \c takeConformanceLoader().
  std::pair<LazyMemberLoader *, uint64_t> takeConformanceLoaderSlow();

  friend class ExtendedNominalRequest;
  friend class Decl;
public:
  using Decl::getASTContext;

  /// Create a new extension declaration.
  static ExtensionDecl *create(ASTContext &ctx, SourceLoc extensionLoc,
                               TypeRepr *extendedType,
                               MutableArrayRef<TypeLoc> inherited,
                               DeclContext *parent,
                               TrailingWhereClause *trailingWhereClause,
                               ClangNode clangNode = ClangNode());

  SourceLoc getStartLoc() const { return ExtensionLoc; }
  SourceLoc getLocFromSource() const { return ExtensionLoc; }
  SourceRange getSourceRange() const {
    return { ExtensionLoc, Braces.End };
  }

  SourceRange getBraces() const { return Braces; }
  void setBraces(SourceRange braces) { Braces = braces; }

  bool hasBeenBound() const { return ExtendedNominal.getInt(); }

  void setExtendedNominal(NominalTypeDecl *n) {
    ExtendedNominal.setPointerAndInt(n, true);
  }

  /// Retrieve the type being extended.
  ///
  /// Only use this entry point when the complete type, as spelled in the source,
  /// is required. For most clients, \c getExtendedNominal(), which provides
  /// only the \c NominalTypeDecl, will suffice.
  Type getExtendedType() const;

  /// Retrieve the nominal type declaration that is being extended.
  /// Will  trip an assertion if the declaration has not already been computed.
  /// In order to fail fast when type checking work is attempted
  /// before extension binding has taken place.

  NominalTypeDecl *getExtendedNominal() const;

  /// Compute the nominal type declaration that is being extended.
  NominalTypeDecl *computeExtendedNominal() const;

  /// \c hasBeenBound means nothing if this extension can never been bound
  /// because it is not at the top level.
  bool canNeverBeBound() const;

  bool hasValidParent() const;

  /// Determine whether this extension has already been bound to a nominal
  /// type declaration.
  bool alreadyBoundToNominal() const { return NextExtension.getInt(); }

  /// Retrieve the extended type definition as written in the source, if it exists.
  TypeRepr *getExtendedTypeRepr() const { return ExtendedTypeRepr; }
                              
  /// Retrieve the set of protocols that this type inherits (i.e,
  /// explicitly conforms to).
  MutableArrayRef<TypeLoc> getInherited() { return Inherited; }
  ArrayRef<TypeLoc> getInherited() const { return Inherited; }

  void setInherited(MutableArrayRef<TypeLoc> i) { Inherited = i; }

  bool hasDefaultAccessLevel() const {
    return Bits.ExtensionDecl.DefaultAndMaxAccessLevel != 0;
  }

  uint8_t getDefaultAndMaxAccessLevelBits() const {
    return Bits.ExtensionDecl.DefaultAndMaxAccessLevel;
  }
  void setDefaultAndMaxAccessLevelBits(AccessLevel defaultAccess,
                                       AccessLevel maxAccess) {
    Bits.ExtensionDecl.DefaultAndMaxAccessLevel =
      (1 << (static_cast<unsigned>(defaultAccess) - 1)) |
      (1 << (static_cast<unsigned>(maxAccess) - 1));
  }

  AccessLevel getDefaultAccessLevel() const;
  AccessLevel getMaxAccessLevel() const;

  void setDefaultAndMaxAccess(AccessLevel defaultAccess,
                              AccessLevel maxAccess) {
    assert(!hasDefaultAccessLevel() && "default access level already set");
    assert(maxAccess >= defaultAccess);
    assert(maxAccess != AccessLevel::Private && "private not valid");
    assert(defaultAccess != AccessLevel::Private && "private not valid");
    setDefaultAndMaxAccessLevelBits(defaultAccess, maxAccess);
    assert(getDefaultAccessLevel() == defaultAccess && "not enough bits");
    assert(getMaxAccessLevel() == maxAccess && "not enough bits");
  }

  void setConformanceLoader(LazyMemberLoader *resolver, uint64_t contextData);

  /// Determine whether this is a constrained extension, which adds additional
  /// requirements beyond those of the nominal type.
  bool isConstrainedExtension() const;
  
  /// Determine whether this extension context is interchangeable with the
  /// original nominal type context.
  ///
  /// False if any of the following properties hold:
  /// - the extension is defined in a different module from the original
  ///   nominal type decl,
  /// - the extension is constrained, or
  /// - the extension is to a protocol.
  /// FIXME: In a world where protocol extensions are dynamically dispatched,
  /// "extension is to a protocol" would no longer be a reason to use the
  /// extension mangling, because an extension method implementation could be
  /// resiliently moved into the original protocol itself.
  bool isEquivalentToExtendedContext() const;

  // Implement isa/cast/dyncast/etc.
  static bool classof(const Decl *D) {
    return D->getKind() == DeclKind::Extension;
  }
  static bool classof(const DeclContext *C) {
    if (auto D = C->getAsDecl())
      return classof(D);
    return false;
  }
  static bool classof(const IterableDeclContext *C) {
    return C->getIterableContextKind() 
             == IterableDeclContextKind::ExtensionDecl;
  }

  using DeclContext::operator new;
};

/// Iterator that walks the extensions of a particular type.
class ExtensionIterator {
  ExtensionDecl *current;

public:
  ExtensionIterator() : current() { }
  explicit ExtensionIterator(ExtensionDecl *current) : current(current) { }

  ExtensionDecl *operator*() const { return current; }
  ExtensionDecl *operator->() const { return current; }

  ExtensionIterator &operator++() {
    current = current->NextExtension.getPointer();
    return *this;
  }

  ExtensionIterator operator++(int) {
    ExtensionIterator tmp = *this;
    ++(*this);
    return tmp;
  }

  friend bool operator==(ExtensionIterator x, ExtensionIterator y) {
    return x.current == y.current;
  }

  friend bool operator!=(ExtensionIterator x, ExtensionIterator y) {
    return x.current != y.current;
  }
};

/// Range that covers a set of extensions.
class ExtensionRange {
  ExtensionIterator first;
  ExtensionIterator last;

public:

  ExtensionRange(ExtensionIterator first, ExtensionIterator last)
    : first(first), last(last) { }

  typedef ExtensionIterator iterator;
  iterator begin() const { return first; }
  iterator end() const { return last; }
};
  
  
/// This represents one entry in a PatternBindingDecl, which are pairs of
/// Pattern and Initialization expression.  The pattern is always present, but
/// the initializer can be null if there is none.
class PatternBindingEntry {
  enum class Flags {
    Checked = 1 << 0,
    Removed = 1 << 1,
    /// Whether the contents of this initializer were subsumed by
    /// some other initialization, e.g., a lazy property's initializer
    /// gets subsumed by the getter body.
    Subsumed    = 1 << 2
  };
  llvm::PointerIntPair<Pattern *, 3, OptionSet<Flags>> PatternAndFlags;

  struct InitializerAndEqualLoc {
    // When the initializer is removed we don't actually clear the pointers
    // because we might need to get initializer's source range. Since the
    // initializer is ASTContext-allocated it is safe.
    
    /// Exactly the expr the programmer wrote
    Expr *originalInit;
    /// Might be transformed, e.g. for a property wrapper. In the absence of
    /// transformation or synthesis, holds the expr as parsed.
    Expr *initAfterSynthesis;
    /// The location of the equal '=' token.
    SourceLoc EqualLoc;
  };

  union {
    /// The initializer expression and its '=' token loc.
    InitializerAndEqualLoc InitExpr;

    /// The text of the initializer expression if deserialized from a module.
    StringRef InitStringRepresentation;
  };

  /// The initializer context used for this pattern binding entry.
  llvm::PointerIntPair<DeclContext *, 1, bool> InitContextAndIsText;

  /// Values captured by this initializer.
  CaptureInfo Captures;

  friend class PatternBindingInitializer;

public:
  /// \p E is the initializer as parsed.
  PatternBindingEntry(Pattern *P, SourceLoc EqualLoc, Expr *E,
                      DeclContext *InitContext)
    : PatternAndFlags(P, {}), InitExpr({E, E, EqualLoc}),
      InitContextAndIsText({InitContext, false}) {
  }

  Pattern *getPattern() const { return PatternAndFlags.getPointer(); }
  void setPattern(Pattern *P) { PatternAndFlags.setPointer(P); }

  /// Whether the given pattern binding entry is initialized.
  bool isInitialized() const;

  Expr *getInit() const {
    if (PatternAndFlags.getInt().contains(Flags::Removed) ||
        InitContextAndIsText.getInt())
      return nullptr;
    return InitExpr.initAfterSynthesis;
  }
  /// Retrieve the initializer if it should be executed to initialize this
  /// particular pattern binding.
  Expr *getExecutableInit() const {
    return isInitializerSubsumed() ? nullptr : getInit();
  }
  SourceRange getOriginalInitRange() const;
  void setInit(Expr *E);

  /// Gets the text of the initializer expression, stripping out inactive
  /// branches of any #ifs inside the expression.
  StringRef getInitStringRepresentation(SmallVectorImpl<char> &scratch) const;

  /// Sets the initializer string representation to the string that was
  /// deserialized from a partial module.
  void setInitStringRepresentation(StringRef str) {
    InitStringRepresentation = str;
    InitContextAndIsText.setInt(true);
  }

  /// Whether this pattern entry can generate a string representation of its
  /// initializer expression.
  bool hasInitStringRepresentation() const;

  /// Retrieve the location of the equal '=' token.
  SourceLoc getEqualLoc() const {
    return InitContextAndIsText.getInt() ? SourceLoc() : InitExpr.EqualLoc;
  }

  /// Set the location of the equal '=' token.
  void setEqualLoc(SourceLoc equalLoc) {
    assert(!InitContextAndIsText.getInt() &&
           "cannot set equal loc for textual initializer");
    InitExpr.EqualLoc = equalLoc;
  }

  /// Retrieve the initializer after the =, if any, as it was written in the
  /// source.
  Expr *getOriginalInit() const;

  /// Set the initializer after the = as it was written in the source.
  void setOriginalInit(Expr *);

  bool isInitializerChecked() const {
    return PatternAndFlags.getInt().contains(Flags::Checked);
  }
  void setInitializerChecked() {
    PatternAndFlags.setInt(PatternAndFlags.getInt() | Flags::Checked);
  }

  bool isInitializerSubsumed() const {
    return PatternAndFlags.getInt().contains(Flags::Subsumed);
  }
  void setInitializerSubsumed() {
    PatternAndFlags.setInt(PatternAndFlags.getInt() | Flags::Subsumed);
  }

  // Return the first variable initialized by this pattern.
  VarDecl *getAnchoringVarDecl() const;

  // Retrieve the declaration context for the initializer.
  DeclContext *getInitContext() const {
    return InitContextAndIsText.getPointer();
  }

  /// Override the initializer context.
  void setInitContext(DeclContext *dc) {
    InitContextAndIsText.setPointer(dc);
  }

  SourceLoc getStartLoc() const;

  /// Retrieve the end location covered by this pattern binding entry.
  ///
  /// \param omitAccessors Whether the computation should omit the accessors
  /// from the source range.
  SourceLoc getEndLoc(bool omitAccessors = false) const;

  /// Retrieve the source range covered by this pattern binding entry.
  ///
  /// \param omitAccessors Whether the computation should omit the accessors
  /// from the source range.
  SourceRange getSourceRange(bool omitAccessors = false) const;

  const CaptureInfo &getCaptureInfo() const { return Captures; }
  void setCaptureInfo(const CaptureInfo &captures) { Captures = captures; }

private:
  SourceLoc getLastAccessorEndLoc() const;
};

/// This decl contains a pattern and optional initializer for a set
/// of one or more VarDecls declared together.
///
/// For example, in
/// \code
///   var (a, b) = foo(), (c,d) = bar()
/// \endcode
///
/// this includes two entries in the pattern list.  The first contains the
/// pattern "(a, b)" and the initializer "foo()".  The second contains the
/// pattern "(c, d)" and the initializer "bar()".
///
class PatternBindingDecl final : public Decl,
    private llvm::TrailingObjects<PatternBindingDecl, PatternBindingEntry> {
  friend TrailingObjects;
  friend class Decl;
  SourceLoc StaticLoc; ///< Location of the 'static/class' keyword, if present.
  SourceLoc VarLoc;    ///< Location of the 'var' keyword.

  friend class Decl;
  
  PatternBindingDecl(SourceLoc StaticLoc, StaticSpellingKind StaticSpelling,
                     SourceLoc VarLoc, unsigned NumPatternEntries,
                     DeclContext *Parent);
  SourceLoc getLocFromSource() const { return VarLoc; }
public:
  static PatternBindingDecl *create(ASTContext &Ctx, SourceLoc StaticLoc,
                                    StaticSpellingKind StaticSpelling,
                                    SourceLoc VarLoc,
                                    ArrayRef<PatternBindingEntry> PatternList,
                                    DeclContext *Parent);

  static PatternBindingDecl *create(ASTContext &Ctx, SourceLoc StaticLoc,
                                    StaticSpellingKind StaticSpelling,
                                    SourceLoc VarLoc, Pattern *Pat,
                                    SourceLoc EqualLoc, Expr *E,
                                    DeclContext *Parent);

  static PatternBindingDecl *createImplicit(ASTContext &Ctx,
                                            StaticSpellingKind StaticSpelling,
                                            Pattern *Pat, Expr *E,
                                            DeclContext *Parent,
                                            SourceLoc VarLoc = SourceLoc());

  static PatternBindingDecl *createDeserialized(
                               ASTContext &Ctx, SourceLoc StaticLoc,
                               StaticSpellingKind StaticSpelling,
                               SourceLoc VarLoc,
                               unsigned NumPatternEntries,
                               DeclContext *Parent);

  SourceLoc getStartLoc() const {
    return StaticLoc.isValid() ? StaticLoc : VarLoc;
  }
  SourceRange getSourceRange() const;

  unsigned getNumPatternEntries() const {
    return Bits.PatternBindingDecl.NumPatternEntries;
  }
  
  ArrayRef<PatternBindingEntry> getPatternList() const {
    return const_cast<PatternBindingDecl*>(this)->getMutablePatternList();
  }

  void setInitStringRepresentation(unsigned i, StringRef str) {
    getMutablePatternList()[i].setInitStringRepresentation(str);
  }

  /// Whether the given pattern entry is initialized.
  bool isInitialized(unsigned i) const {
    return getPatternList()[i].isInitialized();
  }

  Expr *getInit(unsigned i) const {
    return getPatternList()[i].getInit();
  }
  Expr *getExecutableInit(unsigned i) const {
    return getPatternList()[i].getExecutableInit();
  }

  SourceRange getOriginalInitRange(unsigned i) const {
    return getPatternList()[i].getOriginalInitRange();
  }

  void setInit(unsigned i, Expr *E) {
    getMutablePatternList()[i].setInit(E);
  }

  Pattern *getPattern(unsigned i) const {
    return getPatternList()[i].getPattern();
  }
  
  void setPattern(unsigned i, Pattern *Pat, DeclContext *InitContext);

  DeclContext *getInitContext(unsigned i) const {
    return getPatternList()[i].getInitContext();
  }

  const CaptureInfo &getCaptureInfo(unsigned i) const {
    return getPatternList()[i].getCaptureInfo();
  }

  void setCaptureInfo(unsigned i, const CaptureInfo &captures) {
    getMutablePatternList()[i].setCaptureInfo(captures);
  }

  /// Given that this PBD is the parent pattern for the specified VarDecl,
  /// return the entry of the VarDecl in our PatternList.  For example, in:
  ///
  ///   let (a,b) = foo(), (c,d) = bar()
  ///
  /// "a" and "b" will have index 0, since they correspond to the first pattern,
  /// and "c" and "d" will have index 1 since they correspond to the second one.
  unsigned getPatternEntryIndexForVarDecl(const VarDecl *VD) const;
  
  /// Return the PatternEntry (a pattern + initializer pair) for the specified
  /// VarDecl.
  const PatternBindingEntry &getPatternEntryForVarDecl(
    const VarDecl *VD) const {
    return getPatternList()[getPatternEntryIndexForVarDecl(VD)];
  }
  
  bool isInitializerChecked(unsigned i) const {
    return getPatternList()[i].isInitializerChecked();
  }

  void setInitializerChecked(unsigned i) {
    getMutablePatternList()[i].setInitializerChecked();
  }

  bool isInitializerSubsumed(unsigned i) const {
    return getPatternList()[i].isInitializerSubsumed();
  }

  void setInitializerSubsumed(unsigned i) {
    getMutablePatternList()[i].setInitializerSubsumed();
  }
  
  /// Does this binding declare something that requires storage?
  bool hasStorage() const;

  /// Determines whether this binding either has an initializer expression, or is
  /// default initialized, without performing any type checking on it.
  bool isDefaultInitializable() const {
    for (unsigned i = 0, e = getNumPatternEntries(); i < e; ++i)
      if (!isDefaultInitializable(i))
        return false;

    return true;
  }

  /// Can the pattern at index i be default initialized?
  bool isDefaultInitializable(unsigned i) const;
  
  /// When the pattern binding contains only a single variable with no
  /// destructuring, retrieve that variable.
  VarDecl *getSingleVar() const;

  bool isStatic() const { return Bits.PatternBindingDecl.IsStatic; }
  void setStatic(bool s) { Bits.PatternBindingDecl.IsStatic = s; }
  SourceLoc getStaticLoc() const { return StaticLoc; }
  /// \returns the way 'static'/'class' was spelled in the source.
  StaticSpellingKind getStaticSpelling() const {
    return static_cast<StaticSpellingKind>(
        Bits.PatternBindingDecl.StaticSpelling);
  }
  /// \returns the way 'static'/'class' should be spelled for this declaration.
  StaticSpellingKind getCorrectStaticSpelling() const;

  static bool classof(const Decl *D) {
    return D->getKind() == DeclKind::PatternBinding;
  }

private:
  MutableArrayRef<PatternBindingEntry> getMutablePatternList() {
    // Pattern entries are tail allocated.
    return {getTrailingObjects<PatternBindingEntry>(), getNumPatternEntries()};
  }
};
  
/// TopLevelCodeDecl - This decl is used as a container for top-level
/// expressions and statements in the main module.  It is always a direct
/// child of a SourceFile.  The primary reason for building these is to give
/// top-level statements a DeclContext which is distinct from the file itself.
/// This, among other things, makes it easier to distinguish between local
/// top-level variables (which are not live past the end of the statement) and
/// global variables.
class TopLevelCodeDecl : public DeclContext, public Decl {
  BraceStmt *Body;
  SourceLoc getLocFromSource() const { return getStartLoc(); }
  friend class Decl;
public:
  TopLevelCodeDecl(DeclContext *Parent, BraceStmt *Body = nullptr)
    : DeclContext(DeclContextKind::TopLevelCodeDecl, Parent),
      Decl(DeclKind::TopLevelCode, Parent),
      Body(Body) {}

  BraceStmt *getBody() const { return Body; }
  void setBody(BraceStmt *b) { Body = b; }

  SourceLoc getStartLoc() const;
  SourceRange getSourceRange() const;

  static bool classof(const Decl *D) {
    return D->getKind() == DeclKind::TopLevelCode;
  }
  static bool classof(const DeclContext *C) {
    if (auto D = C->getAsDecl())
      return classof(D);
    return false;
  }
  
  using DeclContext::operator new;
};

/// SerializedTopLevelCodeDeclContext - This represents what was originally a
/// TopLevelCodeDecl during serialization. It is preserved only to maintain the
/// correct AST structure and remangling after deserialization.
class SerializedTopLevelCodeDeclContext : public SerializedLocalDeclContext {
public:
  SerializedTopLevelCodeDeclContext(DeclContext *Parent)
    : SerializedLocalDeclContext(LocalDeclContextKind::TopLevelCodeDecl,
                                 Parent) {}
  static bool classof(const DeclContext *DC) {
    if (auto LDC = dyn_cast<SerializedLocalDeclContext>(DC))
      return LDC->getLocalDeclContextKind() ==
        LocalDeclContextKind::TopLevelCodeDecl;
    return false;
  }
};

/// IfConfigDecl - This class represents #if/#else/#endif blocks.
/// Active and inactive block members are stored separately, with the intention
/// being that active members will be handed back to the enclosing context.
class IfConfigDecl : public Decl {
  /// An array of clauses controlling each of the #if/#elseif/#else conditions.
  /// The array is ASTContext allocated.
  ArrayRef<IfConfigClause> Clauses;
  SourceLoc EndLoc;
  SourceLoc getLocFromSource() const { return Clauses[0].Loc; }
  friend class Decl;
public:
  
  IfConfigDecl(DeclContext *Parent, ArrayRef<IfConfigClause> Clauses,
               SourceLoc EndLoc, bool HadMissingEnd)
    : Decl(DeclKind::IfConfig, Parent), Clauses(Clauses), EndLoc(EndLoc)
  {
    Bits.IfConfigDecl.HadMissingEnd = HadMissingEnd;
  }

  ArrayRef<IfConfigClause> getClauses() const { return Clauses; }

  /// Return the active clause, or null if there is no active one.
  const IfConfigClause *getActiveClause() const {
    for (auto &Clause : Clauses)
      if (Clause.isActive) return &Clause;
    return nullptr;
  }

  const ArrayRef<ASTNode> getActiveClauseElements() const {
    if (auto *Clause = getActiveClause())
      return Clause->Elements;
    return {};
  }
  
  SourceLoc getEndLoc() const { return EndLoc; }

  bool hadMissingEnd() const { return Bits.IfConfigDecl.HadMissingEnd; }
  
  SourceRange getSourceRange() const;
  
  static bool classof(const Decl *D) {
    return D->getKind() == DeclKind::IfConfig;
  }
};

class StringLiteralExpr;

class PoundDiagnosticDecl : public Decl {
  SourceLoc StartLoc;
  SourceLoc EndLoc;
  StringLiteralExpr *Message;
  SourceLoc getLocFromSource() const { return StartLoc; }
  friend class Decl;
public:
  PoundDiagnosticDecl(DeclContext *Parent, bool IsError, SourceLoc StartLoc,
                      SourceLoc EndLoc, StringLiteralExpr *Message)
    : Decl(DeclKind::PoundDiagnostic, Parent), StartLoc(StartLoc),
      EndLoc(EndLoc), Message(Message) {
      Bits.PoundDiagnosticDecl.IsError = IsError;
      Bits.PoundDiagnosticDecl.HasBeenEmitted = false; 
    }

  DiagnosticKind getKind() {
    return isError() ? DiagnosticKind::Error : DiagnosticKind::Warning;
  }

  StringLiteralExpr *getMessage() { return Message; }

  bool isError() {
    return Bits.PoundDiagnosticDecl.IsError;
  }

  bool hasBeenEmitted() {
    return Bits.PoundDiagnosticDecl.HasBeenEmitted;
  }

  void markEmitted() {
    Bits.PoundDiagnosticDecl.HasBeenEmitted = true;
  }
  
  SourceLoc getEndLoc() const { return EndLoc; };
  
  SourceRange getSourceRange() const {
    return SourceRange(StartLoc, EndLoc);
  }

  static bool classof(const Decl *D) {
    return D->getKind() == DeclKind::PoundDiagnostic;
  }
};
  
class OpaqueTypeDecl;

/// ValueDecl - All named decls that are values in the language.  These can
/// have a type, etc.
class ValueDecl : public Decl {
  DeclName Name;
  SourceLoc NameLoc;
  llvm::PointerIntPair<Type, 3, OptionalEnum<AccessLevel>> TypeAndAccess;
  unsigned LocalDiscriminator = 0;

  struct {
    /// Whether the "IsObjC" bit has been computed yet.
    unsigned isObjCComputed : 1;

    /// Whether this declaration is exposed to Objective-C.
    unsigned isObjC : 1;

    /// Whether the "overridden" declarations have been computed already.
    unsigned hasOverriddenComputed : 1;

    /// Whether there are any "overridden" declarations. The actual overridden
    /// declarations are kept in a side table in the ASTContext.
    unsigned hasOverridden : 1;

    /// Whether the "isDynamic" bit has been computed yet.
    unsigned isDynamicComputed : 1;

    /// Whether this declaration is 'dynamic', meaning that all uses of
    /// the declaration will go through an extra level of indirection that
    /// allows the entity to be replaced at runtime.
    unsigned isDynamic : 1;

    /// Whether the "isFinal" bit has been computed yet.
    unsigned isFinalComputed : 1;

    /// Whether this declaration is 'final'. A final class can't be subclassed,
    /// a final class member can't be overriden.
    unsigned isFinal : 1;

    /// Whether the "isIUO" bit" has been computed yet.
    unsigned isIUOComputed : 1;

    /// Whether this declaration produces an implicitly unwrapped
    /// optional result.
    unsigned isIUO : 1;
  } LazySemanticInfo = { };

  friend class OverriddenDeclsRequest;
  friend class IsObjCRequest;
  friend class IsFinalRequest;
  friend class IsDynamicRequest;
  friend class IsImplicitlyUnwrappedOptionalRequest;
  friend class Decl;
  SourceLoc getLocFromSource() const { return NameLoc; }
protected:
  ValueDecl(DeclKind K,
            llvm::PointerUnion<DeclContext *, ASTContext *> context,
            DeclName name, SourceLoc NameLoc)
    : Decl(K, context), Name(name), NameLoc(NameLoc) {
    Bits.ValueDecl.AlreadyInLookupTable = false;
    Bits.ValueDecl.CheckedRedeclaration = false;
    Bits.ValueDecl.IsUserAccessible = true;
  }

  // MemberLookupTable borrows a bit from this type
  friend class MemberLookupTable;
  bool isAlreadyInLookupTable() {
    return Bits.ValueDecl.AlreadyInLookupTable;
  }
  void setAlreadyInLookupTable(bool value = true) {
    Bits.ValueDecl.AlreadyInLookupTable = value;
  }

public:
  /// Return true if this protocol member is a protocol requirement.
  ///
  /// Asserts if this is not a member of a protocol.
  bool isProtocolRequirement() const;

  /// Determine whether we have already checked whether this
  /// declaration is a redeclaration.
  bool alreadyCheckedRedeclaration() const { 
    return Bits.ValueDecl.CheckedRedeclaration;
  }

  /// Set whether we have already checked this declaration as a
  /// redeclaration.
  void setCheckedRedeclaration(bool checked) {
    Bits.ValueDecl.CheckedRedeclaration = checked;
  }

  void setUserAccessible(bool Accessible) {
    Bits.ValueDecl.IsUserAccessible = Accessible;
  }

  bool isUserAccessible() const {
    return Bits.ValueDecl.IsUserAccessible;
  }

  bool hasName() const { return bool(Name); }
  bool isOperator() const { return Name.isOperator(); }

  /// Retrieve the full name of the declaration.
  /// TODO: Rename to getName?
  DeclName getFullName() const { return Name; }
  void setName(DeclName name) { Name = name; }

  /// Retrieve the base name of the declaration, ignoring any argument
  /// names.
  DeclBaseName getBaseName() const { return Name.getBaseName(); }

  /// Retrieve the name to use for this declaration when interoperating
  /// with the Objective-C runtime.
  ///
  /// \returns A "selector" containing the runtime name. For non-method
  /// entities (classes, protocols, properties), this operation will
  /// return a zero-parameter selector with the appropriate name in its
  /// first slot.
  Optional<ObjCSelector> getObjCRuntimeName(
                                    bool skipIsObjCResolution = false) const;

  /// Determine whether the given declaration can infer @objc, or the
  /// Objective-C name, if used to satisfy the given requirement.
  bool canInferObjCFromRequirement(ValueDecl *requirement);

  SourceLoc getNameLoc() const { return NameLoc; }

  bool isUsableFromInline() const;

  /// Returns \c true if this declaration is *not* intended to be used directly
  /// by application developers despite the visibility.
  bool shouldHideFromEditor() const;

  bool hasAccess() const {
    return TypeAndAccess.getInt().hasValue();
  }

  /// Access control is done by Requests.
  friend class AccessLevelRequest;

  /// Returns the access level specified explicitly by the user, or provided by
  /// default according to language rules.
  ///
  /// Most of the time this is not the interesting value to check; access is
  /// limited by enclosing scopes per SE-0025. Use #getFormalAccessScope to
  /// check if access control is being used consistently, and to take features
  /// such as \c \@testable and \c \@usableFromInline into account.
  ///
  /// \sa getFormalAccessScope
  /// \sa hasOpenAccess
  AccessLevel getFormalAccess() const;

  /// Determine whether this Decl has either Private or FilePrivate access,
  /// and its DeclContext does not.
  bool isOutermostPrivateOrFilePrivateScope() const;

  /// Returns the outermost DeclContext from which this declaration can be
  /// accessed, or null if the declaration is public.
  ///
  /// This is used when calculating if access control is being used
  /// consistently. If \p useDC is provided (the location where the value is
  /// being used), features that affect formal access such as \c \@testable are
  /// taken into account.
  ///
  /// \invariant
  /// <code>value.isAccessibleFrom(
  ///     value.getFormalAccessScope().getDeclContext())</code>
  ///
  /// If \p treatUsableFromInlineAsPublic is true, declarations marked with the
  /// \c \@usableFromInline attribute are treated as public. This is normally
  /// false for name lookup and other source language concerns, but true when
  /// computing the linkage of generated functions.
  ///
  /// \sa getFormalAccess
  /// \sa isAccessibleFrom
  /// \sa hasOpenAccess
  AccessScope
  getFormalAccessScope(const DeclContext *useDC = nullptr,
                       bool treatUsableFromInlineAsPublic = false) const;


  /// Copy the formal access level and @usableFromInline attribute from
  /// \p source.
  ///
  /// If \p sourceIsParentContext is true, an access level of \c private will
  /// be copied as \c fileprivate, to ensure that this declaration will be
  /// available everywhere \p source is.
  void copyFormalAccessFrom(const ValueDecl *source,
                            bool sourceIsParentContext = false);

  /// Returns the access level that actually controls how a declaration should
  /// be emitted and may be used.
  ///
  /// This is the access used when making optimization and code generation
  /// decisions. It should not be used at the AST or semantic level.
  AccessLevel getEffectiveAccess() const;

  void setAccess(AccessLevel access) {
    assert(!hasAccess() && "access already set");
    overwriteAccess(access);
  }

  /// Overwrite the access of this declaration.
  ///
  /// This is needed in the LLDB REPL.
  void overwriteAccess(AccessLevel access) {
    TypeAndAccess.setInt(access);
  }

  /// Returns true if this declaration is accessible from the given context.
  ///
  /// A private declaration is accessible from any DeclContext within the same
  /// source file.
  ///
  /// An internal declaration is accessible from any DeclContext within the same
  /// module.
  ///
  /// A public declaration is accessible everywhere.
  ///
  /// If \p DC is null, returns true only if this declaration is public.
  ///
  /// If \p forConformance is true, we ignore the visibility of the protocol
  /// when evaluating protocol extension members. This language rule allows a
  /// protocol extension of a private protocol to provide default
  /// implementations for the requirements of a public protocol, even when
  /// the default implementations are not visible to name lookup.
  bool isAccessibleFrom(const DeclContext *DC,
                        bool forConformance = false) const;

  /// Returns whether this declaration should be treated as \c open from
  /// \p useDC. This is very similar to #getFormalAccess, but takes
  /// \c \@testable into account.
  ///
  /// This is mostly only useful when considering requirements on an override:
  /// if the base declaration is \c open, the override might have to be too.
  bool hasOpenAccess(const DeclContext *useDC) const;

  /// FIXME: This is deprecated.
  bool isRecursiveValidation() const;

  /// Retrieve the "interface" type of this value, which uses
  /// GenericTypeParamType if the declaration is generic. For a generic
  /// function, this will have a GenericFunctionType with a
  /// GenericSignature inside the type.
  Type getInterfaceType() const;
  bool hasInterfaceType() const;

  /// Set the interface type for the given value.
  void setInterfaceType(Type type);
  
  /// isInstanceMember - Determine whether this value is an instance member
  /// of an enum or protocol.
  bool isInstanceMember() const;

  /// Retrieve the context discriminator for this local value, which
  /// is the index of this declaration in the sequence of
  /// discriminated declarations with the same name in the current
  /// context.  Only local functions and variables with getters and
  /// setters have discriminators.
  unsigned getLocalDiscriminator() const;
  void setLocalDiscriminator(unsigned index);

  /// Retrieve the declaration that this declaration overrides, if any.
  ValueDecl *getOverriddenDecl() const;

  /// Retrieve the declarations that this declaration overrides, if any.
  llvm::TinyPtrVector<ValueDecl *> getOverriddenDecls() const;

  /// Set the declaration that this declaration overrides.
  void setOverriddenDecl(ValueDecl *overridden) {
    setOverriddenDecls(overridden);
  }

  /// Set the declarations that this declaration overrides.
  void setOverriddenDecls(ArrayRef<ValueDecl *> overridden);

  /// Whether the overridden declarations have already been computed.
  bool overriddenDeclsComputed() const;

  /// Compute the untyped overload signature for this declaration.
  OverloadSignature getOverloadSignature() const;

  /// Retrieve the type used to describe this entity for the purposes of
  /// overload resolution.
  CanType getOverloadSignatureType() const;

  /// Returns true if the decl requires Objective-C interop.
  ///
  /// This can be true even if there is no 'objc' attribute on the declaration.
  /// In that case it was inferred by the type checker and set with a call to
  /// markAsObjC().
  bool isObjC() const;

  /// Note whether this declaration is known to be exposed to Objective-C.
  void setIsObjC(bool Value);

  /// Is this declaration 'final'?
  bool isFinal() const;

  /// Is this declaration marked with 'dynamic'?
  bool isDynamic() const;

  bool isObjCDynamic() const {
    return isObjC() && isDynamic();
  }

  bool isNativeDynamic() const {
    return !isObjC() && isDynamic();
  }

  /// Set whether this type is 'dynamic' or not.
  void setIsDynamic(bool value);

  /// Whether the 'dynamic' bit has been computed already.
  bool isDynamicComputed() const {
    return LazySemanticInfo.isDynamicComputed;
  }

  /// Returns true if this decl can be found by id-style dynamic lookup.
  bool canBeAccessedByDynamicLookup() const;

  /// Returns true if this declaration has an implicitly unwrapped optional
  /// result. The precise meaning depends on the declaration kind:
  /// - for properties, the value is IUO
  /// - for subscripts, the element type is IUO
  /// - for functions, the result type is IUO
  /// - for constructors, the failability kind is IUO
  bool isImplicitlyUnwrappedOptional() const;

  /// Should only be set on imported and deserialized declarations; parsed
  /// declarations compute this lazily via a request.
  void setImplicitlyUnwrappedOptional(bool isIUO) {
    LazySemanticInfo.isIUOComputed = 1;
    LazySemanticInfo.isIUO = isIUO;
  }

  /// Returns the protocol requirements that this decl conforms to.
  ArrayRef<ValueDecl *>
  getSatisfiedProtocolRequirements(bool Sorted = false) const;

  /// Determines the kind of access that should be performed by a
  /// DeclRefExpr or MemberRefExpr use of this value in the specified
  /// context.
  ///
  /// \param DC The declaration context.
  ///
  /// \param isAccessOnSelf Whether this is a member access on the implicit
  ///        'self' declaration of the declaration context.
  AccessSemantics getAccessSemanticsFromContext(const DeclContext *DC,
                                                bool isAccessOnSelf) const;

  /// Print a reference to the given declaration.
  std::string printRef() const;

  /// Dump a reference to the given declaration.
  void dumpRef(raw_ostream &os) const;

  /// Dump a reference to the given declaration.
  void dumpRef() const;

  /// Returns true if the declaration is a static member of a type.
  ///
  /// This is not necessarily the opposite of "isInstanceMember()". Both
  /// predicates will be false for declarations that either categorically
  /// can't be "static" or are in a context where "static" doesn't make sense.
  bool isStatic() const;

  /// Retrieve the location at which we should insert a new attribute or
  /// modifier.
  SourceLoc getAttributeInsertionLoc(bool forModifier) const;

  static bool classof(const Decl *D) {
    return D->getKind() >= DeclKind::First_ValueDecl &&
           D->getKind() <= DeclKind::Last_ValueDecl;
  }
  
  /// True if this is a C function that was imported as a member of a type in
  /// Swift.
  bool isImportAsMember() const;

  /// Returns true if the declaration's interface type is a function type with a
  /// curried self parameter.
  bool hasCurriedSelf() const;

  /// Returns true if the declaration has a parameter list associated with it.
  ///
  /// Note that not all declarations with function interface types have
  /// parameter lists, for example an enum element without associated values.
  bool hasParameterList() const;

  /// Returns the number of curry levels in the declaration's interface type.
  unsigned getNumCurryLevels() const;

  /// Get the decl for this value's opaque result type, if it has one.
  OpaqueTypeDecl *getOpaqueResultTypeDecl() const;

  /// Get the representative for this value's opaque result type, if it has one.
  OpaqueReturnTypeRepr *getOpaqueResultTypeRepr() const;

  /// Retrieve the attribute associating this declaration with a
  /// function builder, if there is one.
  CustomAttr *getAttachedFunctionBuilder() const;

  /// Retrieve the @functionBuilder type attached to this declaration,
  /// if there is one.
  Type getFunctionBuilderType() const;
};

/// This is a common base class for declarations which declare a type.
class TypeDecl : public ValueDecl {
  MutableArrayRef<TypeLoc> Inherited;

protected:
  TypeDecl(DeclKind K, llvm::PointerUnion<DeclContext *, ASTContext *> context,
           Identifier name, SourceLoc NameLoc,
           MutableArrayRef<TypeLoc> inherited) :
    ValueDecl(K, context, name, NameLoc), Inherited(inherited) {}

public:
  Identifier getName() const { return getFullName().getBaseIdentifier(); }

  /// Returns the string for the base name, or "_" if this is unnamed.
  StringRef getNameStr() const {
    assert(!getFullName().isSpecial() && "Cannot get string for special names");
    return hasName() ? getBaseName().getIdentifier().str() : "_";
  }

  /// The type of this declaration's values. For the type of the
  /// declaration itself, use getInterfaceType(), which returns a
  /// metatype.
  Type getDeclaredInterfaceType() const;

  /// Retrieve the set of protocols that this type inherits (i.e,
  /// explicitly conforms to).
  MutableArrayRef<TypeLoc> getInherited() { return Inherited; }
  ArrayRef<TypeLoc> getInherited() const { return Inherited; }

  void setInherited(MutableArrayRef<TypeLoc> i) { Inherited = i; }

  static bool classof(const Decl *D) {
    return D->getKind() >= DeclKind::First_TypeDecl &&
           D->getKind() <= DeclKind::Last_TypeDecl;
  }

  /// Compute an ordering between two type declarations that is ABI-stable.
  static int compare(const TypeDecl *type1, const TypeDecl *type2);

  /// Compute an ordering between two type declarations that is ABI-stable.
  /// This version takes a pointer-to-a-pointer for use with
  /// llvm::array_pod_sort() and similar.
  template<typename T>
  static int compare(T * const* type1, T * const* type2) {
    return compare(*type1, *type2);
  }
};

/// A type declaration that can have generic parameters attached to it. Because
/// it has these generic parameters, it is always a DeclContext.
class GenericTypeDecl : public GenericContext, public TypeDecl {
public:
  GenericTypeDecl(DeclKind K, DeclContext *DC,
                  Identifier name, SourceLoc nameLoc,
                  MutableArrayRef<TypeLoc> inherited,
                  GenericParamList *GenericParams);

  // Resolve ambiguity due to multiple base classes.
  using TypeDecl::getASTContext;
  using DeclContext::operator new;
  using TypeDecl::getDeclaredInterfaceType;

  static bool classof(const DeclContext *C) {
    if (auto D = C->getAsDecl())
      return classof(D);
    return false;
  }
  static bool classof(const Decl *D) {
    return D->getKind() >= DeclKind::First_GenericTypeDecl &&
           D->getKind() <= DeclKind::Last_GenericTypeDecl;
  }
};

/// OpaqueTypeDecl - This is a declaration of an opaque type. The opaque type
/// is formally equivalent to its underlying type, but abstracts it away from
/// clients of the opaque type, only exposing the type as something conforming
/// to a given set of constraints.
///
/// Currently, opaque types do not normally have an explicit spelling in source
/// code. One is formed implicitly when a declaration is written with an opaque
/// result type, as in:
///
/// func foo() -> opaque SignedInteger { return 1 }
///
/// The declared type is a special kind of ArchetypeType representing the
/// abstracted underlying type.
class OpaqueTypeDecl : public GenericTypeDecl {
  /// The original declaration that "names" the opaque type. Although a specific
  /// opaque type cannot be explicitly named, oapque types can propagate
  /// arbitrarily through expressions, so we need to know *which* opaque type is
  /// propagated.
  ValueDecl *NamingDecl;
  
  /// The generic signature of the opaque interface to the type. This is the
  /// outer generic signature with an added generic parameter representing the
  /// underlying type.
  GenericSignature OpaqueInterfaceGenericSignature;
  
  /// The generic parameter that represents the underlying type.
  GenericTypeParamType *UnderlyingInterfaceType;
  
  /// If known, the underlying type and conformances of the opaque type,
  /// expressed as a SubstitutionMap for the opaque interface generic signature.
  /// This maps types in the interface generic signature to the outer generic
  /// signature of the original declaration.
  Optional<SubstitutionMap> UnderlyingTypeSubstitutions;
  
  mutable Identifier OpaqueReturnTypeIdentifier;
  
public:
  OpaqueTypeDecl(ValueDecl *NamingDecl,
                 GenericParamList *GenericParams,
                 DeclContext *DC,
                 GenericSignature OpaqueInterfaceGenericSignature,
                 GenericTypeParamType *UnderlyingInterfaceType);
  
  ValueDecl *getNamingDecl() const { return NamingDecl; }
  
  void setNamingDecl(ValueDecl *D) {
    assert(!NamingDecl && "already have naming decl");
    NamingDecl = D;
  }

  /// Is this opaque type the opaque return type of the given function?
  ///
  /// This is more complex than just checking `getNamingDecl` because the
  /// function could also be the getter of a storage declaration.
  bool isOpaqueReturnTypeOfFunction(const AbstractFunctionDecl *func) const;

  GenericSignature getOpaqueInterfaceGenericSignature() const {
    return OpaqueInterfaceGenericSignature;
  }
  
  GenericTypeParamType *getUnderlyingInterfaceType() const {
    return UnderlyingInterfaceType;
  }
  
  Optional<SubstitutionMap> getUnderlyingTypeSubstitutions() const {
    return UnderlyingTypeSubstitutions;
  }
  
  void setUnderlyingTypeSubstitutions(SubstitutionMap subs) {
    assert(!UnderlyingTypeSubstitutions.hasValue() && "resetting underlying type?!");
    UnderlyingTypeSubstitutions = subs;
  }
  
  // Opaque type decls are currently always implicit
  SourceRange getSourceRange() const { return SourceRange(); }
  
  // Get the identifier string that can be used to cross-reference unnamed
  // opaque return types across files.
  Identifier getOpaqueReturnTypeIdentifier() const;
  
  static bool classof(const Decl *D) {
    return D->getKind() == DeclKind::OpaqueType;
  }
  static bool classof(const GenericTypeDecl *D) {
    return D->getKind() == DeclKind::OpaqueType;
  }
  static bool classof(const DeclContext *C) {
    if (auto D = C->getAsDecl())
      return classof(D);
    return false;
  }
};

/// TypeAliasDecl - This is a declaration of a typealias, for example:
///
///    typealias Foo = Int
///
/// TypeAliasDecl's always have 'MetatypeType' type.
///
class TypeAliasDecl : public GenericTypeDecl {
  friend class UnderlyingTypeRequest;
  
  /// The location of the 'typealias' keyword
  SourceLoc TypeAliasLoc;

  /// The location of the equal '=' token
  SourceLoc EqualLoc;

  /// The end of the type, valid even when the type cannot be parsed
  SourceLoc TypeEndLoc;

  /// The location of the right-hand side of the typealias binding
  TypeLoc UnderlyingTy;

public:
  TypeAliasDecl(SourceLoc TypeAliasLoc, SourceLoc EqualLoc, Identifier Name,
                SourceLoc NameLoc, GenericParamList *GenericParams,
                DeclContext *DC);

  SourceLoc getStartLoc() const { return TypeAliasLoc; }
  SourceRange getSourceRange() const;

  /// Returns the location of the equal '=' token
  SourceLoc getEqualLoc() const {
    return EqualLoc;
  }

  void setTypeEndLoc(SourceLoc e) { TypeEndLoc = e; }

  /// Retrieve the TypeRepr corresponding to the parsed underlying type.
  TypeRepr *getUnderlyingTypeRepr() const {
    return UnderlyingTy.getTypeRepr();
  }
  void setUnderlyingTypeRepr(TypeRepr *repr) {
    UnderlyingTy = repr;
  }
  
  /// Retrieve the interface type of the underlying type.
  Type getUnderlyingType() const;
  void setUnderlyingType(Type type);

  /// For generic typealiases, return the unbound generic type.
  UnboundGenericType *getUnboundGenericType() const;

  /// Retrieve a sugared interface type containing the structure of the interface
  /// type before any semantic validation has occured.
  Type getStructuralType() const;

  /// Set the interface type of this typealias declaration from the underlying type.
  void computeType();
  
  bool isCompatibilityAlias() const {
    return Bits.TypeAliasDecl.IsCompatibilityAlias;
  }

  void markAsCompatibilityAlias(bool newValue = true) {
    Bits.TypeAliasDecl.IsCompatibilityAlias = newValue;
  }

  /// Is this a special debugger variable?
  bool isDebuggerAlias() const { return Bits.TypeAliasDecl.IsDebuggerAlias; }
  void markAsDebuggerAlias(bool isDebuggerAlias) {
    Bits.TypeAliasDecl.IsDebuggerAlias = isDebuggerAlias;
  }

  static bool classof(const Decl *D) {
    return D->getKind() == DeclKind::TypeAlias;
  }
  static bool classof(const GenericTypeDecl *D) {
    return D->getKind() == DeclKind::TypeAlias;
  }
  static bool classof(const DeclContext *C) {
    if (auto D = C->getAsDecl())
      return classof(D);
    return false;
  }
};

/// Abstract class describing generic type parameters and associated types,
/// whose common purpose is to anchor the abstract type parameter and specify
/// requirements for any corresponding type argument.
class AbstractTypeParamDecl : public TypeDecl {
protected:
  AbstractTypeParamDecl(DeclKind kind, DeclContext *dc, Identifier name,
                        SourceLoc NameLoc)
    : TypeDecl(kind, dc, name, NameLoc, { }) { }

public:
  /// Return the superclass of the generic parameter.
  Type getSuperclass() const;

  /// Retrieve the set of protocols to which this abstract type
  /// parameter conforms.
  ArrayRef<ProtocolDecl *> getConformingProtocols() const;

  static bool classof(const Decl *D) {
    return D->getKind() >= DeclKind::First_AbstractTypeParamDecl &&
           D->getKind() <= DeclKind::Last_AbstractTypeParamDecl;
  }
};

/// A declaration of a generic type parameter.
///
/// A generic type parameter introduces a new, named type parameter along
/// with some set of requirements on any type argument used to realize this
/// type parameter. The requirements involve conformances to specific
/// protocols or inheritance from a specific class type.
///
/// In the following example, 'T' is a generic type parameter with the
/// requirement that the type argument conform to the 'Comparable' protocol.
///
/// \code
/// func min<T : Comparable>(x : T, y : T) -> T { ... }
/// \endcode
class GenericTypeParamDecl : public AbstractTypeParamDecl {
public:
  static const unsigned InvalidDepth = 0xFFFF;

  /// Construct a new generic type parameter.
  ///
  /// \param dc The DeclContext in which the generic type parameter's owner
  /// occurs. This should later be overwritten with the actual declaration
  /// context that owns the type parameter.
  ///
  /// \param name The name of the generic parameter.
  /// \param nameLoc The location of the name.
  GenericTypeParamDecl(DeclContext *dc, Identifier name, SourceLoc nameLoc,
                       unsigned depth, unsigned index);

  /// The depth of this generic type parameter, i.e., the number of outer
  /// levels of generic parameter lists that enclose this type parameter.
  ///
  /// \code
  /// struct X<T> {
  ///   func f<U>() { }
  /// }
  /// \endcode
  ///
  /// Here 'T' has depth 0 and 'U' has depth 1. Both have index 0.
  unsigned getDepth() const { return Bits.GenericTypeParamDecl.Depth; }

  /// Set the depth of this generic type parameter.
  ///
  /// \sa getDepth
  void setDepth(unsigned depth) {
    Bits.GenericTypeParamDecl.Depth = depth;
    assert(Bits.GenericTypeParamDecl.Depth == depth && "Truncation");
  }

  /// The index of this generic type parameter within its generic parameter
  /// list.
  ///
  /// \code
  /// struct X<T, U> {
  ///   func f<V>() { }
  /// }
  /// \endcode
  ///
  /// Here 'T' and 'U' have indexes 0 and 1, respectively. 'V' has index 0.
  unsigned getIndex() const { return Bits.GenericTypeParamDecl.Index; }

  SourceLoc getStartLoc() const { return getNameLoc(); }
  SourceRange getSourceRange() const;

  static bool classof(const Decl *D) {
    return D->getKind() == DeclKind::GenericTypeParam;
  }
};

/// A declaration of an associated type.
///
/// An associated type introduces a new, named type in a protocol that
/// can vary from one conforming type to the next. Associated types have a
/// set of requirements to which the type that replaces it much realize,
/// described via conformance to specific protocols, or inheritance from a
/// specific class type.
///
/// In the following example, 'Element' is an associated type with no
/// requirements.
///
/// \code
/// protocol Enumerator {
///   typealias Element
///   func getNext() -> Element?
/// }
/// \endcode
class AssociatedTypeDecl : public AbstractTypeParamDecl {
  /// The location of the initial keyword.
  SourceLoc KeywordLoc;

  /// The default definition.
  TypeRepr *DefaultDefinition;

  /// The where clause attached to the associated type.
  TrailingWhereClause *TrailingWhere;

  LazyMemberLoader *Resolver = nullptr;
  uint64_t ResolverContextData;

  friend class DefaultDefinitionTypeRequest;

public:
  AssociatedTypeDecl(DeclContext *dc, SourceLoc keywordLoc, Identifier name,
                     SourceLoc nameLoc, TypeRepr *defaultDefinition,
                     TrailingWhereClause *trailingWhere);
  AssociatedTypeDecl(DeclContext *dc, SourceLoc keywordLoc, Identifier name,
                     SourceLoc nameLoc, TrailingWhereClause *trailingWhere,
                     LazyMemberLoader *definitionResolver,
                     uint64_t resolverData);

  /// Get the protocol in which this associated type is declared.
  ProtocolDecl *getProtocol() const {
    return cast<ProtocolDecl>(getDeclContext());
  }

  /// Check if we have a default definition type.
  bool hasDefaultDefinitionType() const {
    // If we have a TypeRepr, return true immediately without kicking off
    // a request.
    return DefaultDefinition || getDefaultDefinitionType();
  }

  /// Retrieve the default definition type.
  Type getDefaultDefinitionType() const;

  /// Retrieve the default definition as written in the source.
  TypeRepr *getDefaultDefinitionTypeRepr() const {
    return DefaultDefinition;
  }

  /// Retrieve the trailing where clause for this associated type, if any.
  TrailingWhereClause *getTrailingWhereClause() const { return TrailingWhere; }

  /// Set the trailing where clause for this associated type.
  void setTrailingWhereClause(TrailingWhereClause *trailingWhereClause) {
    TrailingWhere = trailingWhereClause;
  }

  /// Set the interface type of this associated type declaration to a dependent
  /// member type of 'Self'.
  void computeType();

  /// Retrieve the associated type "anchor", which is the associated type
  /// declaration that will be used to describe this associated type in the
  /// ABI.
  ///
  /// The associated type "anchor" is an associated type that does not
  /// override any other associated type. There may be several such associated
  /// types; select one deterministically.
  AssociatedTypeDecl *getAssociatedTypeAnchor() const;

  /// Retrieve the (first) overridden associated type declaration, if any.
  AssociatedTypeDecl *getOverriddenDecl() const {
    return cast_or_null<AssociatedTypeDecl>(
                                   AbstractTypeParamDecl::getOverriddenDecl());
  }

  /// Retrieve the set of associated types overridden by this associated
  /// type.
  llvm::TinyPtrVector<AssociatedTypeDecl *> getOverriddenDecls() const;

  SourceLoc getStartLoc() const { return KeywordLoc; }
  SourceRange getSourceRange() const;

  static bool classof(const Decl *D) {
    return D->getKind() == DeclKind::AssociatedType;
  }
};

class MemberLookupTable;
class ConformanceLookupTable;
  
// Kinds of pointer types.
enum PointerTypeKind : unsigned {
  PTK_UnsafeMutableRawPointer,
  PTK_UnsafeRawPointer,
  PTK_UnsafeMutablePointer,
  PTK_UnsafePointer,
  PTK_AutoreleasingUnsafeMutablePointer,
};

static inline bool isRawPointerKind(PointerTypeKind PTK) {
  switch (PTK) {
  case PTK_UnsafeMutableRawPointer:
  case PTK_UnsafeRawPointer:
    return true;
  case PTK_UnsafeMutablePointer:
  case PTK_UnsafePointer:
  case PTK_AutoreleasingUnsafeMutablePointer:
    return false;
  }

  llvm_unreachable("Unhandled PointerTypeKind in switch.");
}

enum KeyPathTypeKind : unsigned char {
  KPTK_AnyKeyPath,
  KPTK_PartialKeyPath,
  KPTK_KeyPath,
  KPTK_WritableKeyPath,
  KPTK_ReferenceWritableKeyPath
};

/// NominalTypeDecl - a declaration of a nominal type, like a struct.
class NominalTypeDecl : public GenericTypeDecl, public IterableDeclContext {
  SourceRange Braces;

  /// The first extension of this type.
  ExtensionDecl *FirstExtension = nullptr;

  /// The last extension of this type, used solely for efficient
  /// insertion of new extensions.
  ExtensionDecl *LastExtension = nullptr;

  /// The generation at which we last loaded extensions.
  unsigned ExtensionGeneration;
  
  /// Prepare to traverse the list of extensions.
  void prepareExtensions();

  /// Retrieve the conformance loader (if any), and removing it in the
  /// same operation. The caller is responsible for loading the
  /// conformances.
  std::pair<LazyMemberLoader *, uint64_t> takeConformanceLoader() {
    if (!Bits.NominalTypeDecl.HasLazyConformances)
      return { nullptr, 0 };

    return takeConformanceLoaderSlow();
  }

  /// Slow path for \c takeConformanceLoader().
  std::pair<LazyMemberLoader *, uint64_t> takeConformanceLoaderSlow();

  /// A lookup table containing all of the members of this type and
  /// its extensions.
  ///
  /// The table itself is lazily constructed and updated when
  /// lookupDirect() is called. The bit indicates whether the lookup
  /// table has already added members by walking the declarations in
  /// scope; it should be manipulated through \c isLookupTablePopulated()
  /// and \c setLookupTablePopulated().
  llvm::PointerIntPair<MemberLookupTable *, 1, bool> LookupTable;

  /// Prepare the lookup table to make it ready for lookups.
  void prepareLookupTable();

  /// True if the entries in \c LookupTable are complete--that is, if a
  /// name is present, it contains all members with that name.
  bool isLookupTablePopulated() const;
  void setLookupTablePopulated(bool value);

  /// Note that we have added a member into the iterable declaration context,
  /// so that it can also be added to the lookup table (if needed).
  void addedMember(Decl *member);

  /// Note that we have added an extension into the nominal type,
  /// so that its members can eventually be added to the lookup table.
  void addedExtension(ExtensionDecl *ext);

  /// A lookup table used to find the protocol conformances of
  /// a given nominal type.
  mutable ConformanceLookupTable *ConformanceTable = nullptr;

  /// Prepare the conformance table.
  void prepareConformanceTable() const;

  /// Returns the protocol requirements that \c Member conforms to.
  ArrayRef<ValueDecl *>
    getSatisfiedProtocolRequirementsForMember(const ValueDecl *Member,
                                              bool Sorted) const;

  friend class ASTContext;
  friend class MemberLookupTable;
  friend class ConformanceLookupTable;
  friend class ExtensionDecl;
  friend class DeclContext;
  friend class IterableDeclContext;
  friend ArrayRef<ValueDecl *>
           ValueDecl::getSatisfiedProtocolRequirements(bool Sorted) const;

protected:
  Type DeclaredTy;
  Type DeclaredInterfaceTy;

  NominalTypeDecl(DeclKind K, DeclContext *DC, Identifier name,
                  SourceLoc NameLoc,
                  MutableArrayRef<TypeLoc> inherited,
                  GenericParamList *GenericParams) :
    GenericTypeDecl(K, DC, name, NameLoc, inherited, GenericParams),
    IterableDeclContext(IterableDeclContextKind::NominalTypeDecl)
  {
    Bits.NominalTypeDecl.AddedImplicitInitializers = false;
    ExtensionGeneration = 0;
    Bits.NominalTypeDecl.HasLazyConformances = false;
  }

  friend class ProtocolType;

public:
  using GenericTypeDecl::getASTContext;

  SourceRange getBraces() const { return Braces; }
  
  void setBraces(SourceRange braces) { Braces = braces; }

  /// Should this declaration behave as if it must be accessed
  /// resiliently, even when we're building a non-resilient module?
  ///
  /// This is used for diagnostics, because we do not want a behavior
  /// change between builds with resilience enabled and disabled.
  bool isFormallyResilient() const;

  /// Do we need to use resilient access patterns outside of this type's
  /// resilience domain?
  bool isResilient() const;

  /// Do we need to use resilient access patterns when accessing this
  /// type from the given module?
  bool isResilient(ModuleDecl *M, ResilienceExpansion expansion) const;

  /// Determine whether we have already attempted to add any
  /// implicitly-defined initializers to this declaration.
  bool addedImplicitInitializers() const {
    return Bits.NominalTypeDecl.AddedImplicitInitializers;
  }

  /// Note that we have attempted to add implicit initializers.
  void setAddedImplicitInitializers() {
    Bits.NominalTypeDecl.AddedImplicitInitializers = true;
  }

  /// Set the interface type of this nominal type to the metatype of the
  /// declared interface type.
  void computeType();

  /// getDeclaredType - Retrieve the type declared by this entity, without
  /// any generic parameters bound if this is a generic type.
  Type getDeclaredType() const;

  /// getDeclaredInterfaceType - Retrieve the type declared by this entity, with
  /// generic parameters bound if this is a generic type.
  Type getDeclaredInterfaceType() const;

  /// Add a new extension to this nominal type.
  void addExtension(ExtensionDecl *extension);

  /// Retrieve the set of extensions of this type.
  ExtensionRange getExtensions();

  /// Special-behaviour flags passed to lookupDirect()
  enum class LookupDirectFlags {
    /// Whether to include @_implements members.
    /// Used by conformance-checking to find special @_implements members.
    IncludeAttrImplements = 1 << 0,
  };

  /// Find all of the declarations with the given name within this nominal type
  /// and its extensions.
  ///
  /// This routine does not look into superclasses, nor does it consider
  /// protocols to which the nominal type conforms. Furthermore, the resulting
  /// set of declarations has not been filtered for visibility, nor have
  /// overridden declarations been removed.
  TinyPtrVector<ValueDecl *> lookupDirect(DeclName name,
                                          OptionSet<LookupDirectFlags> flags =
                                          OptionSet<LookupDirectFlags>());

  /// Collect the set of protocols to which this type should implicitly
  /// conform, such as AnyObject (for classes).
  void getImplicitProtocols(SmallVectorImpl<ProtocolDecl *> &protocols);

  /// Look for conformances of this nominal type to the given
  /// protocol.
  ///
  /// \param module The module from which we initiate the search.
  /// FIXME: This is currently unused.
  ///
  /// \param protocol The protocol whose conformance is requested.
  /// \param conformances Will be populated with the set of protocol
  /// conformances found for this protocol.
  ///
  /// \returns true if any conformances were found. 
  bool lookupConformance(
         ModuleDecl *module, ProtocolDecl *protocol,
         SmallVectorImpl<ProtocolConformance *> &conformances) const;

  /// Retrieve all of the protocols that this nominal type conforms to.
  SmallVector<ProtocolDecl *, 2> getAllProtocols() const;

  /// Retrieve all of the protocol conformances for this nominal type.
  SmallVector<ProtocolConformance *, 2> getAllConformances(
                                          bool sorted = false) const;

  /// Register an externally-created protocol conformance in the
  /// conformance lookup table.
  ///
  /// This is used by deserialization of module files to report
  /// conformances.
  void registerProtocolConformance(ProtocolConformance *conformance);

  void setConformanceLoader(LazyMemberLoader *resolver, uint64_t contextData);

  /// Is this the decl for Optional<T>?
  bool isOptionalDecl() const;

  /// Is this a key path type?
  Optional<KeyPathTypeKind> getKeyPathTypeKind() const;

  /// Retrieve information about this type as a property wrapper.
  PropertyWrapperTypeInfo getPropertyWrapperTypeInfo() const;

  // SWIFT_ENABLE_TENSORFLOW
  /// Get effective memberwise initializer for the given nominal type, if it
  /// exists: either a synthesized memberwise initializer or a user-defined
  /// initializer with the same signature.
  ConstructorDecl *getEffectiveMemberwiseInitializer();

  // SWIFT_ENABLE_TENSORFLOW
  /// Add `@_fixed_layout` attribute to the nominal type, if possible.
  void addFixedLayoutAttr();

private:
  /// Predicate used to filter StoredPropertyRange.
  struct ToStoredProperty {
    ToStoredProperty(bool skipInaccessible = false) :
        skipUserInaccessible(skipInaccessible) {}
    bool skipUserInaccessible;
    Optional<VarDecl *> operator()(Decl *decl) const;
  };
  
public:
  /// A range for iterating the stored member variables of a structure.
  using StoredPropertyRange = OptionalTransformRange<DeclRange,
                                                     ToStoredProperty>;

  /// Return a collection of the stored member variables of this type.
  ArrayRef<VarDecl *> getStoredProperties() const;

  /// Return a collection of the stored member variables of this type, along
  /// with placeholders for unimportable stored properties.
  ArrayRef<Decl *> getStoredPropertiesAndMissingMemberPlaceholders() const;

  // Implement isa/cast/dyncast/etc.
  static bool classof(const Decl *D) {
    return D->getKind() >= DeclKind::First_NominalTypeDecl &&
           D->getKind() <= DeclKind::Last_NominalTypeDecl;
  }
  static bool classof(const GenericTypeDecl *D) {
    return D->getKind() >= DeclKind::First_NominalTypeDecl &&
           D->getKind() <= DeclKind::Last_NominalTypeDecl;
  }

  static bool classof(const DeclContext *C) {
    if (auto D = C->getAsDecl())
      return classof(D);
    return false;
  }
  static bool classof(const IterableDeclContext *C) {
    return C->getIterableContextKind()
             == IterableDeclContextKind::NominalTypeDecl;
  }
  static bool classof(const NominalTypeDecl *D) { return true; }
  static bool classof(const ExtensionDecl *D) { return false; }
};

/// This is the declaration of an enum.
///
/// For example:
///
/// \code
///    enum Bool {
///      case false
///      case true
///    }
///
///    enum Optional<T> {
///      case none
///      case some(T)
///    }
/// \endcode
///
/// The type of the decl itself is a MetatypeType; use getDeclaredType()
/// to get the declared type ("Bool" or "Optional" in the above example).
class EnumDecl final : public NominalTypeDecl {
  SourceLoc EnumLoc;

  enum SemanticInfoFlags : uint8_t {
    // Is the raw type valid?
    HasComputedRawType         = 1 << 0,
    // Is the complete set of (auto-incremented) raw values available?
    HasFixedRawValues          = 1 << 1,
    // Is the complete set of raw values type checked?
    HasFixedRawValuesAndTypes  = 1 << 2,
  };
  
  struct {
    /// The raw type and a bit to indicate whether the
    /// raw was computed yet or not.
    llvm::PointerIntPair<Type, 3, OptionSet<SemanticInfoFlags>> RawTypeAndFlags;
    
    bool hasRawType() const {
      return RawTypeAndFlags.getInt().contains(HasComputedRawType);
    }
    void cacheRawType(Type ty) {
      auto flags = RawTypeAndFlags.getInt() | HasComputedRawType;
      RawTypeAndFlags.setPointerAndInt(ty, flags);
    }
    
    bool hasFixedRawValues() const {
      return RawTypeAndFlags.getInt().contains(HasFixedRawValues);
    }
    bool hasCheckedRawValues() const {
      return RawTypeAndFlags.getInt().contains(HasFixedRawValuesAndTypes);
    }
  } LazySemanticInfo;

  friend class EnumRawValuesRequest;
  friend class EnumRawTypeRequest;
  friend class TypeChecker;

public:
  EnumDecl(SourceLoc EnumLoc, Identifier Name, SourceLoc NameLoc,
            MutableArrayRef<TypeLoc> Inherited,
            GenericParamList *GenericParams, DeclContext *DC);

  SourceLoc getStartLoc() const { return EnumLoc; }
  SourceRange getSourceRange() const {
    return SourceRange(EnumLoc, getBraces().End);
  }

  EnumElementDecl *getElement(Identifier Name) const;
  
public:
  /// A range for iterating the elements of an enum.
  using ElementRange = DowncastFilterRange<EnumElementDecl, DeclRange>;

  /// A range for iterating the cases of an enum.
  using CaseRange = DowncastFilterRange<EnumCaseDecl, DeclRange>;

  /// Return a range that iterates over all the elements of an enum.
  ElementRange getAllElements() const {
    return ElementRange(getMembers());
  }

  unsigned getNumElements() const {
    auto eltRange = getAllElements();
    return std::distance(eltRange.begin(), eltRange.end());
  }

  /// If this enum has a unique element, return it. A unique element can
  /// either hold a value or not, and the existence of one unique element does
  /// not imply the existence or non-existence of the opposite unique element.
  EnumElementDecl *getUniqueElement(bool hasValue) const;

  /// Return a range that iterates over all the cases of an enum.
  CaseRange getAllCases() const {
    return CaseRange(getMembers());
  }

  /// Insert all of the 'case' element declarations into a DenseSet.
  void getAllElements(llvm::DenseSet<EnumElementDecl*> &elements) const {
    for (auto elt : getAllElements())
      elements.insert(elt);
  }
  
  /// Retrieve the status of circularity checking for class inheritance.
  CircularityCheck getCircularityCheck() const {
    return static_cast<CircularityCheck>(Bits.EnumDecl.Circularity);
  }
  
  /// Record the current stage of circularity checking.
  void setCircularityCheck(CircularityCheck circularity) {
    Bits.EnumDecl.Circularity = static_cast<unsigned>(circularity);
  }
  
  /// Record that this enum has had all of its raw values computed.
  void setHasFixedRawValues();
  
  // Implement isa/cast/dyncast/etc.
  static bool classof(const Decl *D) {
    return D->getKind() == DeclKind::Enum;
  }
  static bool classof(const GenericTypeDecl *D) {
    return D->getKind() == DeclKind::Enum;
  }
  static bool classof(const NominalTypeDecl *D) {
    return D->getKind() == DeclKind::Enum;
  }
  static bool classof(const DeclContext *C) {
    if (auto D = C->getAsDecl())
      return classof(D);
    return false;
  }
  static bool classof(const IterableDeclContext *C) {
    auto NTD = dyn_cast<NominalTypeDecl>(C);
    return NTD && classof(NTD);
  }
  
  /// Determine whether this enum declares a raw type in its inheritance clause.
  bool hasRawType() const { return (bool)getRawType(); }

  /// Retrieve the declared raw type of the enum from its inheritance clause,
  /// or null if it has none.
  Type getRawType() const;

  /// Set the raw type of the enum from its inheritance clause.
  void setRawType(Type rawType) {
    auto flags = LazySemanticInfo.RawTypeAndFlags.getInt();
    LazySemanticInfo.RawTypeAndFlags.setPointerAndInt(
        rawType, flags | HasComputedRawType);
  }

  /// True if none of the enum cases have associated values.
  ///
  /// Note that this is true for enums with absolutely no cases.
  bool hasOnlyCasesWithoutAssociatedValues() const;

  /// True if any of the enum cases have availability annotations.
  ///
  /// Note that this is false for enums with absolutely no cases.
  bool hasPotentiallyUnavailableCaseValue() const;

  /// True if the enum has cases.
  bool hasCases() const {
    return !getAllElements().empty();
  }

  /// True if the enum is marked 'indirect'.
  bool isIndirect() const {
    return getAttrs().hasAttribute<IndirectAttr>();
  }

  /// True if the enum can be exhaustively switched within \p useDC.
  ///
  /// Note that this property is \e not necessarily true for all children of
  /// \p useDC. In particular, an inlinable function does not get to switch
  /// exhaustively over a non-exhaustive enum declared in the same module.
  ///
  /// This is the predicate used when deciding if a switch statement needs a
  /// default case. It should not be used for optimization or code generation.
  ///
  /// \sa isEffectivelyExhaustive
  bool isFormallyExhaustive(const DeclContext *useDC) const;

  /// True if the enum can be exhaustively switched within a function defined
  /// within \p M, with \p expansion specifying whether the function is
  /// inlinable.
  ///
  /// This is the predicate used when making optimization and code generation
  /// decisions. It should not be used at the AST or semantic level.
  ///
  /// \sa isFormallyExhaustive
  bool isEffectivelyExhaustive(ModuleDecl *M,
                               ResilienceExpansion expansion) const;
};

/// StructDecl - This is the declaration of a struct, for example:
///
///    struct Complex { var R : Double, I : Double }
///
/// The type of the decl itself is a MetatypeType; use getDeclaredType()
/// to get the declared type ("Complex" in the above example).
class StructDecl final : public NominalTypeDecl {
  SourceLoc StructLoc;

public:
  StructDecl(SourceLoc StructLoc, Identifier Name, SourceLoc NameLoc,
             MutableArrayRef<TypeLoc> Inherited,
             GenericParamList *GenericParams, DeclContext *DC);

  SourceLoc getStartLoc() const { return StructLoc; }
  SourceRange getSourceRange() const {
    return SourceRange(StructLoc, getBraces().End);
  }

  // Implement isa/cast/dyncast/etc.
  static bool classof(const Decl *D) {
    return D->getKind() == DeclKind::Struct;
  }
  static bool classof(const GenericTypeDecl *D) {
    return D->getKind() == DeclKind::Struct;
  }
  static bool classof(const NominalTypeDecl *D) {
    return D->getKind() == DeclKind::Struct;
  }
  static bool classof(const DeclContext *C) {
    if (auto D = C->getAsDecl())
      return classof(D);
    return false;
  }
  static bool classof(const IterableDeclContext *C) {
    auto NTD = dyn_cast<NominalTypeDecl>(C);
    return NTD && classof(NTD);
  }

  /// Does this struct contain unreferenceable storage, such as C fields that
  /// cannot be represented in Swift?
  bool hasUnreferenceableStorage() const {
    return Bits.StructDecl.HasUnreferenceableStorage;
  }

  void setHasUnreferenceableStorage(bool v) {
    Bits.StructDecl.HasUnreferenceableStorage = v;
  }
};

/// The kind of artificial main to generate for a class.
enum class ArtificialMainKind : uint8_t {
  NSApplicationMain,
  UIApplicationMain,
};

/// This is the base type for AncestryOptions. Each flag describes possible
/// interesting kinds of superclasses that a class may have.
enum class AncestryFlags : uint8_t {
  /// The class or one of its superclasses is @objc.
  ObjC = (1<<0),

  /// The class or one of its superclasses is @objcMembers.
  ObjCMembers = (1<<1),

  /// The class or one of its superclasses is generic.
  Generic = (1<<2),

  /// The class or one of its superclasses is resilient.
  Resilient = (1<<3),

  /// The class or one of its superclasses has resilient metadata and is in a
  /// different resilience domain.
  ResilientOther = (1<<4),

  /// The class or one of its superclasses is imported from Clang.
  ClangImported = (1<<5),

  /// The class or one of its superclasses requires stored property initializers.
  RequiresStoredPropertyInits = (1<<6),
};

/// Return type of ClassDecl::checkAncestry(). Describes a set of interesting
/// kinds of superclasses that a class may have.
using AncestryOptions = OptionSet<AncestryFlags>;

/// ClassDecl - This is the declaration of a class, for example:
///
///    class Complex { var R : Double, I : Double }
///
/// The type of the decl itself is a MetatypeType; use getDeclaredType()
/// to get the declared type ("Complex" in the above example).
class ClassDecl final : public NominalTypeDecl {
  class ObjCMethodLookupTable;

  SourceLoc ClassLoc;
  ObjCMethodLookupTable *ObjCMethodLookup = nullptr;

  /// Create the Objective-C member lookup table.
  void createObjCMethodLookup();

  struct {
    /// The superclass decl and a bit to indicate whether the
    /// superclass was computed yet or not.
    llvm::PointerIntPair<ClassDecl *, 1, bool> SuperclassDecl;

    /// The superclass type and a bit to indicate whether the
    /// superclass was computed yet or not.
    llvm::PointerIntPair<Type, 1, bool> SuperclassType;
  } LazySemanticInfo;

  bool hasForcedEmittedMembers() const {
    return Bits.ClassDecl.HasForcedEmittedMembers;
  }

  void setHasForcedEmittedMembers() {
    Bits.ClassDecl.HasForcedEmittedMembers = true;
  }

  friend class SuperclassDeclRequest;
  friend class SuperclassTypeRequest;
  friend class EmittedMembersRequest;
  friend class TypeChecker;

public:
  ClassDecl(SourceLoc ClassLoc, Identifier Name, SourceLoc NameLoc,
            MutableArrayRef<TypeLoc> Inherited,
            GenericParamList *GenericParams, DeclContext *DC);

  SourceLoc getStartLoc() const { return ClassLoc; }
  SourceRange getSourceRange() const {
    return SourceRange(ClassLoc, getBraces().End);
  }

  /// Determine whether the member area of this class's metadata (which consists
  /// of field offsets and vtable entries) is to be considered opaque by clients.
  ///
  /// Note that even @_fixed_layout classes have resilient metadata if they are
  /// in a resilient module.
  bool hasResilientMetadata() const;

  /// Determine whether this class has resilient metadata when accessed from the
  /// given module and resilience expansion.
  bool hasResilientMetadata(ModuleDecl *M, ResilienceExpansion expansion) const;

  /// Determine whether this class has a superclass.
  bool hasSuperclass() const { return (bool)getSuperclassDecl(); }

  /// Retrieve the superclass of this class, or null if there is no superclass.
  Type getSuperclass() const;

  /// Retrieve the ClassDecl for the superclass of this class, or null if there
  /// is no superclass.
  ClassDecl *getSuperclassDecl() const;

  /// Check if this class is a superclass or equal to the given class.
  bool isSuperclassOf(ClassDecl *other) const;

  /// Set the superclass of this class.
  void setSuperclass(Type superclass);

  /// Retrieve the status of circularity checking for class inheritance.
  CircularityCheck getCircularityCheck() const {
    return static_cast<CircularityCheck>(Bits.ClassDecl.Circularity);
  }

  /// Record the current stage of circularity checking.
  void setCircularityCheck(CircularityCheck circularity) {
    Bits.ClassDecl.Circularity = static_cast<unsigned>(circularity);
  }

  /// Walk this class and all of the superclasses of this class, transitively,
  /// invoking the callback function for each class.
  ///
  /// \param fn The callback function that will be invoked for each superclass.
  /// It can return \c Continue to continue the traversal. Returning
  /// \c SkipChildren halts the search and returns \c false, while returning
  /// \c Stop halts the search and returns \c true.
  ///
  /// \returns \c true if \c fn returned \c Stop for any class, \c false
  /// otherwise.
  bool walkSuperclasses(
      llvm::function_ref<TypeWalker::Action(ClassDecl *)> fn) const;

  //// Whether this class requires all of its stored properties to
  //// have initializers in the class definition.
  bool requiresStoredPropertyInits() const {
    return checkAncestry(AncestryFlags::RequiresStoredPropertyInits);
  }

  /// \see getForeignClassKind
  enum class ForeignKind : uint8_t {
    /// A normal Swift or Objective-C class.
    Normal = 0,
    /// An imported Core Foundation type. These are AnyObject-compatible but
    /// do not have runtime metadata.
    CFType,
    /// An imported Objective-C type whose class and metaclass symbols are not
    /// both available at link-time but can be accessed through the Objective-C
    /// runtime.
    RuntimeOnly
  };

  /// Whether this class is "foreign", meaning that it is implemented
  /// by a runtime that Swift does not have first-class integration
  /// with.  This generally means that:
  ///   - class data is either abstracted or cannot be made to
  ///     fit with Swift's metatype schema, and/or
  ///   - there is no facility for subclassing or adding polymorphic
  ///     methods to the class.
  ///
  /// We may find ourselves wanting to break this bit into more
  /// precise chunks later.
  ForeignKind getForeignClassKind() const {
    return static_cast<ForeignKind>(Bits.ClassDecl.RawForeignKind);
  }
  void setForeignClassKind(ForeignKind kind) {
    Bits.ClassDecl.RawForeignKind = static_cast<unsigned>(kind);
  }

  /// Returns true if this class is any kind of "foreign class".
  ///
  /// \see getForeignClassKind
  bool isForeign() const {
    return getForeignClassKind() != ForeignKind::Normal;
  }

  /// Returns true if the class has designated initializers that are not listed
  /// in its members.
  ///
  /// This can occur, for example, if the class is an Objective-C class with
  /// initializers that cannot be represented in Swift.
  bool hasMissingDesignatedInitializers() const;

  void setHasMissingDesignatedInitializers(bool newValue = true) {
    Bits.ClassDecl.ComputedHasMissingDesignatedInitializers = 1;
    Bits.ClassDecl.HasMissingDesignatedInitializers = newValue;
  }

  /// Returns true if the class has missing members that require vtable entries.
  ///
  /// In this case, the class cannot be subclassed, because we cannot construct
  /// the vtable for the subclass.
  bool hasMissingVTableEntries() const;

  void setHasMissingVTableEntries(bool newValue = true) {
    Bits.ClassDecl.ComputedHasMissingVTableEntries = 1;
    Bits.ClassDecl.HasMissingVTableEntries = newValue;
  }

  /// Returns true if this class cannot be used with weak or unowned
  /// references.
  /// 
  /// Note that this is true if this class or any of its ancestor classes
  /// are marked incompatible.
  bool isIncompatibleWithWeakReferences() const;

  void setIsIncompatibleWithWeakReferences(bool newValue = true) {
    Bits.ClassDecl.IsIncompatibleWithWeakReferences = newValue;
  }

  /// Find a method of a class that overrides a given method.
  /// Return nullptr, if no such method exists.
  AbstractFunctionDecl *findOverridingDecl(
      const AbstractFunctionDecl *method) const;

  /// Find a method implementation which will be used when a given method
  /// is invoked on an instance of this class. This implementation may stem
  /// either from a class itself or its direct or indirect superclasses.
  AbstractFunctionDecl *findImplementingMethod(
      const AbstractFunctionDecl *method) const;
  
  /// Retrieve the destructor for this class.
  DestructorDecl *getDestructor() const;

  /// Determine whether this class inherits the convenience initializers
  /// from its superclass.
  bool inheritsSuperclassInitializers();

  /// Marks that this class inherits convenience initializers from its
  /// superclass.
  ///
  /// This is computed as part of adding implicit initializers.
  void setInheritsSuperclassInitializers() {
    assert(addedImplicitInitializers());
    Bits.ClassDecl.InheritsSuperclassInits = true;
  }

  /// Walks the class hierarchy starting from this class, checking various
  /// conditions.
  AncestryOptions checkAncestry() const;

  /// Check if the class has ancestry of the given kind.
  bool checkAncestry(AncestryFlags flag) const {
    return checkAncestry().contains(flag);
  }

  /// The type of metaclass to use for a class.
  enum class MetaclassKind : uint8_t {
    ObjC,
    SwiftStub,
  };

  /// Determine which sort of metaclass to use for this class
  MetaclassKind getMetaclassKind() const;

  /// Retrieve the name to use for this class when interoperating with
  /// the Objective-C runtime.
  StringRef getObjCRuntimeName(llvm::SmallVectorImpl<char> &buffer) const;

  /// Returns the appropriate kind of entry point to generate for this class,
  /// based on its attributes.
  ///
  /// It is an error to call this on a class that does not have a
  /// *ApplicationMain attribute.
  ArtificialMainKind getArtificialMainKind() const;

  using NominalTypeDecl::lookupDirect;

  /// Look in this class and its extensions (but not any of its protocols or
  /// superclasses) for declarations with a given Objective-C selector.
  ///
  /// Note that this can find methods, initializers, deinitializers,
  /// getters, and setters.
  ///
  /// \param selector The Objective-C selector of the method we're
  /// looking for.
  ///
  /// \param isInstance Whether we are looking for an instance method
  /// (vs. a class method).
  MutableArrayRef<AbstractFunctionDecl *> lookupDirect(ObjCSelector selector,
                                                       bool isInstance);

  /// Record the presence of an @objc method with the given selector.
  void recordObjCMethod(AbstractFunctionDecl *method, ObjCSelector selector);

  /// Get all the members of this class, synthesizing any implicit members
  /// that appear in the vtable if needed.
  DeclRange getEmittedMembers() const;

  // Implement isa/cast/dyncast/etc.
  static bool classof(const Decl *D) {
    return D->getKind() == DeclKind::Class;
  }
  static bool classof(const GenericTypeDecl *D) {
    return D->getKind() == DeclKind::Class;
  }
  static bool classof(const NominalTypeDecl *D) {
    return D->getKind() == DeclKind::Class;
  }
  static bool classof(const DeclContext *C) {
    if (auto D = C->getAsDecl())
      return classof(D);
    return false;
  }
  static bool classof(const IterableDeclContext *C) {
    auto NTD = dyn_cast<NominalTypeDecl>(C);
    return NTD && classof(NTD);
  }
  
  /// Returns true if the decl uses the Objective-C generics model.
  ///
  /// This is true of imported Objective-C classes.
  bool usesObjCGenericsModel() const {
    return hasClangNode() && isGenericContext() && isObjC();
  }
  
  /// True if the class is known to be implemented in Swift.
  bool hasKnownSwiftImplementation() const {
    return !hasClangNode();
  }
};


/// Describes whether a requirement refers to 'Self', for use in the
/// is-inheritable and is-available-existential checks.
struct SelfReferenceKind {
  bool result;
  bool parameter;
  bool requirement;
  bool other;

  /// The type does not refer to 'Self' at all.
  static SelfReferenceKind None() {
    return SelfReferenceKind(false, false, false, false);
  }

  /// The type refers to 'Self', but only as the result type of a method.
  static SelfReferenceKind Result() {
    return SelfReferenceKind(true, false, false, false);
  }

  /// The type refers to 'Self', but only as the parameter type of a method.
  static SelfReferenceKind Parameter() {
    return SelfReferenceKind(false, true, false, false);
  }

  /// The type refers to 'Self' within a same-type requiement.
  static SelfReferenceKind Requirement() {
    return SelfReferenceKind(false, false, true, false);
  }

  /// The type refers to 'Self' in a position that is invariant.
  static SelfReferenceKind Other() {
    return SelfReferenceKind(false, false, false, true);
  }

  SelfReferenceKind flip() const {
    return SelfReferenceKind(parameter, result, requirement, other);
  }

  SelfReferenceKind operator|=(SelfReferenceKind kind) {
    result |= kind.result;
    requirement |= kind.requirement;
    parameter |= kind.parameter;
    other |= kind.other;
    return *this;
  }

  operator bool() const {
    return result || parameter || requirement || other;
  }

private:
  SelfReferenceKind(bool result, bool parameter, bool requirement, bool other)
    : result(result), parameter(parameter), requirement(requirement),
      other(other) { }
};

/// ProtocolDecl - A declaration of a protocol, for example:
///
///   protocol Drawable {
///     func draw()
///   }
///
/// Every protocol has an implicitly-created 'Self' generic parameter that
/// stands for a type that conforms to the protocol. For example,
///
///   protocol Cloneable {
///     func clone() -> Self
///   }
///
class ProtocolDecl final : public NominalTypeDecl {
  SourceLoc ProtocolLoc;

  ArrayRef<ProtocolDecl *> InheritedProtocols;

  struct {
    /// The superclass decl and a bit to indicate whether the
    /// superclass was computed yet or not.
    llvm::PointerIntPair<ClassDecl *, 1, bool> SuperclassDecl;

    /// The superclass type and a bit to indicate whether the
    /// superclass was computed yet or not.
    llvm::PointerIntPair<Type, 1, bool> SuperclassType;
  } LazySemanticInfo;

  /// The generic signature representing exactly the new requirements introduced
  /// by this protocol.
  const Requirement *RequirementSignature = nullptr;

  /// Returns the cached result of \c requiresClass or \c None if it hasn't yet
  /// been computed.
  Optional<bool> getCachedRequiresClass() const {
    if (Bits.ProtocolDecl.RequiresClassValid)
      return Bits.ProtocolDecl.RequiresClass;

    return None;
  }

  /// Caches the result of \c requiresClass
  void setCachedRequiresClass(bool requiresClass) {
    Bits.ProtocolDecl.RequiresClassValid = true;
    Bits.ProtocolDecl.RequiresClass = requiresClass;
  }

  /// Returns the cached result of \c existentialConformsToSelf or \c None if it
  /// hasn't yet been computed.
  Optional<bool> getCachedExistentialConformsToSelf() const {
    if (Bits.ProtocolDecl.ExistentialConformsToSelfValid)
      return Bits.ProtocolDecl.ExistentialConformsToSelf;

    return None;
  }

  /// Caches the result of \c existentialConformsToSelf
  void setCachedExistentialConformsToSelf(bool result) {
    Bits.ProtocolDecl.ExistentialConformsToSelfValid = true;
    Bits.ProtocolDecl.ExistentialConformsToSelf = result;
  }

  /// Returns the cached result of \c existentialTypeSupported or \c None if it
  /// hasn't yet been computed.
  Optional<bool> getCachedExistentialTypeSupported() {
    if (Bits.ProtocolDecl.ExistentialTypeSupportedValid)
      return Bits.ProtocolDecl.ExistentialTypeSupported;

    return None;
  }

  /// Caches the result of \c existentialTypeSupported
  void setCachedExistentialTypeSupported(bool supported) {
    Bits.ProtocolDecl.ExistentialTypeSupportedValid = true;
    Bits.ProtocolDecl.ExistentialTypeSupported = supported;
  }

  ArrayRef<ProtocolDecl *> getInheritedProtocolsSlow();

  bool hasLazyRequirementSignature() const {
    return Bits.ProtocolDecl.HasLazyRequirementSignature;
  }

  friend class SuperclassDeclRequest;
  friend class SuperclassTypeRequest;
  friend class RequirementSignatureRequest;
  friend class ProtocolRequiresClassRequest;
  friend class ExistentialConformsToSelfRequest;
  friend class ExistentialTypeSupportedRequest;
  friend class TypeChecker;

public:
  ProtocolDecl(DeclContext *DC, SourceLoc ProtocolLoc, SourceLoc NameLoc,
               Identifier Name, MutableArrayRef<TypeLoc> Inherited,
               TrailingWhereClause *TrailingWhere);

  using Decl::getASTContext;

  /// Retrieve the set of protocols inherited from this protocol.
  ArrayRef<ProtocolDecl *> getInheritedProtocols() const {
    if (Bits.ProtocolDecl.InheritedProtocolsValid)
      return InheritedProtocols;

    return const_cast<ProtocolDecl *>(this)->getInheritedProtocolsSlow();
  }

  /// Determine whether this protocol has a superclass.
  bool hasSuperclass() const { return (bool)getSuperclassDecl(); }

  /// Retrieve the superclass of this protocol, or null if there is no superclass.
  Type getSuperclass() const;

  /// Retrieve the ClassDecl for the superclass of this protocol, or null if there
  /// is no superclass.
  ClassDecl *getSuperclassDecl() const;

  /// Set the superclass of this protocol.
  void setSuperclass(Type superclass);

  /// Retrieve the set of AssociatedTypeDecl members of this protocol; this
  /// saves loading the set of members in cases where there's no possibility of
  /// a protocol having nested types (ObjC protocols).
  llvm::TinyPtrVector<AssociatedTypeDecl *> getAssociatedTypeMembers() const;

  /// Returns a protocol requirement with the given name, or nullptr if the
  /// name has multiple overloads, or no overloads at all.
  ValueDecl *getSingleRequirement(DeclName name) const;

  /// Returns an associated type with the given name, or nullptr if one does
  /// not exist.
  AssociatedTypeDecl *getAssociatedType(Identifier name) const;

  /// Walk this protocol and all of the protocols inherited by this protocol,
  /// transitively, invoking the callback function for each protocol.
  ///
  /// \param fn The callback function that will be invoked for each inherited
  /// protocol. It can return \c Continue to continue the traversal,
  /// \c SkipChildren to avoid visiting the children of the given protocol
  /// but continue the search, and \c Stop to halt the search.
  ///
  /// \returns \c true if \c fn returned \c Stop for any protocol, \c false
  /// otherwise.
  bool walkInheritedProtocols(
               llvm::function_ref<TypeWalker::Action(ProtocolDecl *)> fn) const;

  /// Determine whether this protocol inherits from the given ("super")
  /// protocol.
  bool inheritsFrom(const ProtocolDecl *Super) const;
  
  ProtocolType *getDeclaredType() const {
    return reinterpret_cast<ProtocolType *>(
      NominalTypeDecl::getDeclaredType().getPointer());
  }
  
  SourceLoc getStartLoc() const { return ProtocolLoc; }
  SourceRange getSourceRange() const {
    return SourceRange(ProtocolLoc, getBraces().End);
  }

  /// True if this protocol can only be conformed to by class types.
  bool requiresClass() const;

  /// Determine whether an existential conforming to this protocol can be
  /// matched with a generic type parameter constrained to this protocol.
  /// This is only permitted if there is nothing "non-trivial" that we
  /// can do with the metatype, which means the protocol must not have
  /// any static methods and must be declared @objc.
  bool existentialConformsToSelf() const;

  /// Does this protocol require a self-conformance witness table?
  bool requiresSelfConformanceWitnessTable() const;

  /// Find direct Self references within the given requirement.
  ///
  /// \param allowCovariantParameters If true, 'Self' is assumed to be
  /// covariant anywhere; otherwise, only in the return type of the top-level
  /// function type.
  ///
  /// \param skipAssocTypes If true, associated types of 'Self' are ignored;
  /// otherwise, they count as an 'other' usage of 'Self'.
  SelfReferenceKind findProtocolSelfReferences(const ValueDecl *decl,
                                               bool allowCovariantParameters,
                                               bool skipAssocTypes) const;

  /// Determine whether we are allowed to refer to an existential type
  /// conforming to this protocol. This is only permitted if the type of
  /// the member does not contain any associated types, and does not
  /// contain 'Self' in 'parameter' or 'other' position.
  bool isAvailableInExistential(const ValueDecl *decl) const;

  /// Determine whether we are allowed to refer to an existential type
  /// conforming to this protocol. This is only permitted if the types of
  /// all the members do not contain any associated types, and do not
  /// contain 'Self' in 'parameter' or 'other' position.
  bool existentialTypeSupported() const;

private:
  void computeKnownProtocolKind() const;

public:
  /// If this is known to be a compiler-known protocol, returns the kind.
  /// Otherwise returns None.
  Optional<KnownProtocolKind> getKnownProtocolKind() const {
    if (Bits.ProtocolDecl.KnownProtocol == 0)
      computeKnownProtocolKind();

    if (Bits.ProtocolDecl.KnownProtocol == 1)
      return None;
    
    return static_cast<KnownProtocolKind>(Bits.ProtocolDecl.KnownProtocol - 2);
  }

  /// Check whether this protocol is of a specific, known protocol kind.
  bool isSpecificProtocol(KnownProtocolKind kind) const {
    if (auto knownKind = getKnownProtocolKind())
      return *knownKind == kind;

    return false;
  }

  /// Retrieve the status of circularity checking for protocol inheritance.
  CircularityCheck getCircularityCheck() const {
    return static_cast<CircularityCheck>(Bits.ProtocolDecl.Circularity);
  }

  /// Record the current stage of circularity checking.
  void setCircularityCheck(CircularityCheck circularity) {
    Bits.ProtocolDecl.Circularity = static_cast<unsigned>(circularity);
  }

  /// Returns true if the protocol has requirements that are not listed in its
  /// members.
  ///
  /// This can occur, for example, if the protocol is an Objective-C protocol
  /// with requirements that cannot be represented in Swift.
  bool hasMissingRequirements() const {
    (void)getMembers();
    return Bits.ProtocolDecl.HasMissingRequirements;
  }

  void setHasMissingRequirements(bool newValue) {
    Bits.ProtocolDecl.HasMissingRequirements = newValue;
  }

  /// Returns the default type witness for an associated type, or a null
  /// type if there is no default.
  Type getDefaultTypeWitness(AssociatedTypeDecl *assocType) const;

  /// Set the default type witness for an associated type.
  void setDefaultTypeWitness(AssociatedTypeDecl *assocType, Type witness);

  /// Returns the default witness for a requirement, or nullptr if there is
  /// no default.
  Witness getDefaultWitness(ValueDecl *requirement) const;

  /// Record the default witness for a requirement.
  void setDefaultWitness(ValueDecl *requirement, Witness witness);

  /// Returns the default associated conformance witness for an associated
  /// type, or \c None if there is no default.
  Optional<ProtocolConformanceRef> getDefaultAssociatedConformanceWitness(
                                              CanType association,
                                              ProtocolDecl *requirement) const;

  /// Set the default associated conformance witness for the given
  /// associated conformance.
  void setDefaultAssociatedConformanceWitness(
                                            CanType association,
                                            ProtocolDecl *requirement,
                                            ProtocolConformanceRef conformance);

  /// Retrieve the name to use for this protocol when interoperating
  /// with the Objective-C runtime.
  StringRef getObjCRuntimeName(llvm::SmallVectorImpl<char> &buffer) const;

  /// Retrieve the requirements that describe this protocol.
  ///
  /// These are the requirements including any inherited protocols
  /// and conformances for associated types that are introduced in this
  /// protocol. Requirements implied via any other protocol (e.g., inherited
  /// protocols of the inherited protocols) are not mentioned. The conformance
  /// requirements listed here become entries in the witness table.
  ArrayRef<Requirement> getRequirementSignature() const;

  /// Is the requirement signature currently being computed?
  bool isComputingRequirementSignature() const;

  /// Has the requirement signature been computed yet?
  bool isRequirementSignatureComputed() const {
    return RequirementSignature != nullptr;
  }

  void setRequirementSignature(ArrayRef<Requirement> requirements);

  void setLazyRequirementSignature(LazyMemberLoader *lazyLoader,
                                   uint64_t requirementSignatureData);

private:
  ArrayRef<Requirement> getCachedRequirementSignature() const;

public:
  // Implement isa/cast/dyncast/etc.
  static bool classof(const Decl *D) {
    return D->getKind() == DeclKind::Protocol;
  }
  static bool classof(const GenericTypeDecl *D) {
    return D->getKind() == DeclKind::Protocol;
  }
  static bool classof(const NominalTypeDecl *D) {
    return D->getKind() == DeclKind::Protocol;
  }
  static bool classof(const DeclContext *C) {
    if (auto D = C->getAsDecl())
      return classof(D);
    return false;
  }
  static bool classof(const IterableDeclContext *C) {
    auto NTD = dyn_cast<NominalTypeDecl>(C);
    return NTD && classof(NTD);
  }
};

/// AbstractStorageDecl - This is the common superclass for VarDecl and
/// SubscriptDecl, representing potentially settable memory locations.
class AbstractStorageDecl : public ValueDecl {
  friend class SetterAccessLevelRequest;
  friend class IsGetterMutatingRequest;
  friend class IsSetterMutatingRequest;
  friend class OpaqueReadOwnershipRequest;
  friend class StorageImplInfoRequest;
  friend class RequiresOpaqueAccessorsRequest;
  friend class RequiresOpaqueModifyCoroutineRequest;
  friend class SynthesizeAccessorRequest;

public:
  static const size_t MaxNumAccessors = 255;
private:
  /// A record of the accessors for the declaration.
  class alignas(1 << 3) AccessorRecord final :
      private llvm::TrailingObjects<AccessorRecord, AccessorDecl*> {
    friend TrailingObjects;

    using AccessorIndex = uint8_t;
    static const AccessorIndex InvalidIndex = 0;

    /// The range of the braces around the accessor clause.
    SourceRange Braces;

    /// The number of accessors currently stored in this record.
    AccessorIndex NumAccessors;

    /// The storage capacity of this record for accessors.  Always includes
    /// enough space for adding opaque accessors to the record, which are the
    /// only accessors that should ever be added retroactively; hence this
    /// field is only here for the purposes of safety checks.
    AccessorIndex AccessorsCapacity;

    /// Either 0, meaning there is no registered accessor of the given kind,
    /// or the index+1 of the accessor in the accessors array.
    AccessorIndex AccessorIndices[NumAccessorKinds];

    AccessorRecord(SourceRange braces,
                   ArrayRef<AccessorDecl*> accessors,
                   AccessorIndex accessorsCapacity);
  public:
    static AccessorRecord *create(ASTContext &ctx, SourceRange braces,
                                  ArrayRef<AccessorDecl*> accessors);

    SourceRange getBracesRange() const { return Braces; }

    inline AccessorDecl *getAccessor(AccessorKind kind) const;

    ArrayRef<AccessorDecl *> getAllAccessors() const {
      return { getTrailingObjects<AccessorDecl*>(), NumAccessors };
    }

    void addOpaqueAccessor(AccessorDecl *accessor);

  private:
    MutableArrayRef<AccessorDecl *> getAccessorsBuffer() {
      return { getTrailingObjects<AccessorDecl*>(), NumAccessors };
    }

    bool registerAccessor(AccessorDecl *accessor, AccessorIndex index);
  };

  llvm::PointerIntPair<AccessorRecord*, 3, OptionalEnum<AccessLevel>> Accessors;

  struct {
    unsigned IsGetterMutatingComputed : 1;
    unsigned IsGetterMutating : 1;
    unsigned IsSetterMutatingComputed : 1;
    unsigned IsSetterMutating : 1;
    unsigned OpaqueReadOwnershipComputed : 1;
    unsigned OpaqueReadOwnership : 2;
    unsigned ImplInfoComputed : 1;
    unsigned RequiresOpaqueAccessorsComputed : 1;
    unsigned RequiresOpaqueAccessors : 1;
    unsigned RequiresOpaqueModifyCoroutineComputed : 1;
    unsigned RequiresOpaqueModifyCoroutine : 1;
  } LazySemanticInfo = { };

  /// The implementation info for the accessors.
  StorageImplInfo ImplInfo;

  /// Add a synthesized accessor.
  void setSynthesizedAccessor(AccessorKind kind, AccessorDecl *getter);

protected:
  AbstractStorageDecl(DeclKind Kind, bool IsStatic, DeclContext *DC,
                      DeclName Name, SourceLoc NameLoc,
                      StorageIsMutable_t supportsMutation)
    : ValueDecl(Kind, DC, Name, NameLoc),
      ImplInfo(StorageImplInfo::getSimpleStored(supportsMutation)) {
    Bits.AbstractStorageDecl.IsStatic = IsStatic;
  }

public:

  /// Should this declaration be treated as if annotated with transparent
  /// attribute.
  bool isTransparent() const;

  /// Is this a type ('static') variable?
  bool isStatic() const {
    return Bits.AbstractStorageDecl.IsStatic;
  }
  void setStatic(bool IsStatic) {
    Bits.AbstractStorageDecl.IsStatic = IsStatic;
  }

  /// \returns the way 'static'/'class' should be spelled for this declaration.
  StaticSpellingKind getCorrectStaticSpelling() const;

  /// Return the interface type of the stored value.
  Type getValueInterfaceType() const;

  /// Determine how this storage is implemented.
  StorageImplInfo getImplInfo() const;

  /// Overwrite the registered implementation-info.  This should be
  /// used carefully.
  void setImplInfo(StorageImplInfo implInfo) {
    LazySemanticInfo.ImplInfoComputed = 1;
    ImplInfo = implInfo;
  }

  ReadImplKind getReadImpl() const {
    return getImplInfo().getReadImpl();
  }
  WriteImplKind getWriteImpl() const {
    return getImplInfo().getWriteImpl();
  }
  ReadWriteImplKind getReadWriteImpl() const {
    return getImplInfo().getReadWriteImpl();
  }


  /// Return true if this is a VarDecl that has storage associated with
  /// it.
  bool hasStorage() const {
    return getImplInfo().hasStorage();
  }

  /// Return true if this storage has the basic accessors/capability
  /// to be mutated.  This is generally constant after the accessors are
  /// installed by the parser/importer/whatever.
  ///
  /// Note that this is different from the mutability of the declaration
  /// in the user language: sometimes we can assign to declarations that
  /// don't support mutation (e.g. to initialize them), and sometimes we
  /// can't mutate things that do support mutation (e.g. because their
  /// setter is private).
  StorageIsMutable_t supportsMutation() const {
    return getImplInfo().supportsMutation();
  }

  /// isSettable - Determine whether references to this decl may appear
  /// on the left-hand side of an assignment or as the operand of a
  /// `&` or 'inout' operator.
  bool isSettable(const DeclContext *UseDC,
                  const DeclRefExpr *base = nullptr) const;

  /// Does this storage declaration have explicitly-defined accessors
  /// written in the source?
  bool hasParsedAccessors() const;

  /// Return the ownership of values opaquely read from this storage.
  OpaqueReadOwnership getOpaqueReadOwnership() const;
  void setOpaqueReadOwnership(OpaqueReadOwnership ownership) {
    LazySemanticInfo.OpaqueReadOwnership = unsigned(ownership);
    LazySemanticInfo.OpaqueReadOwnershipComputed = true;
  }

  /// Return true if reading this storage requires the ability to
  /// modify the base value.
  bool isGetterMutating() const;
  void setIsGetterMutating(bool isMutating) {
    LazySemanticInfo.IsGetterMutating = isMutating;
    LazySemanticInfo.IsGetterMutatingComputed = true;
  }
  
  /// Return true if modifying this storage requires the ability to
  /// modify the base value.
  bool isSetterMutating() const;
  void setIsSetterMutating(bool isMutating) {
    LazySemanticInfo.IsSetterMutating = isMutating;
    LazySemanticInfo.IsSetterMutatingComputed = true;
  }

  AccessorDecl *getAccessor(AccessorKind kind) const {
    if (auto info = Accessors.getPointer())
      return info->getAccessor(kind);
    return nullptr;
  }

  ArrayRef<AccessorDecl*> getAllAccessors() const {
    if (const auto *info = Accessors.getPointer())
      return info->getAllAccessors();
    return {};
  }

  /// Return an accessor that this storage is expected to have, synthesizing
  /// one if necessary. Note that will always synthesize one, even if the
  /// accessor is not part of the expected opaque set for the storage, so use
  /// with caution.
  AccessorDecl *getSynthesizedAccessor(AccessorKind kind) const;

  /// Return an accessor part of the set of opaque accessors dictated by the
  /// requirements of the ABI.
  ///
  /// This will synthesize the accessor if one is required but not specified
  /// in source; for example, most of the time a mutable property is required
  /// to have a 'modify' accessor, but if the property was only written with
  /// 'get' and 'set' accessors, 'modify' will be synthesized to call 'get'
  /// followed by 'set'.
  ///
  /// If the accessor is not needed for ABI reasons, this returns nullptr.
  /// To ensure an accessor is always returned, use getSynthesizedAccessor().
  AccessorDecl *getOpaqueAccessor(AccessorKind kind) const;

  /// Return an accessor that was written in source. Returns null if the
  /// accessor was not explicitly defined by the user.
  AccessorDecl *getParsedAccessor(AccessorKind kind) const;

  /// Visit all parsed accessors.
  void visitParsedAccessors(llvm::function_ref<void (AccessorDecl*)>) const;

  /// Visit all opaque accessor kinds.
  void visitExpectedOpaqueAccessors(
                            llvm::function_ref<void (AccessorKind)>) const;

  /// Visit all opaque accessors.
  void visitOpaqueAccessors(llvm::function_ref<void (AccessorDecl*)>) const;

  /// Visit all eagerly emitted accessors.
  ///
  /// This is the union of the parsed and opaque sets.
  void visitEmittedAccessors(llvm::function_ref<void (AccessorDecl*)>) const;

  void setAccessors(SourceLoc lbraceLoc, ArrayRef<AccessorDecl*> accessors,
                    SourceLoc rbraceLoc);

  /// Add a setter to an existing Computed var.
  ///
  /// This should only be used by the ClangImporter.
  void setComputedSetter(AccessorDecl *Set);

  /// Does this storage require opaque accessors of any kind?
  bool requiresOpaqueAccessors() const;

  /// Does this storage require an opaque accessor of the given kind?
  bool requiresOpaqueAccessor(AccessorKind kind) const;

  /// Does this storage require a 'get' accessor in its opaque-accessors set?
  bool requiresOpaqueGetter() const {
    return getOpaqueReadOwnership() != OpaqueReadOwnership::Borrowed;
  }

  /// Does this storage require a 'read' accessor in its opaque-accessors set?
  bool requiresOpaqueReadCoroutine() const {
    return getOpaqueReadOwnership() != OpaqueReadOwnership::Owned;
  }

  /// Does this storage require a 'set' accessor in its opaque-accessors set?
  bool requiresOpaqueSetter() const { return supportsMutation(); }

  /// Does this storage require a 'modify' accessor in its opaque-accessors set?
  bool requiresOpaqueModifyCoroutine() const;

  SourceRange getBracesRange() const {
    if (auto info = Accessors.getPointer())
      return info->getBracesRange();
    return SourceRange();
  }

  AccessLevel getSetterFormalAccess() const;

  AccessScope
  getSetterFormalAccessScope(const DeclContext *useDC = nullptr,
                             bool treatUsableFromInlineAsPublic = false) const;

  void setSetterAccess(AccessLevel accessLevel) {
    assert(!Accessors.getInt().hasValue());
    overwriteSetterAccess(accessLevel);
  }

  void overwriteSetterAccess(AccessLevel accessLevel);

  /// Given that this is an Objective-C property or subscript declaration,
  /// produce its getter selector.
  ObjCSelector
  getObjCGetterSelector(Identifier preferredName = Identifier()) const;

  /// Given that this is an Objective-C property or subscript declaration,
  /// produce its setter selector.
  ObjCSelector
  getObjCSetterSelector(Identifier preferredName = Identifier()) const;

  AbstractStorageDecl *getOverriddenDecl() const {
    return cast_or_null<AbstractStorageDecl>(ValueDecl::getOverriddenDecl());
  }

  /// Returns the location of 'override' keyword, if any.
  SourceLoc getOverrideLoc() const;

  /// Returns true if this declaration has a setter accessible from the given
  /// context.
  ///
  /// If \p DC is null, returns true only if the setter is public.
  ///
  /// See \c isAccessibleFrom for a discussion of the \p forConformance
  /// parameter.
  bool isSetterAccessibleFrom(const DeclContext *DC,
                              bool forConformance=false) const;

  /// Determine how this storage declaration should actually be accessed.
  AccessStrategy getAccessStrategy(AccessSemantics semantics,
                                   AccessKind accessKind,
                                   ModuleDecl *module,
                                   ResilienceExpansion expansion) const;

  /// Should this declaration behave as if it must be accessed
  /// resiliently, even when we're building a non-resilient module?
  ///
  /// This is used for diagnostics, because we do not want a behavior
  /// change between builds with resilience enabled and disabled.
  bool isFormallyResilient() const;

  /// Do we need to use resilient access patterns outside of this
  /// property's resilience domain?
  bool isResilient() const;

  /// Do we need to use resilient access patterns when accessing this
  /// property from the given module?
  bool isResilient(ModuleDecl *M, ResilienceExpansion expansion) const;

  /// True if the storage can be referenced by a keypath directly.
  /// Otherwise, its override must be referenced.
  bool isValidKeyPathComponent() const;

  /// True if the storage exports a property descriptor for key paths in
  /// other modules.
  bool exportsPropertyDescriptor() const;

  /// True if any of the accessors to the storage is private or fileprivate.
  bool hasPrivateAccessor() const;

  bool hasDidSetOrWillSetDynamicReplacement() const;

  bool hasAnyNativeDynamicAccessors() const;

  bool hasAnyDynamicReplacementAccessors() const;

  // Implement isa/cast/dyncast/etc.
  static bool classof(const Decl *D) {
    return D->getKind() >= DeclKind::First_AbstractStorageDecl &&
           D->getKind() <= DeclKind::Last_AbstractStorageDecl;
  }
};

/// Describes which synthesized property for a property with an attached
/// wrapper is being referenced.
enum class PropertyWrapperSynthesizedPropertyKind {
  /// The backing storage property, which is a stored property of the
  /// wrapper type.
  Backing,
  /// A storage wrapper (e.g., `$foo`), which is a wrapper over the
  /// wrapper instance's `projectedValue` property.
  StorageWrapper,
};

/// VarDecl - 'var' and 'let' declarations.
class VarDecl : public AbstractStorageDecl {
public:
  enum class Introducer : uint8_t {
    Let = 0,
    Var = 1
  };

protected:
  PointerUnion<PatternBindingDecl *, Stmt *, VarDecl *> Parent;

  VarDecl(DeclKind kind, bool isStatic, Introducer introducer,
          bool issCaptureList, SourceLoc nameLoc, Identifier name,
          DeclContext *dc, StorageIsMutable_t supportsMutation);

  /// This is the type specified, including location information.
  TypeLoc typeLoc;

  Type typeInContext;

public:
  VarDecl(bool isStatic, Introducer introducer, bool isCaptureList,
          SourceLoc nameLoc, Identifier name, DeclContext *dc)
    : VarDecl(DeclKind::Var, isStatic, introducer, isCaptureList, nameLoc,
              name, dc, StorageIsMutable_t(introducer == Introducer::Var)) {}

  SourceRange getSourceRange() const;

  Identifier getName() const { return getFullName().getBaseIdentifier(); }

  /// Returns the string for the base name, or "_" if this is unnamed.
  StringRef getNameStr() const {
    assert(!getFullName().isSpecial() && "Cannot get string for special names");
    return hasName() ? getBaseName().getIdentifier().str() : "_";
  }

  TypeLoc &getTypeLoc() { return typeLoc; }
  TypeLoc getTypeLoc() const { return typeLoc; }

  bool hasType() const {
    // We have a type if either the type has been computed already or if
    // this is a deserialized declaration with an interface type.
    return !typeInContext.isNull();
  }

  /// Get the type of the variable within its context. If the context is generic,
  /// this will use archetypes.
  Type getType() const;

  /// Set the type of the variable within its context.
  void setType(Type t);

  void markInvalid();

  /// Retrieve the source range of the variable type, or an invalid range if the
  /// variable's type is not explicitly written in the source.
  ///
  /// Only for use in diagnostics.  It is not always possible to always
  /// precisely point to the variable type because of type aliases.
  SourceRange getTypeSourceRangeForDiagnostics() const;

  /// Returns whether the var is settable in the specified context: this
  /// is either because it is a stored var, because it has a custom setter, or
  /// is a let member in an initializer.
  ///
  /// Pass a null context and null base to check if it's always settable.
  bool isSettable(const DeclContext *UseDC,
                  const DeclRefExpr *base = nullptr) const;

  /// Return the parent pattern binding that may provide an initializer for this
  /// VarDecl.  This returns null if there is none associated with the VarDecl.
  PatternBindingDecl *getParentPatternBinding() const {
    if (!Parent)
      return nullptr;
    return Parent.dyn_cast<PatternBindingDecl *>();
  }
  void setParentPatternBinding(PatternBindingDecl *PBD) {
    assert(PBD);
    Parent = PBD;
  }

  /// Return the Pattern involved in initializing this VarDecl.  However, recall
  /// that the Pattern may be involved in initializing more than just this one
  /// vardecl.  For example, if this is a VarDecl for "x", the pattern may be
  /// "(x, y)" and the initializer on the PatternBindingDecl may be "(1,2)" or
  /// "foo()".
  ///
  /// If this has no parent pattern binding decl or statement associated, it
  /// returns null.
  ///
  Pattern *getParentPattern() const;

  /// Return the statement that owns the pattern associated with this VarDecl,
  /// if one exists.
  ///
  /// NOTE: After parsing and before type checking, all VarDecls from
  /// CaseLabelItem's Patterns return their CaseStmt. After type checking, we
  /// will have constructed the CaseLabelItem VarDecl linked list implying this
  /// will return nullptr. After type checking, if one wishes to find a parent
  /// pattern of a VarDecl of a CaseStmt, \see getRecursiveParentPatternStmt
  /// instead.
  Stmt *getParentPatternStmt() const {
    if (!Parent)
      return nullptr;
    return Parent.dyn_cast<Stmt *>();
  }

  void setParentPatternStmt(Stmt *s) {
    assert(s);
    Parent = s;
  }

  /// Look for the parent pattern stmt of this var decl, recursively
  /// looking through var decl pointers and then through any
  /// fallthroughts.
  Stmt *getRecursiveParentPatternStmt() const;

  /// Returns the var decl that this var decl is an implicit reference to if
  /// such a var decl exists.
  VarDecl *getParentVarDecl() const {
    if (!Parent)
      return nullptr;
    return Parent.dyn_cast<VarDecl *>();
  }

  /// Set \p v to be the pattern produced VarDecl that is the parent of this
  /// var decl.
  void setParentVarDecl(VarDecl *v) {
    assert(v && v != this);
    Parent = v;
  }

  /// If this is a VarDecl that does not belong to a CaseLabelItem's pattern,
  /// return this. Otherwise, this VarDecl must belong to a CaseStmt's
  /// CaseLabelItem. In that case, return the first case label item of the first
  /// case stmt in a sequence of case stmts that fallthrough into each other.
  ///
  /// NOTE: During type checking, we emit an error if we have a single case
  /// label item with a pattern that has multiple var decls of the same
  /// name. This means that during type checking and before type checking, we
  /// may have a _malformed_ switch stmt var decl linked list since var decls in
  /// the same case label item that have the same name will point at the same
  /// canonical var decl, namely the first var decl with the name in the
  /// canonical case label item's var decl list. This is ok, since we are going
  /// to emit the error, but it requires us to be more careful/cautious before
  /// type checking has been complete when relying on canonical var decls
  /// matching up.
  VarDecl *getCanonicalVarDecl() const;

  /// If this is a case stmt var decl, return the var decl that corresponds to
  /// this var decl in the first case label item of the case stmt. Returns
  /// nullptr if this isn't a VarDecl that is part of a case stmt.
  NullablePtr<VarDecl> getCorrespondingFirstCaseLabelItemVarDecl() const;

  /// If this is a case stmt var decl, return the case body var decl that this
  /// var decl maps to.
  NullablePtr<VarDecl> getCorrespondingCaseBodyVariable() const;

  /// Return true if this var decl is an implicit var decl belonging to a case
  /// stmt's body.
  bool isCaseBodyVariable() const;

  /// True if the global stored property requires lazy initialization.
  bool isLazilyInitializedGlobal() const;

  /// Return the initializer involved in this VarDecl.  Recall that the
  /// initializer may be involved in initializing more than just this one
  /// vardecl though.  For example, if this is a VarDecl for "x", the pattern
  /// may be "(x, y)" and the initializer on the PatternBindingDecl may be
  /// "(1,2)" or "foo()".
  ///
  /// If this has no parent pattern binding decl associated, or if that pattern
  /// binding has no initial value, this returns null.
  ///
  Expr *getParentInitializer() const {
    if (auto *PBD = getParentPatternBinding())
      return PBD->getPatternEntryForVarDecl(this).getInit();
    return nullptr;
  }

  /// Whether there exists an initializer for this \c VarDecl.
  bool isParentInitialized() const {
    if (auto *PBD = getParentPatternBinding())
      return PBD->getPatternEntryForVarDecl(this).isInitialized();
    return false;
  }

  // Return whether this VarDecl has an initial value, either by checking
  // if it has an initializer in its parent pattern binding or if it has
  // the @_hasInitialValue attribute.
  bool hasInitialValue() const {
    return getAttrs().hasAttribute<HasInitialValueAttr>() ||
           isParentInitialized();
  }

  VarDecl *getOverriddenDecl() const {
    return cast_or_null<VarDecl>(AbstractStorageDecl::getOverriddenDecl());
  }
  
  /// Is this an immutable 'let' property?
  ///
  /// If this is a ParamDecl, isLet() is true iff
  /// getSpecifier() == Specifier::Default.
  bool isLet() const { return getIntroducer() == Introducer::Let; }

  Introducer getIntroducer() const {
    return Introducer(Bits.VarDecl.Introducer);
  }

  void setIntroducer(Introducer value) {
    Bits.VarDecl.Introducer = uint8_t(value);
  }

  /// Is this an element in a capture list?
  bool isCaptureList() const { return Bits.VarDecl.IsCaptureList; }

  /// Return true if this vardecl has an initial value bound to it in a way
  /// that isn't represented in the AST with an initializer in the pattern
  /// binding.  This happens in cases like "for i in ...", switch cases, etc.
  bool hasNonPatternBindingInit() const {
    return Bits.VarDecl.HasNonPatternBindingInit;
  }
  void setHasNonPatternBindingInit(bool V = true) {
    Bits.VarDecl.HasNonPatternBindingInit = V;
  }

  /// Determines if this var has an initializer expression that should be
  /// exposed to clients.
  /// There's a very narrow case when we would: if the decl is an instance
  /// member with an initializer expression and the parent type is
  /// @frozen and resides in a resilient module.
  bool isInitExposedToClients() const;
  
  /// Is this a special debugger variable?
  bool isDebuggerVar() const { return Bits.VarDecl.IsDebuggerVar; }
  void setDebuggerVar(bool IsDebuggerVar) {
    Bits.VarDecl.IsDebuggerVar = IsDebuggerVar;
  }

  /// Is this the synthesized storage for a 'lazy' property?
  bool isLazyStorageProperty() const {
    return Bits.VarDecl.IsLazyStorageProperty;
  }
  void setLazyStorageProperty(bool IsLazyStorage) {
    Bits.VarDecl.IsLazyStorageProperty = IsLazyStorage;
  }

  /// Retrieve the custom attributes that attach property wrappers to this
  /// property. The returned list contains all of the attached property wrapper attributes in source order,
  /// which means the outermost wrapper attribute is provided first.
  llvm::TinyPtrVector<CustomAttr *> getAttachedPropertyWrappers() const;

  /// Whether this property has any attached property wrappers.
  bool hasAttachedPropertyWrapper() const;
  
  /// Whether all of the attached property wrappers have an init(initialValue:) initializer.
  bool allAttachedPropertyWrappersHaveInitialValueInit() const;
  
  /// Retrieve the type of the attached property wrapper as a contextual
  /// type.
  ///
  /// \param index Which property wrapper type is being computed, where 0
  /// indicates the first (outermost) attached property wrapper.
  ///
  /// \returns a NULL type for properties without attached wrappers,
  /// an error type when the property wrapper type itself is erroneous,
  /// or the wrapper type itself, which may involve unbound generic
  /// types.
  Type getAttachedPropertyWrapperType(unsigned index) const;

  /// Retrieve information about the attached property wrapper type.
  ///
  /// \param i Which attached property wrapper type is being queried, where 0 is the outermost (first)
  /// attached property wrapper type.
  PropertyWrapperTypeInfo getAttachedPropertyWrapperTypeInfo(unsigned i) const;

  /// Retrieve the fully resolved attached property wrapper type.
  ///
  /// This type will be the fully-resolved form of
  /// \c getAttachedPropertyWrapperType(0), which will not contain any
  /// unbound generic types. It will be the type of the backing property.
  Type getPropertyWrapperBackingPropertyType() const;

  /// Retrieve information about the backing properties of the attached
  /// property wrapper.
  PropertyWrapperBackingPropertyInfo
      getPropertyWrapperBackingPropertyInfo() const;

  /// Retrieve information about the mutability of the composed
  /// property wrappers.
  Optional<PropertyWrapperMutability>
      getPropertyWrapperMutability() const;

  /// Retrieve the backing storage property for a property that has an
  /// attached property wrapper.
  ///
  /// The backing storage property will be a stored property of the
  /// wrapper's type. This will be equivalent to
  /// \c getAttachedPropertyWrapperType(0) when it is fully-specified;
  /// if \c getAttachedPropertyWrapperType(0) involves an unbound
  /// generic type, the backing storage property will be the appropriate
  /// bound generic version.
  VarDecl *getPropertyWrapperBackingProperty() const;

  /// Retreive the storage wrapper for a property that has an attached
  /// property wrapper.
  VarDecl *getPropertyWrapperStorageWrapper() const;

  /// Retrieve the backing storage property for a lazy property.
  VarDecl *getLazyStorageProperty() const;

  /// Whether this is a property with a property wrapper that was initialized
  /// via a value of the original type, e.g.,
  ///
  /// \code
  /// @Lazy var i = 17
  /// \end
  bool isPropertyWrapperInitializedWithInitialValue() const;

  /// Whether the memberwise initializer parameter for a property with a property wrapper type
  /// uses the wrapped type.
  bool isPropertyMemberwiseInitializedWithWrappedType() const;

  /// If this property is the backing storage for a property with an attached
  /// property wrapper, return the original property.
  ///
  /// \param kind If not \c None, only returns the original property when
  /// \c this property is the specified synthesized property.
  VarDecl *getOriginalWrappedProperty(
      Optional<PropertyWrapperSynthesizedPropertyKind> kind = None) const;

  /// Set the property that wraps to this property as it's backing
  /// property.
  void setOriginalWrappedProperty(VarDecl *originalProperty);

  /// Return the Objective-C runtime name for this property.
  Identifier getObjCPropertyName() const;

  /// Retrieve the default Objective-C selector for the getter of a
  /// property of the given name.
  static ObjCSelector getDefaultObjCGetterSelector(ASTContext &ctx,
                                                   Identifier propertyName);

  /// Retrieve the default Objective-C selector for the setter of a
  /// property of the given name.
  static ObjCSelector getDefaultObjCSetterSelector(ASTContext &ctx,
                                                   Identifier propertyName);

  /// If this is a simple 'let' constant, emit a note with a fixit indicating
  /// that it can be rewritten to a 'var'.  This is used in situations where the
  /// compiler detects obvious attempts to mutate a constant.
  void emitLetToVarNoteIfSimple(DeclContext *UseDC) const;

  /// Returns true if the name is the self identifier and is implicit.
  bool isSelfParameter() const;

  /// Determine whether this property will be part of the implicit memberwise
  /// initializer.
  ///
  /// \param preferDeclaredProperties When encountering a `lazy` property
  /// or a property that has an attached property wrapper, prefer the
  /// actual declared property (which may or may not be considered "stored"
  /// as the moment) to the backing storage property. Otherwise, the stored
  /// backing property will be treated as the member-initialized property.
  bool isMemberwiseInitialized(bool preferDeclaredProperties) const;

  // Implement isa/cast/dyncast/etc.
  static bool classof(const Decl *D) { 
    return D->getKind() == DeclKind::Var || D->getKind() == DeclKind::Param; 
  }
};

/// A function parameter declaration.
class ParamDecl : public VarDecl {
  Identifier ArgumentName;
  SourceLoc ParameterNameLoc;
  SourceLoc ArgumentNameLoc;
  SourceLoc SpecifierLoc;

  struct StoredDefaultArgument {
    PointerUnion<Expr *, VarDecl *> DefaultArg;
    Initializer *InitContext = nullptr;
    StringRef StringRepresentation;
    CaptureInfo Captures;
  };

  enum class Flags : uint8_t {
    /// Whether or not this parameter is vargs.
    IsVariadic = 1 << 0,

    /// Whether or not this parameter is `@autoclosure`.
    IsAutoClosure = 1 << 1,
  };

  /// The default value, if any, along with flags.
  llvm::PointerIntPair<StoredDefaultArgument *, 2, OptionSet<Flags>>
      DefaultValueAndFlags;

public:
  enum class Specifier : uint8_t {
    Default = 0,
    InOut = 1,
    Shared = 2,
    Owned = 3,
  };

  ParamDecl(Specifier specifier,
            SourceLoc specifierLoc, SourceLoc argumentNameLoc,
            Identifier argumentName, SourceLoc parameterNameLoc,
            Identifier parameterName, DeclContext *dc);

  /// Clone constructor, allocates a new ParamDecl identical to the first.
  /// Intentionally not defined as a typical copy constructor to avoid
  /// accidental copies.
  ParamDecl(ParamDecl *PD, bool withTypes);
  
  /// Retrieve the argument (API) name for this function parameter.
  Identifier getArgumentName() const { return ArgumentName; }

  /// Retrieve the parameter (local) name for this function parameter.
  Identifier getParameterName() const { return getName(); }

  /// Retrieve the source location of the argument (API) name.
  ///
  /// The resulting source location will be valid if the argument name
  /// was specified separately from the parameter name.
  SourceLoc getArgumentNameLoc() const { return ArgumentNameLoc; }

  SourceLoc getParameterNameLoc() const { return ParameterNameLoc; }

  SourceLoc getSpecifierLoc() const { return SpecifierLoc; }
    
  bool isTypeLocImplicit() const { return Bits.ParamDecl.IsTypeLocImplicit; }
  void setIsTypeLocImplicit(bool val) { Bits.ParamDecl.IsTypeLocImplicit = val; }
  
  DefaultArgumentKind getDefaultArgumentKind() const {
    return static_cast<DefaultArgumentKind>(Bits.ParamDecl.defaultArgumentKind);
  }
  bool isDefaultArgument() const {
    return getDefaultArgumentKind() != DefaultArgumentKind::None;
  }
  void setDefaultArgumentKind(DefaultArgumentKind K) {
    Bits.ParamDecl.defaultArgumentKind = static_cast<unsigned>(K);
  }
  
  Expr *getDefaultValue() const {
    if (auto stored = DefaultValueAndFlags.getPointer())
      return stored->DefaultArg.dyn_cast<Expr *>();
    return nullptr;
  }

  VarDecl *getStoredProperty() const {
    if (auto stored = DefaultValueAndFlags.getPointer())
      return stored->DefaultArg.dyn_cast<VarDecl *>();
    return nullptr;
  }

  void setDefaultValue(Expr *E);

  void setStoredProperty(VarDecl *var);

  Initializer *getDefaultArgumentInitContext() const {
    if (auto stored = DefaultValueAndFlags.getPointer())
      return stored->InitContext;
    return nullptr;
  }

  void setDefaultArgumentInitContext(Initializer *initContext);

  const CaptureInfo &getDefaultArgumentCaptureInfo() const {
    assert(DefaultValueAndFlags.getPointer());
    return DefaultValueAndFlags.getPointer()->Captures;
  }

  void setDefaultArgumentCaptureInfo(const CaptureInfo &captures);

  /// Extracts the text of the default argument attached to the provided
  /// ParamDecl, removing all inactive #if clauses and providing only the
  /// text of active #if clauses.
  ///
  /// For example, the default argument:
  /// ```
  /// {
  ///   #if false
  ///   print("false")
  ///   #else
  ///   print("true")
  ///   #endif
  /// }
  /// ```
  /// will return
  /// ```
  /// {
  ///   print("true")
  /// }
  /// ```
  /// \sa getDefaultValue
  StringRef getDefaultValueStringRepresentation(
    SmallVectorImpl<char> &scratch) const;

  void setDefaultValueStringRepresentation(StringRef stringRepresentation);

  /// Whether or not this parameter is varargs.
  bool isVariadic() const {
    return DefaultValueAndFlags.getInt().contains(Flags::IsVariadic);
  }
  void setVariadic(bool value = true) {
    auto flags = DefaultValueAndFlags.getInt();
    DefaultValueAndFlags.setInt(value ? flags | Flags::IsVariadic
                                      : flags - Flags::IsVariadic);
  }

  /// Whether or not this parameter is marked with `@autoclosure`.
  bool isAutoClosure() const {
    return DefaultValueAndFlags.getInt().contains(Flags::IsAutoClosure);
  }
  void setAutoClosure(bool value = true) {
    auto flags = DefaultValueAndFlags.getInt();
    DefaultValueAndFlags.setInt(value ? flags | Flags::IsAutoClosure
                                      : flags - Flags::IsAutoClosure);
  }

  /// Remove the type of this varargs element designator, without the array
  /// type wrapping it.  A parameter like "Int..." will have formal parameter
  /// type of "[Int]" and this returns "Int".
  static Type getVarargBaseTy(Type VarArgT);
  
  /// Remove the type of this varargs element designator, without the array
  /// type wrapping it.
  Type getVarargBaseTy() const {
    assert(isVariadic());
    return getVarargBaseTy(getInterfaceType());
  }

  /// Determine whether this declaration is an anonymous closure parameter.
  bool isAnonClosureParam() const;

  /// Return the raw specifier value for this parameter.
  Specifier getSpecifier() const {
    return static_cast<Specifier>(Bits.ParamDecl.Specifier);
  }
  void setSpecifier(Specifier Spec);

  /// Is the type of this parameter 'inout'?
  bool isInOut() const { return getSpecifier() == Specifier::InOut; }
  /// Is this an immutable 'shared' property?
  bool isShared() const { return getSpecifier() == Specifier::Shared; }
  /// Is this an immutable 'owned' property?
  bool isOwned() const { return getSpecifier() == Specifier::Owned; }

  bool isImmutable() const {
    return isImmutableSpecifier(getSpecifier());
  }
  static bool isImmutableSpecifier(Specifier sp) {
    switch (sp) {
    case Specifier::Default:
    case Specifier::Shared:
    case Specifier::Owned:
      return true;
    case Specifier::InOut:
      return false;
    }
    llvm_unreachable("unhandled specifier");
  }

  ValueOwnership getValueOwnership() const {
    return getValueOwnershipForSpecifier(getSpecifier());
  }

  static ValueOwnership getValueOwnershipForSpecifier(Specifier specifier) {
    switch (specifier) {
    case Specifier::Default:
      return ValueOwnership::Default;
    case Specifier::InOut:
      return ValueOwnership::InOut;
    case Specifier::Shared:
      return ValueOwnership::Shared;
    case Specifier::Owned:
      return ValueOwnership::Owned;
    }
    llvm_unreachable("unhandled specifier");
  }

  static Specifier
  getParameterSpecifierForValueOwnership(ValueOwnership ownership) {
    switch (ownership) {
    case ValueOwnership::Default:
      return Specifier::Default;
    case ValueOwnership::Shared:
      return Specifier::Shared;
    case ValueOwnership::InOut:
      return Specifier::InOut;
    case ValueOwnership::Owned:
      return Specifier::Owned;
    }
    llvm_unreachable("unhandled ownership");
  }

  SourceRange getSourceRange() const;

  AnyFunctionType::Param toFunctionParam(Type type = Type()) const;

  // Implement isa/cast/dyncast/etc.
  static bool classof(const Decl *D) { 
    return D->getKind() == DeclKind::Param;
  }
};
  
/// Describes the kind of subscripting used in Objective-C.
enum class ObjCSubscriptKind {
  /// Objective-C indexed subscripting, which is based on an integral
  /// index.
  Indexed,
  /// Objective-C keyed subscripting, which is based on an object
  /// argument or metatype thereof.
  Keyed
};

/// Declares a subscripting operator for a type.
///
/// A subscript declaration is defined as a get/set pair that produces a
/// specific type. For example:
///
/// \code
/// subscript (i : Int) -> String {
///   get { /* return ith String */ }
///   set { /* set ith string to value */ }
/// }
/// \endcode
///
/// A type with a subscript declaration can be used as the base of a subscript
/// expression a[i], where a is of the subscriptable type and i is the type
/// of the index. A subscript can have multiple indices:
///
/// \code
/// struct Matrix {
///   subscript (i : Int, j : Int) -> Double {
///     get { /* return element at position (i, j) */ }
///     set { /* set element at position (i, j) */ }
///   }
/// }
/// \endcode
///
/// A given type can have multiple subscript declarations, so long as the
/// signatures (indices and element type) are distinct.
///
class SubscriptDecl : public GenericContext, public AbstractStorageDecl {
  SourceLoc StaticLoc;
  SourceLoc ArrowLoc;
  SourceLoc EndLoc;
  ParameterList *Indices;
  TypeLoc ElementTy;

public:
  SubscriptDecl(DeclName Name,
                SourceLoc StaticLoc, StaticSpellingKind StaticSpelling,
                SourceLoc SubscriptLoc, ParameterList *Indices,
                SourceLoc ArrowLoc, TypeLoc ElementTy, DeclContext *Parent,
                GenericParamList *GenericParams)
    : GenericContext(DeclContextKind::SubscriptDecl, Parent, GenericParams),
      AbstractStorageDecl(DeclKind::Subscript,
                          StaticSpelling != StaticSpellingKind::None,
                          Parent, Name, SubscriptLoc,
                          /*will be overwritten*/ StorageIsNotMutable),
      StaticLoc(StaticLoc), ArrowLoc(ArrowLoc),
      Indices(nullptr), ElementTy(ElementTy) {
    Bits.SubscriptDecl.StaticSpelling = static_cast<unsigned>(StaticSpelling);
    setIndices(Indices);
  }
  
  /// \returns the way 'static'/'class' was spelled in the source.
  StaticSpellingKind getStaticSpelling() const {
    return static_cast<StaticSpellingKind>(Bits.SubscriptDecl.StaticSpelling);
  }
  
  SourceLoc getStaticLoc() const { return StaticLoc; }
  SourceLoc getSubscriptLoc() const { return getNameLoc(); }
  
  SourceLoc getStartLoc() const {
    return getStaticLoc().isValid() ? getStaticLoc() : getSubscriptLoc();
  }
  SourceLoc getEndLoc() const { return EndLoc; }

  void setEndLoc(SourceLoc sl) { EndLoc = sl; }
  SourceRange getSourceRange() const;
  SourceRange getSignatureSourceRange() const;

  /// Retrieve the indices for this subscript operation.
  ParameterList *getIndices() { return Indices; }
  const ParameterList *getIndices() const { return Indices; }
  void setIndices(ParameterList *p);

  /// Retrieve the type of the element referenced by a subscript
  /// operation.
  Type getElementInterfaceType() const;
  TypeLoc &getElementTypeLoc() { return ElementTy; }
  const TypeLoc &getElementTypeLoc() const { return ElementTy; }

  /// Compute the interface type of this subscript from the parameter and
  /// element types.
  void computeType();

  /// Determine the kind of Objective-C subscripting this declaration
  /// implies.
  ObjCSubscriptKind getObjCSubscriptKind() const;

  SubscriptDecl *getOverriddenDecl() const {
    return cast_or_null<SubscriptDecl>(
                                  AbstractStorageDecl::getOverriddenDecl());
  }

  static bool classof(const Decl *D) {
    return D->getKind() == DeclKind::Subscript;
  }
  
  static bool classof(const DeclContext *DC) {
    if (auto D = DC->getAsDecl())
      return classof(D);
    return false;
  }

  using DeclContext::operator new;
  using Decl::getASTContext;
};

/// Encodes imported-as-member status for C functions that get imported
/// as methods.
class ImportAsMemberStatus {
  friend class AbstractFunctionDecl;

  // non-0 denotes import-as-member. 1 denotes no self index. n+2 denotes self
  // index of n
  uint8_t rawValue;

public:
  ImportAsMemberStatus(uint8_t rawValue = 0) : rawValue(rawValue) {}

  uint8_t getRawValue() const { return rawValue; }

  bool isImportAsMember() const { return rawValue != 0; }
  bool isInstance() const { return rawValue >= 2; }
  bool isStatic() const { return rawValue == 1; }
  uint8_t getSelfIndex() const {
    assert(isInstance() && "not set");
    return rawValue - 2;
  }
  void setStatic() {
    assert(!isStatic() && "already set");
    rawValue = 1;
  }
  void setSelfIndex(uint8_t idx) {
    assert(!isImportAsMember() && "already set");
    assert(idx <= UINT8_MAX-2 && "out of bounds");
    rawValue = idx + 2;
  }
};

/// Base class for function-like declarations.
class AbstractFunctionDecl : public GenericContext, public ValueDecl {
  friend class NeedsNewVTableEntryRequest;

public:
  enum class BodyKind {
    /// The function did not have a body in the source code file.
    None,

    /// Function body is delayed, to be parsed later.
    Unparsed,

    /// Function body is parsed and available as an AST subtree.
    Parsed,

    /// Function body is not available, although it was written in the source.
    Skipped,

    /// Function body will be synthesized on demand.
    Synthesize,

    /// Function body is present and type-checked.
    TypeChecked,

    /// This is a memberwise initializer that will be synthesized by SILGen.
    MemberwiseInitializer,

    /// Function body text was deserialized from a .swiftmodule.
    Deserialized

    // This enum currently needs to fit in a 3-bit bitfield.
  };

  BodyKind getBodyKind() const {
    return BodyKind(Bits.AbstractFunctionDecl.BodyKind);
  }

  struct BodySynthesizer {
    std::pair<BraceStmt *, bool> (* Fn)(AbstractFunctionDecl *, void *);
    void *Context;
  };

private:
  ParameterList *Params;

protected:
  // If a function has a body at all, we have either a parsed body AST node or
  // we have saved the end location of the unparsed body.
  union {
    /// This enum member is active if getBodyKind() is BodyKind::Parsed or
    /// BodyKind::TypeChecked.
    BraceStmt *Body;

    /// This enum member is active if getBodyKind() is BodyKind::Deserialized.
    StringRef BodyStringRepresentation;

    /// This enum member is active if getBodyKind() == BodyKind::Synthesize.
    BodySynthesizer Synthesizer;

    /// The location of the function body when the body is delayed or skipped.
    ///
    /// This enum member is active if getBodyKind() is BodyKind::Unparsed or
    /// BodyKind::Skipped.
    SourceRange BodyRange;
  };

  friend class ParseAbstractFunctionBodyRequest;

  CaptureInfo Captures;

  /// Location of the 'throws' token.
  SourceLoc ThrowsLoc;

  struct {
    unsigned NeedsNewVTableEntryComputed : 1;
    unsigned NeedsNewVTableEntry : 1;
  } LazySemanticInfo = { };

  AbstractFunctionDecl(DeclKind Kind, DeclContext *Parent, DeclName Name,
                       SourceLoc NameLoc, bool Throws, SourceLoc ThrowsLoc,
                       bool HasImplicitSelfDecl,
                       GenericParamList *GenericParams)
      : GenericContext(DeclContextKind::AbstractFunctionDecl, Parent, GenericParams),
        ValueDecl(Kind, Parent, Name, NameLoc),
        Body(nullptr), ThrowsLoc(ThrowsLoc) {
    setBodyKind(BodyKind::None);
    Bits.AbstractFunctionDecl.HasImplicitSelfDecl = HasImplicitSelfDecl;
    Bits.AbstractFunctionDecl.Overridden = false;
    Bits.AbstractFunctionDecl.Throws = Throws;
    Bits.AbstractFunctionDecl.Synthesized = false;
    Bits.AbstractFunctionDecl.HasSingleExpressionBody = false;
  }

  void setBodyKind(BodyKind K) {
    Bits.AbstractFunctionDecl.BodyKind = unsigned(K);
  }

public:
  void setHasSingleExpressionBody(bool Has = true) { 
    Bits.AbstractFunctionDecl.HasSingleExpressionBody = Has;
  }

  bool hasSingleExpressionBody() const {
    return Bits.AbstractFunctionDecl.HasSingleExpressionBody;
  }

  Expr *getSingleExpressionBody() const;
  void setSingleExpressionBody(Expr *NewBody);

  /// Returns the string for the base name, or "_" if this is unnamed.
  StringRef getNameStr() const {
    assert(!getFullName().isSpecial() && "Cannot get string for special names");
    return hasName() ? getBaseName().getIdentifier().str() : "_";
  }

  /// Should this declaration be treated as if annotated with transparent
  /// attribute.
  bool isTransparent() const;

  // Expose our import as member status
  ImportAsMemberStatus getImportAsMemberStatus() const {
    return ImportAsMemberStatus(Bits.AbstractFunctionDecl.IAMStatus);
  }
  bool isImportAsMember() const {
    return getImportAsMemberStatus().isImportAsMember();
  }
  bool isImportAsInstanceMember() const {
    return getImportAsMemberStatus().isInstance();
  }
  bool isImportAsStaticMember() const {
    return getImportAsMemberStatus().isStatic();
  }
  uint8_t getSelfIndex() const {
    return getImportAsMemberStatus().getSelfIndex();
  }

  void setImportAsStaticMember() {
    auto newValue = getImportAsMemberStatus();
    newValue.setStatic();
    Bits.AbstractFunctionDecl.IAMStatus = newValue.getRawValue();
  }
  void setSelfIndex(uint8_t idx) {
    auto newValue = getImportAsMemberStatus();
    newValue.setSelfIndex(idx);
    Bits.AbstractFunctionDecl.IAMStatus = newValue.getRawValue();
  }

  /// Retrieve the location of the 'throws' keyword, if present.
  SourceLoc getThrowsLoc() const { return ThrowsLoc; }

  /// Returns true if the function body throws.
  bool hasThrows() const { return Bits.AbstractFunctionDecl.Throws; }

  // FIXME: Hack that provides names with keyword arguments for accessors.
  DeclName getEffectiveFullName() const;

  /// Returns true if the function has a body written in the source file.
  ///
  /// Note that a true return value does not imply that the body was actually
  /// parsed.
  bool hasBody() const {
    return getBodyKind() != BodyKind::None &&
           getBodyKind() != BodyKind::Skipped;
  }

  /// Returns true if the text of this function's body can be retrieved either
  /// by extracting the text from the source buffer or reading the inlinable
  /// body from a deserialized swiftmodule.
  bool hasInlinableBodyText() const;

  /// Returns the function body, if it was parsed, or nullptr otherwise.
  ///
  /// Note that a null return value does not imply that the source code did not
  /// have a body for this function.
  ///
  /// \sa hasBody()
  BraceStmt *getBody(bool canSynthesize = true) const;

  void setBody(BraceStmt *S, BodyKind NewBodyKind = BodyKind::Parsed) {
    assert(getBodyKind() != BodyKind::Skipped &&
           "cannot set a body if it was skipped");

    Body = S;
    setBodyKind(NewBodyKind);
  }

  /// Note that the body was skipped for this function.  Function body
  /// cannot be attached after this call.
  void setBodySkipped(SourceRange bodyRange) {
    // FIXME: Remove 'Parsed' from this once we can delay parsing function
    //        bodies. Right now -experimental-skip-non-inlinable-function-bodies
    //        requires being able to change the state from Parsed to Skipped,
    //        because we're still eagerly parsing function bodies.
    assert(getBodyKind() == BodyKind::None ||
           getBodyKind() == BodyKind::Unparsed ||
           getBodyKind() == BodyKind::Parsed);
    assert(bodyRange.isValid());
    BodyRange = bodyRange;
    setBodyKind(BodyKind::Skipped);
  }

  /// Note that parsing for the body was delayed.
  void setBodyDelayed(SourceRange bodyRange) {
    assert(getBodyKind() == BodyKind::None);
    assert(bodyRange.isValid());
    BodyRange = bodyRange;
    setBodyKind(BodyKind::Unparsed);
  }

  /// Provide the parsed body for the function.
  void setBodyParsed(BraceStmt *S) {
    setBody(S, BodyKind::Parsed);
  }

  /// Note that parsing for the body was delayed.
  ///
  /// The function should return the body statement and a flag indicating
  /// whether that body is already type-checked.
  void setBodySynthesizer(
      std::pair<BraceStmt *, bool> (* fn)(AbstractFunctionDecl *, void *),
      void *context = nullptr) {
    assert(getBodyKind() == BodyKind::None);
    Synthesizer = {fn, context};
    setBodyKind(BodyKind::Synthesize);
  }

  /// Note that this is a memberwise initializer and thus the body will be
  /// generated by SILGen.
  void setIsMemberwiseInitializer() {
    assert(getBodyKind() == BodyKind::None);
    assert(isa<ConstructorDecl>(this));
    setBodyKind(BodyKind::MemberwiseInitializer);
  }

  /// Gets the body of this function, stripping the unused portions of #if
  /// configs inside the body. If this function was not deserialized from a
  /// .swiftmodule, this body is reconstructed from the original
  /// source buffer.
  StringRef getInlinableBodyText(SmallVectorImpl<char> &scratch) const;

  void setBodyStringRepresentation(StringRef body) {
    assert(getBodyKind() == BodyKind::None);
    setBodyKind(BodyKind::Deserialized);
    BodyStringRepresentation = body;
  }

  bool isBodyTypeChecked() const {
    return getBodyKind() == BodyKind::TypeChecked;
  }

  bool isBodySkipped() const {
    return getBodyKind() == BodyKind::Skipped;
  }

  bool isMemberwiseInitializer() const {
    return getBodyKind() == BodyKind::MemberwiseInitializer;
  }

  /// For a method of a class, checks whether it will require a new entry in the
  /// vtable.
  bool needsNewVTableEntry() const;

  bool isEffectiveLinkageMoreVisibleThan(ValueDecl *other) const {
    return (std::min(getEffectiveAccess(), AccessLevel::Public) >
            std::min(other->getEffectiveAccess(), AccessLevel::Public));
  }

  bool isSynthesized() const {
    return Bits.AbstractFunctionDecl.Synthesized;
  }

  void setSynthesized(bool value = true) {
    Bits.AbstractFunctionDecl.Synthesized = value;
  }

private:
  void computeNeedsNewVTableEntry();

  void computeSelfDeclType();

public:
  /// Compute the interface type of this function declaration from the
  /// parameter types.
  void computeType(AnyFunctionType::ExtInfo Info = FunctionType::ExtInfo());

  /// Retrieve the source range of the function body.
  SourceRange getBodySourceRange() const;

  /// Retrieve the source range of the function declaration name + patterns.
  SourceRange getSignatureSourceRange() const;

  const CaptureInfo &getCaptureInfo() const { return Captures; }
  void setCaptureInfo(const CaptureInfo &captures) { Captures = captures; }

  /// Retrieve the Objective-C selector that names this method.
  ObjCSelector getObjCSelector(DeclName preferredName = DeclName(),
                               bool skipIsObjCResolution = false) const;

  /// Determine whether the given method would produce an Objective-C
  /// instance method.
  bool isObjCInstanceMethod() const;

  /// Determine whether the name of an argument is an API name by default
  /// depending on the function context.
  bool argumentNameIsAPIByDefault() const;

  /// Retrieve the function's parameter list, not including 'self' if present.
  ParameterList *getParameters() {
    return Params;
  }
  const ParameterList *getParameters() const {
    return Params;
  }

  void setParameters(ParameterList *Params);

  bool hasImplicitSelfDecl() const {
    return Bits.AbstractFunctionDecl.HasImplicitSelfDecl;
  }

  ParamDecl **getImplicitSelfDeclStorage();

  /// Retrieve the implicit 'self' parameter for methods. Returns nullptr for
  /// free functions.
  const ParamDecl *getImplicitSelfDecl(bool createIfNeeded=true) const {
    return const_cast<AbstractFunctionDecl*>(this)
        ->getImplicitSelfDecl(createIfNeeded);
  }
  ParamDecl *getImplicitSelfDecl(bool createIfNeeded=true);

  /// Retrieve the declaration that this method overrides, if any.
  AbstractFunctionDecl *getOverriddenDecl() const {
    return cast_or_null<AbstractFunctionDecl>(ValueDecl::getOverriddenDecl());
  }

  /// Whether the declaration is later overridden in the module
  ///
  /// Overrides are resolved during type checking; only query this field after
  /// the whole module has been checked
  bool isOverridden() const { return Bits.AbstractFunctionDecl.Overridden; }

  /// The declaration has been overridden in the module
  ///
  /// Resolved during type checking
  void setIsOverridden() { Bits.AbstractFunctionDecl.Overridden = true; }

  /// Set information about the foreign error convention used by this
  /// declaration.
  void setForeignErrorConvention(const ForeignErrorConvention &convention);

  /// Get information about the foreign error convention used by this
  /// declaration, given that it is @objc and 'throws'.
  Optional<ForeignErrorConvention> getForeignErrorConvention() const;

  /// If this is a foreign C function imported as a method, get the index of
  /// the foreign parameter imported as `self`. If the function is imported
  /// as a static method, `-1` is returned to represent the `self` parameter
  /// being dropped altogether. `None` is returned for a normal function
  /// or method.
  Optional<int> getForeignFunctionAsMethodSelfParameterIndex() const;
  
  static bool classof(const Decl *D) {
    return D->getKind() >= DeclKind::First_AbstractFunctionDecl &&
           D->getKind() <= DeclKind::Last_AbstractFunctionDecl;
  }

  static bool classof(const DeclContext *DC) {
    if (auto D = DC->getAsDecl())
      return classof(D);
    return false;
  }
  
  /// True if the declaration is forced to be statically dispatched.
  bool hasForcedStaticDispatch() const;

  /// Get the type of this declaration without the Self clause.
  /// Asserts if not in type context.
  Type getMethodInterfaceType() const;

  /// Tests if this is a function returning a DynamicSelfType, or a
  /// constructor.
  bool hasDynamicSelfResult() const;

  using DeclContext::operator new;
  using Decl::getASTContext;
};

class OperatorDecl;

enum class SelfAccessKind : uint8_t {
  NonMutating,
  Mutating,
  Consuming,
};

/// Diagnostic printing of \c SelfAccessKind.
llvm::raw_ostream &operator<<(llvm::raw_ostream &OS, SelfAccessKind SAK);
  
/// FuncDecl - 'func' declaration.
class FuncDecl : public AbstractFunctionDecl {
  friend class AbstractFunctionDecl;
  friend class SelfAccessKindRequest;
  friend class IsStaticRequest;

  SourceLoc StaticLoc;  // Location of the 'static' token or invalid.
  SourceLoc FuncLoc;    // Location of the 'func' token.

  TypeLoc FnRetType;

protected:
  FuncDecl(DeclKind Kind,
           SourceLoc StaticLoc, StaticSpellingKind StaticSpelling,
           SourceLoc FuncLoc,
           DeclName Name, SourceLoc NameLoc,
           bool Throws, SourceLoc ThrowsLoc,
           bool HasImplicitSelfDecl,
           GenericParamList *GenericParams, DeclContext *Parent)
    : AbstractFunctionDecl(Kind, Parent,
                           Name, NameLoc,
                           Throws, ThrowsLoc,
                           HasImplicitSelfDecl, GenericParams),
      StaticLoc(StaticLoc), FuncLoc(FuncLoc) {
    assert(!Name.getBaseName().isSpecial());

    Bits.FuncDecl.StaticSpelling = static_cast<unsigned>(StaticSpelling);

    Bits.FuncDecl.ForcedStaticDispatch = false;
    Bits.FuncDecl.SelfAccess =
      static_cast<unsigned>(SelfAccessKind::NonMutating);
    Bits.FuncDecl.SelfAccessComputed = false;
    Bits.FuncDecl.IsStaticComputed = false;
    Bits.FuncDecl.IsStatic = false;
  }

private:
  static FuncDecl *createImpl(ASTContext &Context, SourceLoc StaticLoc,
                              StaticSpellingKind StaticSpelling,
                              SourceLoc FuncLoc,
                              DeclName Name, SourceLoc NameLoc,
                              bool Throws, SourceLoc ThrowsLoc,
                              GenericParamList *GenericParams,
                              DeclContext *Parent,
                              ClangNode ClangN);

  Optional<SelfAccessKind> getCachedSelfAccessKind() const {
    if (Bits.FuncDecl.SelfAccessComputed)
      return static_cast<SelfAccessKind>(Bits.FuncDecl.SelfAccess);

    return None;
  }

  Optional<bool> getCachedIsStatic() const {
    if (Bits.FuncDecl.IsStaticComputed)
      return Bits.FuncDecl.IsStatic;

    return None;
  }

public:
  /// Factory function only for use by deserialization.
  static FuncDecl *createDeserialized(ASTContext &Context, SourceLoc StaticLoc,
                                      StaticSpellingKind StaticSpelling,
                                      SourceLoc FuncLoc,
                                      DeclName Name, SourceLoc NameLoc,
                                      bool Throws, SourceLoc ThrowsLoc,
                                      GenericParamList *GenericParams,
                                      DeclContext *Parent);

  static FuncDecl *create(ASTContext &Context, SourceLoc StaticLoc,
                          StaticSpellingKind StaticSpelling,
                          SourceLoc FuncLoc,
                          DeclName Name, SourceLoc NameLoc,
                          bool Throws, SourceLoc ThrowsLoc,
                          GenericParamList *GenericParams,
                          ParameterList *ParameterList,
                          TypeLoc FnRetType, DeclContext *Parent,
                          ClangNode ClangN = ClangNode());

  Identifier getName() const { return getFullName().getBaseIdentifier(); }

<<<<<<< HEAD
  bool isStatic() const {
    return Bits.FuncDecl.IsStatic;
  }
  bool isCallable() const {
    return getName().str() == "callAsFunction" && isInstanceMember();
  }
=======
  bool isStatic() const;

>>>>>>> 1d7d58a3
  /// \returns the way 'static'/'class' was spelled in the source.
  StaticSpellingKind getStaticSpelling() const {
    return static_cast<StaticSpellingKind>(Bits.FuncDecl.StaticSpelling);
  }
  /// \returns the way 'static'/'class' should be spelled for this declaration.
  StaticSpellingKind getCorrectStaticSpelling() const;
  void setStatic(bool IsStatic = true) {
    Bits.FuncDecl.IsStaticComputed = true;
    Bits.FuncDecl.IsStatic = IsStatic;
  }

  bool isMutating() const {
    return getSelfAccessKind() == SelfAccessKind::Mutating;
  }
  bool isNonMutating() const {
    return getSelfAccessKind() == SelfAccessKind::NonMutating;
  }
  bool isConsuming() const {
    return getSelfAccessKind() == SelfAccessKind::Consuming;
  }
  bool isCallAsFunctionMethod() const;

  SelfAccessKind getSelfAccessKind() const;

  void setSelfAccessKind(SelfAccessKind mod) {
    Bits.FuncDecl.SelfAccess = static_cast<unsigned>(mod);
    Bits.FuncDecl.SelfAccessComputed = true;
  }

  SourceLoc getStaticLoc() const { return StaticLoc; }
  SourceLoc getFuncLoc() const { return FuncLoc; }

  SourceLoc getStartLoc() const {
    return StaticLoc.isValid() && !isa<AccessorDecl>(this)
              ? StaticLoc : FuncLoc;
  }
  SourceRange getSourceRange() const;

  TypeLoc &getBodyResultTypeLoc() { return FnRetType; }
  const TypeLoc &getBodyResultTypeLoc() const { return FnRetType; }

  /// Retrieve the result interface type of this function.
  Type getResultInterfaceType() const;

  /// isUnaryOperator - Determine whether this is a unary operator
  /// implementation.  This check is a syntactic rather than type-based check,
  /// which looks at the number of parameters specified, in order to allow
  /// for the definition of unary operators on tuples, as in:
  ///
  ///   prefix func + (param : (a:Int, b:Int))
  ///
  /// This also allows the unary-operator-ness of a func decl to be determined
  /// prior to type checking.
  bool isUnaryOperator() const;
  
  /// isBinaryOperator - Determine whether this is a binary operator
  /// implementation.  This check is a syntactic rather than type-based check,
  /// which looks at the number of parameters specified, in order to allow
  /// distinguishing a binary operator from a unary operator on tuples, as in:
  ///
  ///   prefix func + (_:(a:Int, b:Int)) // unary operator +(1,2)
  ///   infix func  + (a:Int, b:Int)     // binary operator 1 + 2
  ///
  /// This also allows the binary-operator-ness of a func decl to be determined
  /// prior to type checking.
  bool isBinaryOperator() const;

  void getLocalCaptures(SmallVectorImpl<CapturedValue> &Result) const {
    return getCaptureInfo().getLocalCaptures(Result);
  }

  ParamDecl **getImplicitSelfDeclStorage();

  /// Get the supertype method this method overrides, if any.
  FuncDecl *getOverriddenDecl() const {
    return cast_or_null<FuncDecl>(AbstractFunctionDecl::getOverriddenDecl());
  }

  OperatorDecl *getOperatorDecl() const;

  /// Returns true if the function is forced to be statically dispatched.
  bool hasForcedStaticDispatch() const {
    return Bits.FuncDecl.ForcedStaticDispatch;
  }
  void setForcedStaticDispatch(bool flag) {
    Bits.FuncDecl.ForcedStaticDispatch = flag;
  }

  static bool classof(const Decl *D) {
    return D->getKind() == DeclKind::Func ||
           D->getKind() == DeclKind::Accessor;
  }
  static bool classof(const AbstractFunctionDecl *D) {
    return classof(static_cast<const Decl*>(D));
  }
  static bool classof(const DeclContext *DC) {
    if (auto D = DC->getAsDecl())
      return classof(D);
    return false;
  }

  /// True if the function is a defer body.
  bool isDeferBody() const;

  /// Perform basic checking to determine whether the @IBAction or
  /// @IBSegueAction attribute can be applied to this function.
  bool isPotentialIBActionTarget() const;
};

/// This represents an accessor function, such as a getter or setter.
class AccessorDecl final : public FuncDecl {
  /// Location of the accessor keyword, e.g. 'set'.
  SourceLoc AccessorKeywordLoc;

  AbstractStorageDecl *Storage;

  AccessorDecl(SourceLoc declLoc, SourceLoc accessorKeywordLoc,
               AccessorKind accessorKind, AbstractStorageDecl *storage,
               SourceLoc staticLoc, StaticSpellingKind staticSpelling,
               bool throws, SourceLoc throwsLoc,
               bool hasImplicitSelfDecl, GenericParamList *genericParams,
               DeclContext *parent)
    : FuncDecl(DeclKind::Accessor,
               staticLoc, staticSpelling, /*func loc*/ declLoc,
               /*name*/ Identifier(), /*name loc*/ declLoc,
               throws, throwsLoc, hasImplicitSelfDecl, genericParams, parent),
      AccessorKeywordLoc(accessorKeywordLoc),
      Storage(storage) {
    Bits.AccessorDecl.AccessorKind = unsigned(accessorKind);
  }

  static AccessorDecl *createImpl(ASTContext &ctx,
                                  SourceLoc declLoc,
                                  SourceLoc accessorKeywordLoc,
                                  AccessorKind accessorKind,
                                  AbstractStorageDecl *storage,
                                  SourceLoc staticLoc,
                                  StaticSpellingKind staticSpelling,
                                  bool throws, SourceLoc throwsLoc,
                                  GenericParamList *genericParams,
                                  DeclContext *parent,
                                  ClangNode clangNode);

  Optional<bool> getCachedIsTransparent() const {
    if (Bits.AccessorDecl.IsTransparentComputed)
      return Bits.AccessorDecl.IsTransparent;
    return None;
  }

  friend class IsAccessorTransparentRequest;

public:
  static AccessorDecl *createDeserialized(ASTContext &ctx,
                              SourceLoc declLoc,
                              SourceLoc accessorKeywordLoc,
                              AccessorKind accessorKind,
                              AbstractStorageDecl *storage,
                              SourceLoc staticLoc,
                              StaticSpellingKind staticSpelling,
                              bool throws, SourceLoc throwsLoc,
                              GenericParamList *genericParams,
                              DeclContext *parent);

  static AccessorDecl *create(ASTContext &ctx, SourceLoc declLoc,
                              SourceLoc accessorKeywordLoc,
                              AccessorKind accessorKind,
                              AbstractStorageDecl *storage,
                              SourceLoc staticLoc,
                              StaticSpellingKind staticSpelling,
                              bool throws, SourceLoc throwsLoc,
                              GenericParamList *genericParams,
                              ParameterList *parameterList,
                              TypeLoc fnRetType, DeclContext *parent,
                              ClangNode clangNode = ClangNode());

  SourceLoc getAccessorKeywordLoc() const { return AccessorKeywordLoc; }

  AbstractStorageDecl *getStorage() const {
    return Storage;
  }

  AccessorKind getAccessorKind() const {
    return AccessorKind(Bits.AccessorDecl.AccessorKind);
  }

  bool isGetter() const { return getAccessorKind() == AccessorKind::Get; }
  bool isSetter() const { return getAccessorKind() == AccessorKind::Set; }
  bool isAnyAddressor() const {
    auto kind = getAccessorKind();
    return kind == AccessorKind::Address
        || kind == AccessorKind::MutableAddress;
  }

  /// isGetterOrSetter - Determine whether this is specifically a getter or
  /// a setter, as opposed to some other kind of accessor.
  ///
  /// For example, only getters and setters can be exposed to Objective-C.
  bool isGetterOrSetter() const { return isGetter() || isSetter(); }

  bool isObservingAccessor() const {
    switch (getAccessorKind()) {
#define OBSERVING_ACCESSOR(ID, KEYWORD) \
    case AccessorKind::ID: return true;
#define ACCESSOR(ID) \
    case AccessorKind::ID: return false;
#include "swift/AST/AccessorKinds.def"
    }
    llvm_unreachable("bad accessor kind");
  }

  /// \returns true if this is non-mutating due to applying a 'mutating'
  /// attribute. For example a "mutating set" accessor.
  bool isExplicitNonMutating() const;

  /// Is the accesor one of the kinds that's assumed nonmutating by default?
  bool isAssumedNonMutating() const;

  /// Is this accessor one of the kinds that's implicitly a coroutine?
  bool isCoroutine() const {
    switch (getAccessorKind()) {
#define COROUTINE_ACCESSOR(ID, KEYWORD) \
    case AccessorKind::ID: return true;
#define ACCESSOR(ID) \
    case AccessorKind::ID: return false;
#include "swift/AST/AccessorKinds.def"
    }
    llvm_unreachable("bad accessor kind");
  }

  void setIsTransparent(bool transparent) {
    Bits.AccessorDecl.IsTransparent = transparent;
    Bits.AccessorDecl.IsTransparentComputed = 1;
  }

  static bool classof(const Decl *D) {
    return D->getKind() == DeclKind::Accessor;
  }
  static bool classof(const AbstractFunctionDecl *D) {
    return classof(static_cast<const Decl*>(D));
  }
  static bool classof(const DeclContext *DC) {
    if (auto D = DC->getAsDecl())
      return classof(D);
    return false;
  }
};

inline AccessorDecl *
AbstractStorageDecl::AccessorRecord::getAccessor(AccessorKind kind) const {
  if (auto optIndex = AccessorIndices[unsigned(kind)]) {
    auto accessor = getAllAccessors()[optIndex - 1];
    assert(accessor && accessor->getAccessorKind() == kind);
    return accessor;
  }
  return nullptr;
}
  
/// This represents a 'case' declaration in an 'enum', which may declare
/// one or more individual comma-separated EnumElementDecls.
class EnumCaseDecl final
    : public Decl,
      private llvm::TrailingObjects<EnumCaseDecl, EnumElementDecl *> {
  friend TrailingObjects;
  friend class Decl;
  SourceLoc CaseLoc;
  
  EnumCaseDecl(SourceLoc CaseLoc,
               ArrayRef<EnumElementDecl *> Elements,
               DeclContext *DC)
    : Decl(DeclKind::EnumCase, DC),
      CaseLoc(CaseLoc)
  {
    Bits.EnumCaseDecl.NumElements = Elements.size();
    std::uninitialized_copy(Elements.begin(), Elements.end(),
                            getTrailingObjects<EnumElementDecl *>());
  }
  SourceLoc getLocFromSource() const { return CaseLoc; }

public:
  static EnumCaseDecl *create(SourceLoc CaseLoc,
                              ArrayRef<EnumElementDecl*> Elements,
                              DeclContext *DC);
  
  /// Get the list of elements declared in this case.
  ArrayRef<EnumElementDecl *> getElements() const {
    return {getTrailingObjects<EnumElementDecl *>(),
            Bits.EnumCaseDecl.NumElements};
  }
  SourceRange getSourceRange() const;
  
  static bool classof(const Decl *D) {
    return D->getKind() == DeclKind::EnumCase;
  }
};

/// This represents a single case of an 'enum' declaration.
///
/// For example, the X, Y, and Z in this enum:
///
/// \code
///   enum V {
///     case X(Int), Y(Int)
///     case Z
///   }
/// \endcode
///
/// The type of an EnumElementDecl is always the EnumType for the containing
/// enum. EnumElementDecls are represented in the AST as members of their
/// parent EnumDecl, although syntactically they are subordinate to the
/// EnumCaseDecl.
class EnumElementDecl : public DeclContext, public ValueDecl {
  friend class EnumRawValuesRequest;
  
  /// This is the type specified with the enum element, for
  /// example 'Int' in 'case Y(Int)'.  This is null if there is no type
  /// associated with this element, as in 'case Z' or in all elements of enum
  /// definitions.
  ParameterList *Params;
  
  SourceLoc EqualsLoc;
  
  /// The raw value literal for the enum element, or null.
  LiteralExpr *RawValueExpr;

public:
  EnumElementDecl(SourceLoc IdentifierLoc, DeclName Name,
                  ParameterList *Params,
                  SourceLoc EqualsLoc,
                  LiteralExpr *RawValueExpr,
                  DeclContext *DC)
  : DeclContext(DeclContextKind::EnumElementDecl, DC),
    ValueDecl(DeclKind::EnumElement, DC, Name, IdentifierLoc),
    Params(Params),
    EqualsLoc(EqualsLoc),
    RawValueExpr(RawValueExpr)
  {}

  Identifier getName() const { return getFullName().getBaseIdentifier(); }

  /// Returns the string for the base name, or "_" if this is unnamed.
  StringRef getNameStr() const {
    assert(!getFullName().isSpecial() && "Cannot get string for special names");
    return hasName() ? getBaseName().getIdentifier().str() : "_";
  }

  /// Set the interface type of this enum element to the constructor function
  /// type; (Self.Type) -> Self or (Self.Type) -> (Args...) -> Self.
  void computeType();

  Type getArgumentInterfaceType() const;

  ParameterList *getParameterList() const { return Params; }

  /// Retrieves a fully typechecked raw value expression associated
  /// with this enum element, if it exists.
  LiteralExpr *getRawValueExpr() const;
  
  /// Retrieves a "structurally" checked raw value expression associated
  /// with this enum element, if it exists.
  ///
  /// The structural raw value may or may not have a type set, but it is
  /// guaranteed to be suitable for retrieving any non-semantic information
  /// like digit text for an integral raw value or user text for a string raw value.
  LiteralExpr *getStructuralRawValueExpr() const;
  
  /// Reset the raw value expression.
  void setRawValueExpr(LiteralExpr *e);

  /// Return the containing EnumDecl.
  EnumDecl *getParentEnum() const {
    return cast<EnumDecl>(getDeclContext());
  }
  
  /// Return the containing EnumCaseDecl.
  EnumCaseDecl *getParentCase() const;

  SourceLoc getStartLoc() const {
    return getNameLoc();
  }
  SourceRange getSourceRange() const;
  
  bool hasAssociatedValues() const {
    return getParameterList() != nullptr;
  }

  /// True if the case is marked 'indirect'.
  bool isIndirect() const {
    return getAttrs().hasAttribute<IndirectAttr>();
  }
  
  /// Do not call this!
  /// It exists to let the AST walkers get the raw value without forcing a request.
  LiteralExpr *getRawValueUnchecked() const { return RawValueExpr; }

  static bool classof(const Decl *D) {
    return D->getKind() == DeclKind::EnumElement;
  }

  static bool classof(const DeclContext *DC) {
    if (auto D = DC->getAsDecl())
      return classof(D);
    return false;
  }

  using DeclContext::operator new;
  using Decl::getASTContext;
};
  
inline SourceRange EnumCaseDecl::getSourceRange() const {
  auto subRange = getElements().back()->getSourceRange();
  if (subRange.isValid())
    return {CaseLoc, subRange.End};
  return {};
}

/// Describes the kind of initializer.
enum class CtorInitializerKind {
  /// A designated initializer is an initializer responsible for initializing
  /// the stored properties of the current class and chaining to a superclass's
  /// designated initializer (for non-root classes).
  ///
  /// Designated initializers are never inherited.
  Designated,

  /// A convenience initializer is an initializer that initializes a complete
  /// object by delegating to another initializer (eventually reaching a
  /// designated initializer).
  ///
  /// Convenience initializers are inherited into subclasses that override
  /// all of their superclass's designated initializers.
  Convenience,

  /// A convenience factory initializer is a convenience initializer introduced
  /// by an imported Objective-C factory method.
  ///
  /// Convenience factory initializers cannot be expressed directly in
  /// Swift; rather, they are produced by the Clang importer when importing
  /// an instancetype factory method from Objective-C.
  ConvenienceFactory,

  /// A factory initializer is an initializer that is neither designated nor
  /// convenience: it can be used to create an object of the given type, but
  /// cannot be chained to via "super.init" nor is it inherited.
  ///
  /// A factory initializer is written with a return type of the class name
  /// itself. FIXME: However, this is only a presentation form, and at present
  /// the only factory initializers are produced by importing an Objective-C
  /// factory method that does not return instancetype.
  ///
  /// FIXME: Arguably, structs and enums only have factory initializers, and
  /// using designated initializers for them is a misnomer.
  Factory
};

/// ConstructorDecl - Declares a constructor for a type.  For example:
///
/// \code
/// struct X {
///   var x : Int
///   init(i : Int) {
///      x = i
///   }
/// }
/// \endcode
class ConstructorDecl : public AbstractFunctionDecl {
  /// The location of the '!' or '?' for a failable initializer.
  SourceLoc FailabilityLoc;

  ParamDecl *SelfDecl;

  /// The interface type of the initializing constructor.
  Type InitializerInterfaceType;

  /// The typechecked call to super.init expression, which needs to be
  /// inserted at the end of the initializer by SILGen.
  Expr *CallToSuperInit = nullptr;

public:
  ConstructorDecl(DeclName Name, SourceLoc ConstructorLoc, 
                  bool Failable, SourceLoc FailabilityLoc,
                  bool Throws, SourceLoc ThrowsLoc,
                  ParameterList *BodyParams,
                  GenericParamList *GenericParams, 
                  DeclContext *Parent);

  SourceLoc getConstructorLoc() const { return getNameLoc(); }
  SourceLoc getStartLoc() const { return getConstructorLoc(); }
  SourceRange getSourceRange() const;

  /// Get the interface type of the constructed object.
  Type getResultInterfaceType() const;

  /// Get the interface type of the initializing constructor.
  Type getInitializerInterfaceType();

  /// Get the typechecked call to super.init expression, which needs to be
  /// inserted at the end of the initializer by SILGen.
  Expr *getSuperInitCall() { return CallToSuperInit; }
  void setSuperInitCall(Expr *CallExpr) { CallToSuperInit = CallExpr; }

  ParamDecl **getImplicitSelfDeclStorage() { return &SelfDecl; }

  /// Specifies the kind of initialization call performed within the body
  /// of the constructor, e.g., self.init or super.init.
  enum class BodyInitKind {
    /// There are no calls to self.init or super.init.
    None,
    /// There is a call to self.init, which delegates to another (peer)
    /// initializer.
    Delegating,
    /// There is a call to super.init, which chains to a superclass initializer.
    Chained,
    /// There are no calls to self.init or super.init explicitly in the body of
    /// the constructor, but a 'super.init' call will be implicitly added
    /// by semantic analysis.
    ImplicitChained
  };

  /// Determine whether the body of this constructor contains any delegating
  /// or superclass initializations (\c self.init or \c super.init,
  /// respectively) within its body.
  ///
  /// \param diags If non-null, this check will ensure that the constructor
  /// body is consistent in its use of delegation vs. chaining and emit any
  /// diagnostics through the given diagnostic engine.
  ///
  /// \param init If non-null and there is an explicit \c self.init or
  /// \c super.init within the body, will be set to point at that
  /// initializer.
  BodyInitKind getDelegatingOrChainedInitKind(DiagnosticEngine *diags,
                                              ApplyExpr **init = nullptr) const;

  /// Whether this constructor is required.
  bool isRequired() const {
    return getAttrs().hasAttribute<RequiredAttr>();
  }

  /// Determine the kind of initializer this is.
  CtorInitializerKind getInitKind() const;

  /// Whether this is a designated initializer.
  bool isDesignatedInit() const {
    return getInitKind() == CtorInitializerKind::Designated;
  }

  /// Whether this is a convenience initializer.
  bool isConvenienceInit() const {
    return getInitKind() == CtorInitializerKind::Convenience ||
           getInitKind() == CtorInitializerKind::ConvenienceFactory;
  }

  /// Whether this is a factory initializer.
  bool isFactoryInit() const {
    switch (getInitKind()) {
    case CtorInitializerKind::Designated:
    case CtorInitializerKind::Convenience:
      return false;
        
    case CtorInitializerKind::Factory:
    case CtorInitializerKind::ConvenienceFactory:
      return true;
    }
    llvm_unreachable("bad CtorInitializerKind");
  }

  /// Determine whether this initializer is inheritable.
  bool isInheritable() const {
    switch (getInitKind()) {
    case CtorInitializerKind::Designated:
    case CtorInitializerKind::Factory:
      return false;

    case CtorInitializerKind::Convenience:
    case CtorInitializerKind::ConvenienceFactory:
      return true;
    }
    llvm_unreachable("bad CtorInitializerKind");
  }

  /// Determine if this is a failable initializer.
  bool isFailable() const {
    return Bits.ConstructorDecl.Failable;
  }

  /// Retrieve the location of the '!' or '?' in a failable initializer.
  SourceLoc getFailabilityLoc() const { return FailabilityLoc; }

  /// Whether the implementation of this method is a stub that traps at runtime.
  bool hasStubImplementation() const {
    return Bits.ConstructorDecl.HasStubImplementation;
  }

  /// Set whether the implementation of this method is a stub that
  /// traps at runtime.
  void setStubImplementation(bool stub) {
    Bits.ConstructorDecl.HasStubImplementation = stub;
  }

  ConstructorDecl *getOverriddenDecl() const {
    return cast_or_null<ConstructorDecl>(
        AbstractFunctionDecl::getOverriddenDecl());
  }

  /// Determine whether this initializer falls into the special case for
  /// Objective-C initializers with selectors longer than "init", e.g.,
  /// \c initForMemory.
  ///
  /// In such cases, one can write the Swift initializer
  /// with a single parameter of type '()', e.g,
  ///
  /// \code
  /// @objc init(forMemory: ())
  /// \endcode
  bool isObjCZeroParameterWithLongSelector() const;

  static bool classof(const Decl *D) {
    return D->getKind() == DeclKind::Constructor;
  }
  static bool classof(const AbstractFunctionDecl *D) {
    return classof(static_cast<const Decl*>(D));
  }
  static bool classof(const DeclContext *DC) {
    if (auto D = DC->getAsDecl())
      return classof(D);
    return false;
  }
};

/// DestructorDecl - Declares a destructor for a type.  For example:
///
/// \code
/// struct X {
///   var fd : Int
///   deinit {
///      close(fd)
///   }
/// }
/// \endcode
class DestructorDecl : public AbstractFunctionDecl {
  ParamDecl *SelfDecl;

public:
  DestructorDecl(SourceLoc DestructorLoc, DeclContext *Parent);

  ParamDecl **getImplicitSelfDeclStorage() { return &SelfDecl; }

  SourceLoc getDestructorLoc() const { return getNameLoc(); }
  SourceLoc getStartLoc() const { return getDestructorLoc(); }
  SourceRange getSourceRange() const;

  /// Retrieve the Objective-C selector for destructors.
  ObjCSelector getObjCSelector() const;

  static bool classof(const Decl *D) {
    return D->getKind() == DeclKind::Destructor;
  }
  static bool classof(const AbstractFunctionDecl *D) {
    return classof(static_cast<const Decl*>(D));
  }
  static bool classof(const DeclContext *DC) {
    if (auto D = DC->getAsDecl())
      return classof(D);
    return false;
  }
};

/// Declares a precedence group.  For example:
///
/// \code
/// precedencegroup MultiplicativePrecedence {
///   associativity: right
///   higherThan: AdditivePrecedence
/// }
/// \endcode
class PrecedenceGroupDecl : public Decl {
public:
  struct Relation {
    SourceLoc NameLoc;
    Identifier Name;
    PrecedenceGroupDecl *Group;
  };

private:
  SourceLoc PrecedenceGroupLoc, NameLoc, LBraceLoc, RBraceLoc;
  SourceLoc AssociativityKeywordLoc, AssociativityValueLoc;
  SourceLoc AssignmentKeywordLoc, AssignmentValueLoc;
  SourceLoc HigherThanLoc, LowerThanLoc;
  Identifier Name;
  unsigned NumHigherThan, NumLowerThan;
  // Tail-allocated array of Relations

  Relation *getHigherThanBuffer() {
    return reinterpret_cast<Relation*>(this + 1);
  }
  const Relation *getHigherThanBuffer() const {
    return reinterpret_cast<const Relation*>(this + 1);
  }
  Relation *getLowerThanBuffer() {
    return getHigherThanBuffer() + NumHigherThan;
  }
  const Relation *getLowerThanBuffer() const {
    return getHigherThanBuffer() + NumHigherThan;
  }

  PrecedenceGroupDecl(DeclContext *DC,
                      SourceLoc precedenceGroupLoc,
                      SourceLoc nameLoc, Identifier name,
                      SourceLoc lbraceLoc,
                      SourceLoc associativityKeywordLoc,
                      SourceLoc associativityValueLoc,
                      Associativity associativity,
                      SourceLoc assignmentKeywordLoc,
                      SourceLoc assignmentValueLoc,
                      bool isAssignment,
                      SourceLoc higherThanLoc, ArrayRef<Relation> higherThan,
                      SourceLoc lowerThanLoc, ArrayRef<Relation> lowerThan,
                      SourceLoc rbraceLoc);
  friend class Decl;
  SourceLoc getLocFromSource() const { return NameLoc; }
public:
  static PrecedenceGroupDecl *create(DeclContext *dc,
                                     SourceLoc precedenceGroupLoc,
                                     SourceLoc nameLoc,
                                     Identifier name,
                                     SourceLoc lbraceLoc,
                                     SourceLoc associativityKeywordLoc,
                                     SourceLoc associativityValueLoc,
                                     Associativity associativity,
                                     SourceLoc assignmentKeywordLoc,
                                     SourceLoc assignmentValueLoc,
                                     bool isAssignment,
                                     SourceLoc higherThanLoc,
                                     ArrayRef<Relation> higherThan,
                                     SourceLoc lowerThanLoc,
                                     ArrayRef<Relation> lowerThan,
                                     SourceLoc rbraceLoc);


  SourceRange getSourceRange() const {
    return { PrecedenceGroupLoc, RBraceLoc };
  }

  /// Return the location of 'precedencegroup' in:
  ///   precedencegroup MultiplicativePrecedence { ... }
  SourceLoc getPrecedenceGroupLoc() const { return PrecedenceGroupLoc; }

  /// Return the location of 'MultiplicativePrecedence' in:
  ///   precedencegroup MultiplicativePrecedence { ... }
  SourceLoc getNameLoc() const {
    return NameLoc;
  }

  Identifier getName() const {
    return Name;
  }

  SourceLoc getLBraceLoc() const { return LBraceLoc; }
  SourceLoc getRBraceLoc() const { return RBraceLoc; }

  bool isAssociativityImplicit() const {
    return AssociativityKeywordLoc.isInvalid();
  }

  /// Return the location of 'associativity' in:
  ///   associativity: left
  SourceLoc getAssociativityKeywordLoc() const {
    return AssociativityKeywordLoc;
  }

  /// Return the location of 'right' in:
  ///   associativity: right
  SourceLoc getAssociativityValueLoc() const {
    return AssociativityValueLoc;
  }

  Associativity getAssociativity() const {
    return Associativity(Bits.PrecedenceGroupDecl.Associativity);
  }
  bool isLeftAssociative() const {
    return getAssociativity() == Associativity::Left;
  }
  bool isRightAssociative() const {
    return getAssociativity() == Associativity::Right;
  }
  bool isNonAssociative() const {
    return getAssociativity() == Associativity::None;
  }

  bool isAssignmentImplicit() const {
    return AssignmentKeywordLoc.isInvalid();
  }

  /// Return the location of 'assignment' in:
  ///   assignment: true
  SourceLoc getAssignmentKeywordLoc() const {
    return AssignmentKeywordLoc;
  }

  /// Return the location of 'assignment' in:
  ///   assignment: true
  SourceLoc getAssignmentValueLoc() const {
    return AssignmentValueLoc;
  }

  bool isAssignment() const {
    return Bits.PrecedenceGroupDecl.IsAssignment;
  }

  bool isHigherThanImplicit() const {
    return HigherThanLoc.isInvalid();
  }

  /// Return the location of 'higherThan' in:
  ///   higherThan: AdditivePrecedence
  SourceLoc getHigherThanLoc() const {
    return HigherThanLoc;
  }

  ArrayRef<Relation> getHigherThan() const {
    return { getHigherThanBuffer(), NumHigherThan };
  }
  MutableArrayRef<Relation> getMutableHigherThan() {
    return { getHigherThanBuffer(), NumHigherThan };
  }

  bool isLowerThanImplicit() const {
    return LowerThanLoc.isInvalid();
  }

  /// Return the location of 'lowerThan' in:
  ///   lowerThan: MultiplicativePrecedence
  SourceLoc getLowerThanLoc() const {
    return LowerThanLoc;
  }

  ArrayRef<Relation> getLowerThan() const {
    return { getLowerThanBuffer(), NumLowerThan };
  }
  MutableArrayRef<Relation> getMutableLowerThan() {
    return { getLowerThanBuffer(), NumLowerThan };
  }

  static bool classof(const Decl *D) {
    return D->getKind() == DeclKind::PrecedenceGroup;
  }
};

/// Abstract base class of operator declarations.
class OperatorDecl : public Decl {
  SourceLoc OperatorLoc, NameLoc;
  
  Identifier name;

  ArrayRef<Identifier> Identifiers;
  ArrayRef<SourceLoc> IdentifierLocs;
  ArrayRef<NominalTypeDecl *> DesignatedNominalTypes;
  SourceLoc getLocFromSource() const { return NameLoc; }
  friend class Decl;
public:
  OperatorDecl(DeclKind kind, DeclContext *DC, SourceLoc OperatorLoc,
               Identifier Name, SourceLoc NameLoc,
               ArrayRef<Identifier> Identifiers,
               ArrayRef<SourceLoc> IdentifierLocs)
      : Decl(kind, DC), OperatorLoc(OperatorLoc), NameLoc(NameLoc), name(Name),
        Identifiers(Identifiers), IdentifierLocs(IdentifierLocs) {}

  OperatorDecl(DeclKind kind, DeclContext *DC, SourceLoc OperatorLoc,
               Identifier Name, SourceLoc NameLoc,
               ArrayRef<NominalTypeDecl *> DesignatedNominalTypes)
      : Decl(kind, DC), OperatorLoc(OperatorLoc), NameLoc(NameLoc), name(Name),
        DesignatedNominalTypes(DesignatedNominalTypes) {}


  SourceLoc getOperatorLoc() const { return OperatorLoc; }
  SourceLoc getNameLoc() const { return NameLoc; }
  Identifier getName() const { return name; }

  ArrayRef<Identifier> getIdentifiers() const {
    return Identifiers;
  }

  ArrayRef<SourceLoc> getIdentifierLocs() const {
    return IdentifierLocs;
  }

  ArrayRef<NominalTypeDecl *> getDesignatedNominalTypes() const {
    return DesignatedNominalTypes;
  }

  void setDesignatedNominalTypes(ArrayRef<NominalTypeDecl *> nominalTypes) {
    DesignatedNominalTypes = nominalTypes;
  }

  static bool classof(const Decl *D) {
    // Workaround: http://llvm.org/PR35906
    if (DeclKind::Last_Decl == DeclKind::Last_OperatorDecl)
      return D->getKind() >= DeclKind::First_OperatorDecl;
    return D->getKind() >= DeclKind::First_OperatorDecl
        && D->getKind() <= DeclKind::Last_OperatorDecl;
  }
};

/// Declares the behavior of an infix operator. For example:
///
/// \code
/// infix operator /+/ : AdditionPrecedence, Numeric
/// \endcode
class InfixOperatorDecl : public OperatorDecl {
  SourceLoc ColonLoc;

public:
  InfixOperatorDecl(DeclContext *DC, SourceLoc operatorLoc, Identifier name,
                    SourceLoc nameLoc, SourceLoc colonLoc,
                    ArrayRef<Identifier> identifiers,
                    ArrayRef<SourceLoc> identifierLocs)
      : OperatorDecl(DeclKind::InfixOperator, DC, operatorLoc, name, nameLoc,
                     identifiers, identifierLocs),
        ColonLoc(colonLoc) {}

  SourceLoc getEndLoc() const {
    auto identifierLocs = getIdentifierLocs();
    if (identifierLocs.empty())
      return getNameLoc();

    return identifierLocs.back();
  }

  SourceRange getSourceRange() const {
    return { getOperatorLoc(), getEndLoc() };
  }

  SourceLoc getColonLoc() const { return ColonLoc; }

  PrecedenceGroupDecl *getPrecedenceGroup() const;

  /// True if this decl's attributes conflict with those declared by another
  /// operator.
  bool conflictsWith(InfixOperatorDecl *other) {
    return getPrecedenceGroup() != other->getPrecedenceGroup();
  }
  
  static bool classof(const Decl *D) {
    return D->getKind() == DeclKind::InfixOperator;
  }
};
  
/// Declares the behavior of a prefix operator. For example:
///
/// \code
/// prefix operator /+/ {}
/// \endcode
class PrefixOperatorDecl : public OperatorDecl {
public:
  PrefixOperatorDecl(DeclContext *DC, SourceLoc OperatorLoc, Identifier Name,
                     SourceLoc NameLoc,
                     ArrayRef<Identifier> Identifiers,
                     ArrayRef<SourceLoc> IdentifierLocs)
      : OperatorDecl(DeclKind::PrefixOperator, DC, OperatorLoc, Name, NameLoc,
                     Identifiers, IdentifierLocs) {}

  PrefixOperatorDecl(DeclContext *DC, SourceLoc OperatorLoc, Identifier Name,
                     SourceLoc NameLoc,
                     ArrayRef<NominalTypeDecl *> designatedNominalTypes)
      : OperatorDecl(DeclKind::PrefixOperator, DC, OperatorLoc, Name, NameLoc,
                     designatedNominalTypes) {}

  SourceRange getSourceRange() const {
    return { getOperatorLoc(), getNameLoc() };
  }

  /// True if this decl's attributes conflict with those declared by another
  /// PrefixOperatorDecl.
  bool conflictsWith(PrefixOperatorDecl *other) {
    return false;
  }
  
  static bool classof(const Decl *D) {
    return D->getKind() == DeclKind::PrefixOperator;
  }
};
  
/// Declares the behavior of a postfix operator. For example:
///
/// \code
/// postfix operator /+/ {}
/// \endcode
class PostfixOperatorDecl : public OperatorDecl {
public:
  PostfixOperatorDecl(DeclContext *DC, SourceLoc OperatorLoc, Identifier Name,
                      SourceLoc NameLoc,
                      ArrayRef<Identifier> Identifiers,
                      ArrayRef<SourceLoc> IdentifierLocs)
      : OperatorDecl(DeclKind::PostfixOperator, DC, OperatorLoc, Name, NameLoc,
                     Identifiers, IdentifierLocs) {}

  PostfixOperatorDecl(DeclContext *DC, SourceLoc OperatorLoc, Identifier Name,
                      SourceLoc NameLoc,
                      ArrayRef<NominalTypeDecl *> designatedNominalTypes)
      : OperatorDecl(DeclKind::PostfixOperator, DC, OperatorLoc, Name, NameLoc,
                     designatedNominalTypes) {}

  SourceRange getSourceRange() const {
    return { getOperatorLoc(), getNameLoc() };
  }

  /// True if this decl's attributes conflict with those declared by another
  /// PostfixOperatorDecl.
  bool conflictsWith(PostfixOperatorDecl *other) {
    return false;
  }
  
  static bool classof(const Decl *D) {
    return D->getKind() == DeclKind::PostfixOperator;
  }
};

/// Represents a hole where a declaration should have been.
///
/// Among other things, these are used to keep vtable layout consistent.
class MissingMemberDecl : public Decl {
  DeclName Name;

  MissingMemberDecl(DeclContext *DC, DeclName name,
                    unsigned vtableEntries,
                    unsigned fieldOffsetVectorEntries)
      : Decl(DeclKind::MissingMember, DC), Name(name) {
    Bits.MissingMemberDecl.NumberOfVTableEntries = vtableEntries;
    assert(getNumberOfVTableEntries() == vtableEntries && "not enough bits");
    Bits.MissingMemberDecl.NumberOfFieldOffsetVectorEntries =
      fieldOffsetVectorEntries;
    assert(getNumberOfFieldOffsetVectorEntries() == fieldOffsetVectorEntries
           && "not enough bits");
    setImplicit();
  }
  friend class Decl;
  SourceLoc getLocFromSource() const {
    return SourceLoc();
  }
public:
  static MissingMemberDecl *
  create(ASTContext &ctx, DeclContext *DC, DeclName name,
         unsigned numVTableEntries, bool hasStorage) {
    assert(!numVTableEntries || isa<ProtocolDecl>(DC) || isa<ClassDecl>(DC) &&
           "Only classes and protocols have vtable/witness table entries");
    assert(!hasStorage || !isa<ProtocolDecl>(DC) &&
           "Protocols cannot have missing stored properties");

    return new (ctx) MissingMemberDecl(DC, name, numVTableEntries, hasStorage);
  }

  DeclName getFullName() const {
    return Name;
  }

  unsigned getNumberOfVTableEntries() const {
    return Bits.MissingMemberDecl.NumberOfVTableEntries;
  }

  unsigned getNumberOfFieldOffsetVectorEntries() const {
    return Bits.MissingMemberDecl.NumberOfFieldOffsetVectorEntries;
  }

  SourceRange getSourceRange() const {
    return SourceRange();
  }

  static bool classof(const Decl *D) {
    return D->getKind() == DeclKind::MissingMember;
  }
};

inline bool AbstractStorageDecl::isSettable(const DeclContext *UseDC,
                                            const DeclRefExpr *base) const {
  if (auto vd = dyn_cast<VarDecl>(this))
    return vd->isSettable(UseDC, base);

  auto sd = cast<SubscriptDecl>(this);
  return sd->supportsMutation();
}

inline void
AbstractStorageDecl::overwriteSetterAccess(AccessLevel accessLevel) {
  Accessors.setInt(accessLevel);
  if (auto setter = getAccessor(AccessorKind::Set))
    setter->overwriteAccess(accessLevel);
  if (auto modify = getAccessor(AccessorKind::Modify))
    modify->overwriteAccess(accessLevel);
  if (auto mutableAddressor = getAccessor(AccessorKind::MutableAddress))
    mutableAddressor->overwriteAccess(accessLevel);
}

/// Constructors and destructors always have a 'self' parameter,
/// which is stored in an instance member. Functions only have a
/// 'self' if they are declared inside of a nominal type or extension,
/// in which case we tail-allocate storage for it.
inline ParamDecl **AbstractFunctionDecl::getImplicitSelfDeclStorage() {
  switch (getKind()) {
  default: llvm_unreachable("Unknown AbstractFunctionDecl!");
  case DeclKind::Constructor:
    return cast<ConstructorDecl>(this)->getImplicitSelfDeclStorage();
  case DeclKind::Destructor:
    return cast<DestructorDecl>(this)->getImplicitSelfDeclStorage();
  case DeclKind::Func:
  case DeclKind::Accessor:
    return cast<FuncDecl>(this)->getImplicitSelfDeclStorage();
  }
}

inline ParamDecl **FuncDecl::getImplicitSelfDeclStorage() {
  if (!hasImplicitSelfDecl())
    return nullptr;

  if (!isa<AccessorDecl>(this)) {
    assert(getKind() == DeclKind::Func && "no new kinds of functions");
    return reinterpret_cast<ParamDecl **>(this+1);
  }
  return reinterpret_cast<ParamDecl **>(static_cast<AccessorDecl*>(this)+1);
}

inline DeclIterator &DeclIterator::operator++() {
  Current = Current->NextDecl;
  return *this;
}

inline bool AbstractFunctionDecl::hasForcedStaticDispatch() const {
  if (auto func = dyn_cast<FuncDecl>(this))
    return func->hasForcedStaticDispatch();
  return false;
}

inline bool ValueDecl::isStatic() const {
  // Currently, only storage and function decls can be static/class.
  if (auto storage = dyn_cast<AbstractStorageDecl>(this))
    return storage->isStatic();
  if (auto func = dyn_cast<FuncDecl>(this))
    return func->isStatic();
  return false;
}

inline bool ValueDecl::isImportAsMember() const {
  if (auto func = dyn_cast<AbstractFunctionDecl>(this))
    return func->isImportAsMember();
  return false;
}

inline bool ValueDecl::hasCurriedSelf() const {
  if (auto *afd = dyn_cast<AbstractFunctionDecl>(this))
    return afd->hasImplicitSelfDecl();
  if (isa<EnumElementDecl>(this))
    return true;
  return false;
}

inline bool ValueDecl::hasParameterList() const {
  if (auto *eed = dyn_cast<EnumElementDecl>(this))
    return eed->hasAssociatedValues();
  return isa<AbstractFunctionDecl>(this) || isa<SubscriptDecl>(this);
}

inline unsigned ValueDecl::getNumCurryLevels() const {
  unsigned curryLevels = 0;
  if (hasParameterList())
    curryLevels++;
  if (hasCurriedSelf())
    curryLevels++;
  return curryLevels;
}

inline bool Decl::isPotentiallyOverridable() const {
  if (isa<VarDecl>(this) ||
      isa<SubscriptDecl>(this) ||
      isa<FuncDecl>(this) ||
      isa<DestructorDecl>(this)) {
    return getDeclContext()->getSelfClassDecl();
  } else {
    return false;
  }
}

inline GenericParamKey::GenericParamKey(const GenericTypeParamDecl *d)
  : Depth(d->getDepth()), Index(d->getIndex()) { }

inline const GenericContext *Decl::getAsGenericContext() const {
  switch (getKind()) {
  default: return nullptr;
#define DECL(Id, Parent) // See previous line
#define GENERIC_DECL(Id, Parent) \
  case DeclKind::Id: \
    return static_cast<const Id##Decl*>(this);
#include "swift/AST/DeclNodes.def"
  }
}

inline bool DeclContext::classof(const Decl *D) {
  switch (D->getKind()) { //
  default: return false;
#define DECL(ID, PARENT) // See previous line
#define CONTEXT_DECL(ID, PARENT) \
  case DeclKind::ID: return true;
#include "swift/AST/DeclNodes.def"
  }
}

inline DeclContext *DeclContext::castDeclToDeclContext(const Decl *D) {
  // XXX -- ModuleDecl is not defined in Decl.h, but because DeclContexts
  // preface decls in memory, any DeclContext type will due.
  const DeclContext *DC = static_cast<const ExtensionDecl*>(D);
  switch (D->getKind()) {
  default: llvm_unreachable("Not a DeclContext");
#define DECL(ID, PARENT) // See previous line
#define CONTEXT_DECL(ID, PARENT) \
  case DeclKind::ID:
#include "swift/AST/DeclNodes.def"
    return const_cast<DeclContext *>(DC);
  }
}

inline EnumElementDecl *EnumDecl::getUniqueElement(bool hasValue) const {
  EnumElementDecl *result = nullptr;
  bool found = false;
  for (auto elt : getAllElements()) {
    if (elt->hasAssociatedValues() == hasValue) {
      if (found)
        return nullptr;
      found = true;
      result = elt;
    }
  }
  return result;
}

/// Retrieve parameter declaration from the given source at given index.
const ParamDecl *getParameterAt(const ValueDecl *source, unsigned index);

/// Display Decl subclasses.
void simple_display(llvm::raw_ostream &out, const Decl *decl);

/// Display ValueDecl subclasses.
void simple_display(llvm::raw_ostream &out, const ValueDecl *decl);

/// Display ExtensionDecls.
inline void simple_display(llvm::raw_ostream &out, const ExtensionDecl *decl) {
  simple_display(out, static_cast<const Decl *>(decl));
}

/// Display NominalTypeDecls.
inline void simple_display(llvm::raw_ostream &out,
                           const NominalTypeDecl *decl) {
  simple_display(out, static_cast<const Decl *>(decl));
}

/// Display GenericContext.
///
/// The template keeps this sorted down in the overload set relative to the
/// more concrete overloads with Decl pointers thereby breaking a potential ambiguity.
template <typename T>
inline typename std::enable_if<std::is_same<T, GenericContext>::value>::type
simple_display(llvm::raw_ostream &out, const T *GC) {
  simple_display(out, GC->getAsDecl());
}

/// Display GenericParamList.
void simple_display(llvm::raw_ostream &out, const GenericParamList *GPL);

/// Extract the source location from the given declaration.
SourceLoc extractNearestSourceLoc(const Decl *decl);

/// Extract the source location from the given declaration.
inline SourceLoc extractNearestSourceLoc(const ExtensionDecl *ext) {
  return extractNearestSourceLoc(static_cast<const Decl *>(ext));
}

/// Extract the source location from the given declaration.
inline SourceLoc extractNearestSourceLoc(const GenericTypeDecl *type) {
  return extractNearestSourceLoc(static_cast<const Decl *>(type));
}

/// Extract the source location from the given declaration.
inline SourceLoc extractNearestSourceLoc(const NominalTypeDecl *type) {
  return extractNearestSourceLoc(static_cast<const Decl *>(type));
}

/// Extract the source location from the given declaration.
inline SourceLoc extractNearestSourceLoc(const AbstractFunctionDecl *func) {
  return extractNearestSourceLoc(static_cast<const Decl *>(func));
}

} // end namespace swift

#endif<|MERGE_RESOLUTION|>--- conflicted
+++ resolved
@@ -6049,17 +6049,11 @@
 
   Identifier getName() const { return getFullName().getBaseIdentifier(); }
 
-<<<<<<< HEAD
-  bool isStatic() const {
-    return Bits.FuncDecl.IsStatic;
-  }
+  bool isStatic() const;
   bool isCallable() const {
     return getName().str() == "callAsFunction" && isInstanceMember();
   }
-=======
-  bool isStatic() const;
-
->>>>>>> 1d7d58a3
+
   /// \returns the way 'static'/'class' was spelled in the source.
   StaticSpellingKind getStaticSpelling() const {
     return static_cast<StaticSpellingKind>(Bits.FuncDecl.StaticSpelling);
