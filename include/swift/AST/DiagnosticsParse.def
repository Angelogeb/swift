//===--- DiagnosticsParse.def - Diagnostics Text ----------------*- C++ -*-===//
//
// This source file is part of the Swift.org open source project
//
// Copyright (c) 2014 - 2018 Apple Inc. and the Swift project authors
// Licensed under Apache License v2.0 with Runtime Library Exception
//
// See https://swift.org/LICENSE.txt for license information
// See https://swift.org/CONTRIBUTORS.txt for the list of Swift project authors
//
//===----------------------------------------------------------------------===//
//
//  This file defines diagnostics emitted during lexing and parsing.
//  Each diagnostic is described using one of three kinds (error, warning, or
//  note) along with a unique identifier, category, options, and text, and is
//  followed by a signature describing the diagnostic argument kinds.
//
//===----------------------------------------------------------------------===//

#define DEFINE_DIAGNOSTIC_MACROS
#include "DefineDiagnosticMacros.h"

//==============================================================================
// MARK: Lexing and Parsing diagnostics
//==============================================================================

NOTE(opening_brace,none,
     "to match this opening '{'", ())
NOTE(opening_bracket,none,
     "to match this opening '['", ())
NOTE(opening_paren,none,
     "to match this opening '('", ())
NOTE(opening_angle,none,
     "to match this opening '<'", ())

ERROR(extra_rbrace,none,
      "extraneous '}' at top level", ())

ERROR(structure_overflow,Fatal,
      "structure nesting level exceeded maximum of %0", (unsigned))

ERROR(expected_close_to_if_directive,none,
      "expected #else or #endif at end of conditional compilation block", ())
ERROR(expected_close_after_else_directive,none,
      "further conditions after #else are unreachable", ())
ERROR(unexpected_conditional_compilation_block_terminator,none,
      "unexpected conditional compilation block terminator", ())
ERROR(incomplete_conditional_compilation_directive,none,
      "incomplete condition in conditional compilation directive", ())
ERROR(extra_tokens_conditional_compilation_directive,none,
      "extra tokens following conditional compilation directive", ())
ERROR(unexpected_rbrace_in_conditional_compilation_block,none,
      "unexpected '}' in conditional compilation block", ())
ERROR(unexpected_if_following_else_compilation_directive,none,
      "unexpected 'if' keyword following '#else' conditional compilation "
      "directive; did you mean '#elseif'?",
      ())

ERROR(pound_diagnostic_expected_string,none,
      "expected string literal in %select{#warning|#error}0 directive",(bool))
ERROR(pound_diagnostic_expected,none,
      "expected '%0' in %select{#warning|#error}1 directive",(StringRef,bool))
ERROR(pound_diagnostic_expected_parens,none,
      "%select{#warning|#error}0 directive requires parentheses",(bool))
ERROR(pound_diagnostic_interpolation,none,
      "string interpolation is not allowed in %select{#warning|#error}0 directives",(bool))
ERROR(extra_tokens_pound_diagnostic_directive,none,
      "extra tokens following %select{#warning|#error}0 directive", (bool))

ERROR(sourceLocation_expected,none,
      "expected '%0' in #sourceLocation directive", (StringRef))

ERROR(unexpected_line_directive,none,
      "parameterless closing #sourceLocation() directive "
      "without prior opening #sourceLocation(file:,line:) directive", ())
ERROR(expected_line_directive_number,none,
      "expected starting line number for #sourceLocation directive", ())
ERROR(expected_line_directive_name,none,
      "expected filename string literal for #sourceLocation directive", ())
ERROR(extra_tokens_line_directive,none,
      "extra tokens at the end of #sourceLocation directive", ())
ERROR(line_directive_line_zero,none,
      "the line number needs to be greater than zero", ())

WARNING(escaped_parameter_name,none,
        "keyword '%0' does not need to be escaped in argument list",
        (StringRef))

ERROR(forbidden_interpolated_string,none,
      "%0 cannot be an interpolated string literal", (StringRef))
ERROR(forbidden_extended_escaping_string,none,
      "%0 cannot be an extended escaping string literal", (StringRef))

//------------------------------------------------------------------------------
// MARK: Lexer diagnostics
//------------------------------------------------------------------------------

WARNING(lex_nul_character,none,
        "nul character embedded in middle of file", ())
ERROR(lex_utf16_bom_marker,none,
      "input files must be encoded as UTF-8 instead of UTF-16", ())

ERROR(lex_hashbang_not_allowed,none,
      "hashbang line is allowed only in the main file", ())

ERROR(lex_unprintable_ascii_character,none,
      "unprintable ASCII character found in source file", ())
ERROR(lex_invalid_utf8,none,
      "invalid UTF-8 found in source file", ())
ERROR(lex_single_quote_string,none,
      "single-quoted string literal found, use '\"'", ())
ERROR(lex_invalid_curly_quote,none,
      "unicode curly quote found, replace with '\"'", ())
NOTE(lex_confusable_character,none,
      "unicode character '%0' looks similar to '%1'; did you mean to use '%1'?",
      (StringRef, StringRef))
WARNING(lex_nonbreaking_space,none,
        "non-breaking space (U+00A0) used instead of regular space", ())

ERROR(lex_unterminated_block_comment,none,
      "unterminated '/*' comment", ())
NOTE(lex_comment_start,none,
     "comment started here", ())


ERROR(lex_unterminated_string,none,
      "unterminated string literal", ())
ERROR(lex_invalid_escape,none,
       "invalid escape sequence in literal", ())
ERROR(lex_invalid_u_escape,none,
      "\\u{...} escape sequence expects between 1 and 8 hex digits", ())
ERROR(lex_invalid_u_escape_rbrace,none,
      "expected '}' in \\u{...} escape sequence", ())
ERROR(lex_invalid_escape_delimiter,none,
      "too many '#' characters in delimited escape", ())
ERROR(lex_invalid_closing_delimiter,none,
      "too many '#' characters in closing delimiter", ())

ERROR(lex_invalid_unicode_scalar,none,
      "invalid unicode scalar", ())
ERROR(lex_unicode_escape_braces,none,
      "expected hexadecimal code in braces after unicode escape", ())
ERROR(lex_illegal_multiline_string_start,none,
      "multi-line string literal content must begin on a new line", ())
ERROR(lex_illegal_multiline_string_end,none,
      "multi-line string literal closing delimiter must begin on a new line", ())
ERROR(lex_multiline_string_indent_inconsistent,none,
      "%select{unexpected space in|unexpected tab in|insufficient}2 indentation of "
      "%select{line|next %1 lines}0 in multi-line string literal",
      (bool, unsigned, unsigned))
NOTE(lex_multiline_string_indent_should_match_here,none,
      "should match %select{space|tab}0 here", (unsigned))
NOTE(lex_multiline_string_indent_change_line,none,
      "change indentation of %select{this line|these lines}0 to match closing delimiter", (bool))
ERROR(lex_escaped_newline_at_lastline,none,
      "escaped newline at the last line is not allowed", ())

ERROR(lex_invalid_character,none,
       "invalid character in source file", ())
ERROR(lex_invalid_identifier_start_character,none,
       "an identifier cannot begin with this character", ())
ERROR(lex_expected_digit_in_fp_exponent,none,
       "expected a digit in floating point exponent", ())
ERROR(lex_invalid_digit_in_fp_exponent,none,
      "'%0' is not a valid %select{digit|first character}1 in floating point exponent",
      (StringRef, bool))
ERROR(lex_invalid_digit_in_int_literal,none,
      "'%0' is not a valid %select{binary digit (0 or 1)|octal digit (0-7)|"
      "digit|hexadecimal digit (0-9, A-F)}1 in integer literal",
      (StringRef, unsigned))
ERROR(lex_expected_binary_exponent_in_hex_float_literal,none,
      "hexadecimal floating point literal must end with an exponent", ())
ERROR(lex_unexpected_block_comment_end,none,
      "unexpected end of block comment", ())
ERROR(lex_unary_equal,none,
      "'=' must have consistent whitespace on both sides", ())
ERROR(extra_whitespace_period,none,
      "extraneous whitespace after '.' is not permitted", ())
ERROR(lex_editor_placeholder,none,
      "editor placeholder in source file", ())
WARNING(lex_editor_placeholder_in_playground,none,
        "editor placeholder in source file", ())
ERROR(lex_conflict_marker_in_file,none,
      "source control conflict marker in source file", ())
//------------------------------------------------------------------------------
// MARK: Declaration parsing diagnostics
//------------------------------------------------------------------------------

NOTE(note_in_decl_extension,none,
     "in %select{declaration|extension}0 of %1", (bool, DeclNameRef))
ERROR(line_directive_style_deprecated,none,
        "#line directive was renamed to #sourceLocation",
        ())

ERROR(declaration_same_line_without_semi,none,
      "consecutive declarations on a line must be separated by ';'", ())

ERROR(expected_decl,none,
      "expected declaration", ())
ERROR(expected_identifier_in_decl,none,
      "expected identifier in %0 declaration", (StringRef))
ERROR(expected_keyword_in_decl,none,
      "expected '%0' keyword in %1 declaration", (StringRef, DescriptiveDeclKind))
ERROR(number_cant_start_decl_name,none,
      "%0 name can only start with a letter or underscore, not a number",
      (StringRef))
ERROR(expected_identifier_after_case_comma, PointsToFirstBadToken,
      "expected identifier after comma in enum 'case' declaration", ())
ERROR(decl_redefinition,none,
      "definition conflicts with previous value", ())
ERROR(let_cannot_be_computed_property,none,
      "'let' declarations cannot be computed properties", ())
ERROR(let_cannot_be_observing_property,none,
      "'let' declarations cannot be observing properties", ())
ERROR(let_cannot_be_addressed_property,none,
      "'let' declarations cannot have addressors", ())
ERROR(disallowed_var_multiple_getset,none,
      "'var' declarations with multiple variables cannot have explicit"
      " getters/setters", ())

ERROR(disallowed_init,none,
      "initial value is not allowed here", ())
ERROR(var_init_self_referential,none,
      "variable used within its own initial value", ())

ERROR(disallowed_enum_element,none,
      "enum 'case' is not allowed outside of an enum", ())
ERROR(decl_inner_scope,none,
      "declaration is only valid at file scope", ())

ERROR(decl_not_static,none,
      "declaration cannot be marked %0", (StaticSpellingKind))

ERROR(cskeyword_not_attribute,none,
      "'%0' is a declaration modifier, not an attribute", (StringRef))

ERROR(decl_already_static,none,
      "%0 cannot appear after another 'static' or 'class' keyword", (StaticSpellingKind))

ERROR(enum_case_dot_prefix,none,
      "extraneous '.' in enum 'case' declaration", ())

// Variable getters/setters
ERROR(static_var_decl_global_scope,none,
      "%select{%error|static properties|class properties}0 may only be declared on a type",
      (StaticSpellingKind))
ERROR(computed_property_no_accessors, none,
      "%select{computed property|subscript}0 must have accessors specified", (bool))
ERROR(expected_getset_in_protocol,none,
      "expected get or set in a protocol property", ())
ERROR(computed_property_missing_type,none,
      "computed property must have an explicit type", ())
ERROR(getset_nontrivial_pattern,none,
      "getter/setter can only be defined for a single variable", ())
ERROR(expected_rbrace_in_getset,none,
      "expected '}' at end of variable get/set clause", ())
ERROR(duplicate_accessor,none,
      "%select{variable|subscript}0 already has %1", (unsigned, StringRef))
ERROR(conflicting_accessor,none,
      "%select{variable|subscript}0 cannot provide both %1 and %2",
      (unsigned, StringRef, StringRef))
NOTE(previous_accessor,none,
     "%select{|previous definition of }1%0 %select{defined |}1here", (StringRef, bool))
ERROR(expected_accessor_parameter_name,none,
      "expected %select{setter|willSet|didSet}0 parameter name",
      (unsigned))
ERROR(expected_rparen_set_name,none,
      "expected ')' after setter parameter name",())
ERROR(expected_rparen_willSet_name,none,
      "expected ')' after willSet parameter name",())
ERROR(expected_rparen_didSet_name,none,
      "expected ')' after didSet parameter name",())
ERROR(expected_lbrace_accessor,PointsToFirstBadToken,
      "expected '{' to start %0 definition", (StringRef))
ERROR(expected_accessor_kw,none,
      "expected 'get', 'set', 'willSet', or 'didSet' keyword to "
      "start an accessor definition",())
ERROR(missing_getter,none,
      "%select{variable|subscript}0 with %1 must also have a getter",
      (unsigned, StringRef))
ERROR(missing_reading_accessor,none,
      "%select{variable|subscript}0 with %1 must also have "
      "a getter, addressor, or 'read' accessor",
      (unsigned, StringRef))
ERROR(observing_accessor_conflicts_with_accessor,none,
      "%select{'willSet'|'didSet'}0 cannot be provided together with %1",
      (unsigned, StringRef))
ERROR(observing_accessor_in_subscript,none,
      "%select{'willSet'|'didSet'}0 is not allowed in subscripts", (unsigned))
ERROR(getset_cannot_be_implied,none,
      "variable with implied type cannot have implied getter/setter", ())

// Import
ERROR(decl_expected_module_name,none,
      "expected module name in import declaration", ())

// Extension
ERROR(expected_lbrace_extension,PointsToFirstBadToken,
      "expected '{' in extension", ())
ERROR(expected_rbrace_extension,none,
      "expected '}' at end of extension", ())
ERROR(extension_type_expected,none,
      "expected type name in extension declaration", ())

// TypeAlias
ERROR(expected_equal_in_typealias,PointsToFirstBadToken,
      "expected '=' in type alias declaration", ())
ERROR(expected_type_in_typealias,PointsToFirstBadToken,
      "expected type in type alias declaration", ())
ERROR(expected_type_in_associatedtype,PointsToFirstBadToken,
      "expected type in associated type declaration", ())
ERROR(associated_type_generic_parameter_list,PointsToFirstBadToken,
      "associated types must not have a generic parameter list", ())


// Func
ERROR(func_decl_without_paren,PointsToFirstBadToken,
      "expected '(' in argument list of function declaration", ())
ERROR(static_func_decl_global_scope,none,
      "%select{%error|static methods|class methods}0 may only be declared on a type",
      (StaticSpellingKind))
ERROR(func_decl_expected_arrow,none,
      "expected '->' after function parameter tuple", ())
ERROR(operator_static_in_protocol,none,
      "operator '%0' declared in protocol must be 'static'",
      (StringRef))

// Enum
ERROR(expected_lbrace_enum,PointsToFirstBadToken,
      "expected '{' in enum", ())
ERROR(expected_rbrace_enum,none,
      "expected '}' at end of enum", ())

// Struct
ERROR(expected_lbrace_struct,PointsToFirstBadToken,
      "expected '{' in struct", ())
ERROR(expected_rbrace_struct,none,
      "expected '}' in struct", ())

// Class
ERROR(expected_lbrace_class,PointsToFirstBadToken,
      "expected '{' in class", ())
ERROR(expected_rbrace_class,none,
      "expected '}' in class", ())
ERROR(expected_colon_class, PointsToFirstBadToken,
      "expected ':' to begin inheritance clause",())

// Protocol
ERROR(generic_arguments_protocol,PointsToFirstBadToken,
      "protocols do not allow generic parameters; use associated types instead",
      ())
ERROR(expected_lbrace_protocol,PointsToFirstBadToken,
      "expected '{' in protocol type", ())
ERROR(expected_rbrace_protocol,none,
      "expected '}' in protocol", ())
ERROR(protocol_setter_name,none,
      "setter in a protocol cannot have a name", ())
ERROR(protocol_method_with_body,none,
      "protocol methods must not have bodies", ())
ERROR(protocol_init_with_body,none,
      "protocol initializers must not have bodies", ())

// Subscripting
ERROR(subscript_decl_wrong_scope,none,
      "'subscript' functions may only be declared within a type", ())
ERROR(expected_lparen_subscript,PointsToFirstBadToken,
      "expected '(' for subscript parameters", ())
ERROR(subscript_has_name,PointsToFirstBadToken,
      "subscripts cannot have a name", ())
ERROR(expected_arrow_subscript,PointsToFirstBadToken,
      "expected '->' for subscript element type", ())
ERROR(expected_type_subscript,PointsToFirstBadToken,
      "expected subscripting element type", ())
ERROR(expected_lbrace_subscript,PointsToFirstBadToken,
      "expected '{' in subscript to specify getter and setter implementation",
      ())
ERROR(expected_lbrace_subscript_protocol,PointsToFirstBadToken,
      "subscript in protocol must have explicit { get } or "
      "{ get set } specifier", ())
ERROR(subscript_without_get,none,
      "subscript declarations must have a getter", ())

// initializer
ERROR(invalid_nested_init,none,
      "missing '%select{super.|self.}0' at initializer invocation", (bool))
ERROR(initializer_decl_wrong_scope,none,
      "initializers may only be declared within a type", ())
ERROR(expected_lparen_initializer,PointsToFirstBadToken,
      "expected '(' for initializer parameters", ())
ERROR(initializer_has_name,PointsToFirstBadToken,
      "initializers cannot have a name", ())

// Destructor
ERROR(destructor_decl_outside_class,none,
      "deinitializers may only be declared within a class", ())
ERROR(expected_lbrace_destructor,PointsToFirstBadToken,
      "expected '{' for deinitializer", ())
ERROR(destructor_has_name,PointsToFirstBadToken,
      "deinitializers cannot have a name", ())

ERROR(opened_destructor_expected_rparen,none,
      "expected ')' to close parameter list", ())
ERROR(destructor_params,none,
      "no parameter clause allowed on deinitializer", ())

// Operator
ERROR(operator_decl_inner_scope,none,
      "'operator' may only be declared at file scope", ())
ERROR(expected_operator_name_after_operator,PointsToFirstBadToken,
      "expected operator name in operator declaration", ())
ERROR(identifier_within_operator_name,PointsToFirstBadToken,
      "'%0' is considered an identifier and must not "
      "appear within an operator name", (StringRef))
ERROR(operator_name_invalid_char,PointsToFirstBadToken,
      "'%0' is not allowed in operator names", (StringRef))
ERROR(postfix_operator_name_cannot_start_with_unwrap,PointsToFirstBadToken,
      "postfix operator names starting with '?' or '!' are disallowed "
      "to avoid collisions with built-in unwrapping operators", ())

ERROR(deprecated_operator_body,PointsToFirstBadToken,
      "operator should no longer be declared with body", ())
ERROR(deprecated_operator_body_use_group,PointsToFirstBadToken,
      "operator should no longer be declared with body; "
      "use a precedence group instead", ())
ERROR(operator_decl_no_fixity,none,
      "operator must be declared as 'prefix', 'postfix', or 'infix'", ())

ERROR(operator_decl_expected_type,none,
      "expected designated type in operator declaration", ())
ERROR(operator_decl_trailing_comma,none,
      "trailing comma in operator declaration", ())

// PrecedenceGroup
ERROR(precedencegroup_not_infix,none,
      "only infix operators may declare a precedence", ())
ERROR(expected_precedencegroup_name,none,
      "expected identifier after 'precedencegroup'", ())
ERROR(expected_precedencegroup_lbrace,none,
      "expected '{' after name of precedence group", ())

ERROR(expected_precedencegroup_attribute,none,
      "expected operator attribute identifier in precedence group body", ())
ERROR(unknown_precedencegroup_attribute,none,
      "'%0' is not a valid precedence group attribute", (StringRef))
ERROR(expected_precedencegroup_attribute_colon,none,
      "expected colon after attribute name in precedence group", (StringRef))
ERROR(precedencegroup_attribute_redeclared,none,
      "'%0' attribute for precedence group declared multiple times",
      (StringRef))
ERROR(expected_precedencegroup_associativity,none,
      "expected 'none', 'left', or 'right' after 'associativity'", ())
ERROR(expected_precedencegroup_assignment,none,
      "expected 'true' or 'false' after 'assignment'", ())
ERROR(expected_precedencegroup_relation,none,
      "expected name of related precedence group after '%0'",
      (StringRef))

// SIL
ERROR(expected_sil_keyword,none,
      "expected SIL keyword", ())
ERROR(inout_not_attribute, none,
      "@inout is no longer an attribute", ())
ERROR(only_allowed_in_sil,none,
      "'%0' only allowed in SIL modules", (StringRef))
ERROR(expected_sil_type,none,
      "expected type in SIL code", ())
ERROR(expected_sil_colon_value_ref,none,
      "expected ':' before type in SIL value reference", ())
ERROR(expected_sil_value_name,none,
      "expected SIL value name", ())
ERROR(expected_sil_type_kind,none,
      "expected SIL type to %0", (StringRef))
ERROR(expected_sil_constant,none,
      "expected constant in SIL code", ())
ERROR(referenced_value_no_accessor,none,
      "referenced declaration has no %select{getter|setter}0", (unsigned))
ERROR(expected_sil_value_ownership_kind,none,
      "expected value ownership kind in SIL code", ())
ERROR(silfunc_and_silarg_have_incompatible_sil_value_ownership,none,
      "SILFunction and SILArgument have mismatching ValueOwnershipKinds. "
      "Function type specifies: '@%0'. SIL argument specifies: '@%1'.",
      (StringRef, StringRef))
ERROR(expected_sil_colon,none,
      "expected ':' before %0", (StringRef))
ERROR(expected_sil_tuple_index,none,
      "expected tuple element index", ())
ERROR(invalid_index_subset,none,
      "invalid index subset; expected '[SU]+' where 'S' represents set indices "
      "and 'U' represents unset indices", ())

// SIL Values
ERROR(sil_value_redefinition,none,
      "redefinition of value '%0'", (StringRef))
ERROR(sil_value_use_type_mismatch,none,
      "value '%0' defined with mismatching type %1 (expected %2)", (StringRef, Type, Type))
ERROR(sil_value_def_type_mismatch,none,
      "value '%0' used with mismatching type %1 (expected %2)", (StringRef, Type, Type))
ERROR(sil_use_of_undefined_value,none,
      "use of undefined value '%0'", (StringRef))
NOTE(sil_prior_reference,none,
     "prior reference was here", ())

// SIL Locations
ERROR(expected_colon_in_sil_location,none,
      "expected ':' in SIL location", ())
ERROR(sil_invalid_line_in_sil_location,none,
      "line number must be a positive integer", ())
ERROR(sil_invalid_column_in_sil_location,none,
      "column number must be a positive integer", ())
ERROR(sil_invalid_scope_slot,none,
      "scope number must be a positive integer ", ())
ERROR(sil_scope_undeclared,none,
      "scope number %0 needs to be declared before first use", (unsigned))
ERROR(sil_scope_redefined,none,
      "scope number %0 is already defined", (unsigned))

// SIL Instructions
ERROR(expected_sil_instr_start_of_line,none,
      "SIL instructions must be at the start of a line", ())
ERROR(expected_equal_in_sil_instr,none,
      "expected '=' in SIL instruction", ())
ERROR(wrong_result_count_in_sil_instr,none,
      "wrong number of results for SIL instruction, expected %0", (unsigned))
ERROR(expected_sil_instr_opcode,none,
      "expected SIL instruction opcode", ())
ERROR(expected_tok_in_sil_instr,none,
      "expected '%0' in SIL instruction", (StringRef))
ERROR(sil_property_generic_signature_mismatch,none,
      "sil_property generic signature must match original declaration", ())
ERROR(sil_string_no_encoding,none,
      "string_literal instruction requires an encoding", ())
ERROR(sil_string_invalid_encoding,none,
      "unknown string literal encoding '%0'", (StringRef))
ERROR(expected_tuple_type_in_tuple,none,
      "tuple instruction requires a tuple type", ())
ERROR(sil_tuple_inst_wrong_value_count,none,
      "tuple instruction requires %0 values", (unsigned))
ERROR(sil_tuple_inst_wrong_field,none,
      "tuple instruction requires a field number", ())
ERROR(sil_struct_inst_wrong_field,none,
      "struct instruction requires a field name", ())
ERROR(sil_ref_inst_wrong_field,none,
      "ref_element_addr instruction requires a field name", ())
ERROR(sil_invalid_instr_operands,none,
      "invalid instruction operands", ())
ERROR(sil_operand_not_address,none,
      "%0 operand of '%1' must have address type", (StringRef, StringRef))
ERROR(sil_operand_not_ref_storage_address,none,
      "%0 operand of '%1' must have address of %2 type",
      (StringRef, StringRef, ReferenceOwnership))
ERROR(sil_integer_literal_not_integer_type,none,
      "integer_literal instruction requires a 'Builtin.Int<n>' type", ())
ERROR(sil_integer_literal_not_well_formed,none,
      "integer_literal value not well-formed for type %0", (Type))
ERROR(sil_float_literal_not_float_type,none,
      "float_literal instruction requires a 'Builtin.FP<n>' type", ())
ERROR(sil_substitutions_on_non_polymorphic_type,none,
      "apply of non-polymorphic function cannot have substitutions", ())
ERROR(sil_witness_method_not_protocol,none,
      "witness_method is not a protocol method", ())
ERROR(sil_witness_method_type_does_not_conform,none,
      "witness_method type does not conform to protocol", ())
ERROR(sil_member_decl_not_found,none, "member not found", ())
ERROR(sil_named_member_decl_not_found,none,
      "member %0 not found in type %1", (DeclName, Type))
ERROR(sil_member_lookup_bad_type,none,
      "cannot lookup member %0 in non-nominal, non-module type %1",
      (DeclName, Type))
ERROR(sil_member_decl_type_mismatch,none,
      "member defined with mismatching type %0 (expected %1)", (Type, Type))
ERROR(sil_substitution_mismatch,none,
      "substitution replacement type %0 does not conform to protocol %1",
      (Type, Type))
ERROR(sil_not_class,none,
      "substitution replacement type %0 is not a class type",
      (Type))
ERROR(sil_missing_substitutions,none,
      "missing substitutions", ())
ERROR(sil_too_many_substitutions,none,
      "too many substitutions", ())
ERROR(sil_dbg_unknown_key,none,
      "unknown key '%0' in debug variable declaration", (StringRef))
ERROR(sil_objc_with_tail_elements,none,
      "alloc_ref [objc] cannot have tail allocated elements", ())
ERROR(sil_expected_access_kind,none,
      "%0 instruction must have explicit access kind", (StringRef))
ERROR(sil_expected_access_enforcement,none,
      "%0 instruction must have explicit access enforcement", (StringRef))

ERROR(sil_keypath_expected_component_kind,none,
      "expected keypath component kind", ())
ERROR(sil_keypath_unknown_component_kind,none,
      "unknown keypath component kind %0", (Identifier))
ERROR(sil_keypath_computed_property_missing_part,none,
      "keypath %select{gettable|settable}0_property component needs an "
      "%select{id and getter|id, getter, and setter}0", (bool))
ERROR(sil_keypath_no_root,none,
      "keypath must have a root component declared",())
ERROR(sil_keypath_index_not_hashable,none,
      "key path index type %0 does not conform to Hashable", (Type))
ERROR(sil_keypath_index_operand_type_conflict,none,
      "conflicting types for key path operand %0: %1 vs. %2",
      (unsigned, Type, Type))
ERROR(sil_keypath_no_use_of_operand_in_pattern,none,
      "operand %0 is not referenced by any component in the pattern",
      (unsigned))

// SIL Basic Blocks
ERROR(expected_sil_block_name,none,
      "expected basic block name or '}'", ())
ERROR(expected_sil_block_colon,none,
      "expected ':' after basic block name", ())
ERROR(sil_undefined_basicblock_use,none,
      "use of undefined basic block %0", (Identifier))
ERROR(sil_basicblock_redefinition,none,
      "redefinition of basic block %0", (Identifier))
ERROR(sil_basicblock_arg_rparen,none,
      "expected ')' in basic block argument list", ())

// SIL Functions
ERROR(expected_sil_function_name,none,
      "expected SIL function name", ())
ERROR(expected_sil_rbrace,none,
      "expected '}' at the end of a sil body", ())
ERROR(expected_sil_function_type, none,
      "sil function expected to have SIL function type", ())
ERROR(sil_dynamically_replaced_func_not_found,none,
      "dynamically replaced function not found %0", (Identifier))
ERROR(sil_availability_expected_version,none,
      "expected version number in 'available' attribute", ())

// SIL Stage
ERROR(expected_sil_stage_name, none,
      "expected 'raw' or 'canonical' after 'sil_stage'", ())
ERROR(multiple_sil_stage_decls, none,
      "sil_stage declared multiple times", ())

// SIL VTable
ERROR(expected_sil_vtable_colon,none,
      "expected ':' in a vtable entry", ())
ERROR(sil_vtable_func_not_found,none,
      "sil function not found %0", (Identifier))
ERROR(sil_vtable_class_not_found,none,
      "sil class not found %0", (Identifier))
ERROR(sil_vtable_bad_entry_kind,none,
      "expected 'inherited' or 'override'", ())
ERROR(sil_vtable_expect_rsquare,none,
      "expected ']' after vtable entry kind", ())

// SIL Global
ERROR(sil_global_variable_not_found,none,
      "sil global not found %0", (Identifier))

// SIL Witness Table
ERROR(expected_sil_witness_colon,none,
      "expected ':' in a witness table", ())
ERROR(expected_sil_witness_lparen,none,
      "expected '(' in a witness table", ())
ERROR(expected_sil_witness_rparen,none,
      "expected ')' in a witness table", ())
ERROR(sil_witness_func_not_found,none,
      "sil function not found %0", (Identifier))
ERROR(sil_witness_protocol_not_found,none,
      "sil protocol not found %0", (Identifier))
ERROR(sil_witness_assoc_not_found,none,
      "sil associated type decl not found %0", (Identifier))
ERROR(sil_witness_assoc_conf_not_found,none,
      "sil associated type path for conformance not found %0", (StringRef))
ERROR(sil_witness_protocol_conformance_not_found,none,
      "sil protocol conformance not found", ())

// SIL differentiability witnesses
ERROR(sil_diff_witness_expected_token,PointsToFirstBadToken,
      "expected '%0' in differentiability witness", (StringRef))
ERROR(sil_diff_witness_serialized_declaration,none,
      "differentiability witness declaration should not be serialized", ())
ERROR(sil_diff_witness_undefined,PointsToFirstBadToken,
      "reference to undefined differentiability witness", ())
ERROR(sil_diff_witness_invalid_generic_signature,PointsToFirstBadToken,
      "expected witness generic signature '%0' does not have same generic "
      "parameters as original function generic signature '%1'",
      (StringRef, StringRef))

// SIL Coverage Map
ERROR(sil_coverage_invalid_hash, none,
      "expected coverage hash", ())
ERROR(sil_coverage_expected_lbrace, none,
      "expected '{' in coverage map", ())
ERROR(sil_coverage_expected_loc, none,
      "expected line:column pair", ())
ERROR(sil_coverage_expected_arrow, none,
      "expected '->' after start location", ())
ERROR(sil_coverage_expected_colon, none,
      "expected ':' after source range", ())
ERROR(sil_coverage_invalid_counter, none,
      "expected counter expression, id, or 'zero'", ())
ERROR(sil_coverage_expected_rparen, none,
      "expected ')' to end counter expression", ())
ERROR(sil_coverage_expected_quote, none,
      "expected quotes surrounding PGO function name", ())
ERROR(sil_coverage_invalid_operator, none,
      "expected '+' or '-'", ())

//------------------------------------------------------------------------------
// MARK: Type parsing diagnostics
//------------------------------------------------------------------------------

ERROR(expected_type,PointsToFirstBadToken,
      "expected type", ())
ERROR(expected_init_value,PointsToFirstBadToken,
      "expected initial value after '='", ())

// Named types
ERROR(expected_identifier_in_dotted_type,PointsToFirstBadToken,
      "expected identifier in dotted type", ())
ERROR(expected_identifier_for_type,PointsToFirstBadToken,
      "expected identifier for type name", ())
ERROR(expected_rangle_generic_arg_list,PointsToFirstBadToken,
      "expected '>' to complete generic argument list", ())


// Function types
ERROR(expected_type_function_result,PointsToFirstBadToken,
      "expected type for function result", ())
ERROR(generic_non_function,PointsToFirstBadToken,
      "only syntactic function types can be generic", ())
ERROR(rethrowing_function_type,none,
      "only function declarations may be marked 'rethrows'; "
      "did you mean 'throws'?", ())
ERROR(throws_in_wrong_position,none,
      "'throws' may only occur before '->'", ())
ERROR(rethrows_in_wrong_position,none,
      "'rethrows' may only occur before '->'", ())
ERROR(throw_in_function_type,none,
      "expected throwing specifier; did you mean 'throws'?", ())
ERROR(expected_type_before_arrow,none,
      "expected type before '->'", ())
ERROR(expected_type_after_arrow,none,
      "expected type after '->'", ())
ERROR(function_type_argument_label,none,
      "function types cannot have argument labels; use '_' before %0",
      (Identifier))
ERROR(expected_dynamic_func_attr,none,
      "expected a dynamically_replaceable function", ())

// Enum Types
ERROR(expected_expr_enum_case_raw_value,PointsToFirstBadToken,
      "expected expression after '=' in 'case'", ())
ERROR(nonliteral_enum_case_raw_value,PointsToFirstBadToken,
      "raw value for enum case must be a literal", ())

// Collection Types
ERROR(new_array_syntax,none,
      "array types are now written with the brackets around the element type",
      ())
ERROR(expected_rbracket_array_type,PointsToFirstBadToken,
      "expected ']' in array type", ())
ERROR(expected_element_type,PointsToFirstBadToken,
      "expected element type", ())
ERROR(expected_dictionary_value_type,PointsToFirstBadToken,
      "expected dictionary value type", ())
ERROR(expected_rbracket_dictionary_type,PointsToFirstBadToken,
      "expected ']' in dictionary type", ())
ERROR(extra_rbracket,PointsToFirstBadToken,
      "unexpected ']' in type; did you mean to write an array type?", ())
ERROR(extra_colon,PointsToFirstBadToken,
      "unexpected ':' in type; did you mean to write a dictionary type?", ())
WARNING(subscript_array_element, none,
        "unexpected subscript in array literal; did you mean to write two "
        "separate elements instead?", ())
NOTE(subscript_array_element_fix_it_add_comma, none, "add a separator between "
     "the elements", ())
NOTE(subscript_array_element_fix_it_remove_space, none,
     "remove the space between the elements to silence this warning", ())

// Tuple Types
ERROR(expected_rparen_tuple_type_list,none,
      "expected ')' at end of tuple list", ())
ERROR(multiple_ellipsis_in_tuple,none,
      "only a single element can be variadic", ())
ERROR(tuple_type_init,none,
      "default argument not permitted in a tuple type", ())
ERROR(protocol_method_argument_init,none,
      "default argument not permitted in a protocol method", ())
ERROR(protocol_init_argument_init,none,
      "default argument not permitted in a protocol initializer", ())
ERROR(tuple_type_multiple_labels,none,
      "tuple element cannot have two labels", ())

// Protocol Types
ERROR(expected_rangle_protocol,PointsToFirstBadToken,
      "expected '>' to complete protocol-constrained type", ())

ERROR(deprecated_protocol_composition,none,
      "'protocol<...>' composition syntax has been removed; join the protocols using '&'", ())
ERROR(deprecated_protocol_composition_single,none,
      "'protocol<...>' composition syntax has been removed and is not needed here", ())
ERROR(deprecated_any_composition,none,
      "'protocol<>' syntax has been removed; use 'Any' instead", ())

// SIL box Types
ERROR(sil_box_expected_var_or_let,none,
      "expected 'var' or 'let' to introduce SIL box field type", ())
ERROR(sil_box_expected_r_brace,none,
      "expected '}' to complete SIL box field type list", ())
ERROR(sil_box_expected_r_angle,none,
      "expected '>' to complete SIL box generic argument list", ())

// SIL function types
ERROR(sil_function_subst_expected_l_angle,none,
      "expected '<' to begin SIL function type substitution list after 'for'", ())
ERROR(sil_function_subst_expected_r_angle,none,
      "expected '>' to end SIL function type substitution list after 'for <...'", ())
ERROR(sil_function_subst_expected_generics,none,
      "expected '<' to begin substituted parameter list after '@substituted'", ())
ERROR(sil_function_subst_expected_function,none,
      "expected function type after '@substituted'", ())
ERROR(sil_function_subst_expected_subs,none,
      "expected 'for' to begin substitutions after '@substituted' function type", ())
ERROR(sil_function_subs_without_generics,none,
      "unexpected 'for' to begin substitutions after non-generic function type", ())

// Opaque types
ERROR(opaque_mid_composition,none,
      "'some' should appear at the beginning of a composition", ())

//------------------------------------------------------------------------------
// MARK: Layout constraint diagnostics
//------------------------------------------------------------------------------

ERROR(layout_size_should_be_positive,none,
      "expected non-negative size to be specified in layout constraint", ())
ERROR(layout_alignment_should_be_positive,none,
      "expected non-negative alignment to be specified in layout constraint", ())
ERROR(expected_rparen_layout_constraint,none,
      "expected ')' to complete layout constraint", ())
ERROR(layout_constraints_only_inside_specialize_attr,none,
      "layout constraints are only allowed inside '_specialize' attributes", ())

//------------------------------------------------------------------------------
// MARK: Pattern parsing diagnostics
//------------------------------------------------------------------------------

ERROR(expected_pattern,PointsToFirstBadToken,
      "expected pattern", ())
ERROR(keyword_cant_be_identifier,none,
      "keyword '%0' cannot be used as an identifier here", (StringRef))
ERROR(repeated_identifier,none,
      "found an unexpected second identifier in %0 declaration; is there an accidental break?", (StringRef))
NOTE(join_identifiers,none,
     "join the identifiers together", ())
NOTE(join_identifiers_camel_case,none,
     "join the identifiers together with camel-case", ())
NOTE(backticks_to_escape,none,
     "if this name is unavoidable, use backticks to escape it", ())
ERROR(expected_rparen_tuple_pattern_list,none,
      "expected ')' at end of tuple pattern", ())
ERROR(untyped_pattern_ellipsis,none,
      "'...' cannot be applied to a subpattern which is not explicitly typed", ())
ERROR(no_default_arg_closure,none,
      "default arguments are not allowed in closures", ())
ERROR(no_default_arg_curried,none,
      "default arguments are not allowed in curried parameter lists", ())
ERROR(var_pattern_in_var,none,
      "'%select{var|let}0' cannot appear nested inside another 'var' or "
      "'let' pattern", (unsigned))
ERROR(extra_var_in_multiple_pattern_list,none,
      "%0 must be bound in every pattern", (Identifier))
ERROR(let_pattern_in_immutable_context,none,
      "'let' pattern cannot appear nested in an already immutable context", ())
ERROR(specifier_must_have_type,none,
      "%0 arguments must have a type specified", (StringRef))
ERROR(expected_rparen_parameter,PointsToFirstBadToken,
      "expected ')' in parameter", ())
ERROR(expected_parameter_type,PointsToFirstBadToken,
      "expected parameter type following ':'", ())
ERROR(expected_parameter_name,PointsToFirstBadToken,
      "expected parameter name followed by ':'", ())
ERROR(expected_parameter_colon,PointsToFirstBadToken,
      "expected ':' following argument label and parameter name", ())
ERROR(expected_assignment_instead_of_comparison_operator,none,
      "expected '=' instead of '==' to assign default value for parameter", ())
ERROR(multiple_parameter_ellipsis,none,
      "only a single variadic parameter '...' is permitted", ())
ERROR(parameter_vararg_default,none,
      "variadic parameter cannot have a default value", ())
ERROR(parameter_specifier_as_attr_disallowed,none,
      "'%0' before a parameter name is not allowed, place it before the parameter type instead",
      (StringRef))
ERROR(parameter_specifier_repeated,none,
      "parameter must not have multiple '__owned', 'inout', or '__shared' specifiers", ())
WARNING(parameter_let_var_as_attr,none,
      "'%0' in this position is interpreted as an argument label",
      (StringRef))


WARNING(parameter_extraneous_double_up,none,
        "extraneous duplicate parameter name; %0 already has an argument "
        "label", (Identifier))
ERROR(parameter_operator_keyword_argument,none,
      "%select{operator|closure|enum case}0 cannot have keyword arguments",
      (unsigned))

ERROR(parameter_unnamed,none,
      "unnamed parameters must be written with the empty name '_'", ())
WARNING(parameter_unnamed_warn,none,
        "unnamed parameters must be written with the empty name '_'", ())

ERROR(parameter_curry_syntax_removed,none,
      "cannot have more than one parameter list", ())

ERROR(initializer_as_typed_pattern,none,
      "unexpected initializer in pattern; did you mean to use '='?", ())

ERROR(unlabeled_parameter_following_variadic_parameter,none,
      "a parameter following a variadic parameter requires a label", ())

ERROR(enum_element_empty_arglist,none,
      "enum element with associated values must have at least one "
      "associated value", ())
WARNING(enum_element_empty_arglist_swift4,none,
        "enum element with associated values must have at least one "
        "associated value; this will be an error in the future "
        "version of Swift", ())
NOTE(enum_element_empty_arglist_delete,none,
     "did you mean to remove the empty associated value list?", ())
NOTE(enum_element_empty_arglist_add_void,none,
     "did you mean to explicitly add a 'Void' associated value?", ())

//------------------------------------------------------------------------------
// Statement parsing diagnostics
//------------------------------------------------------------------------------
ERROR(expected_stmt,none,
      "expected statement", ())
ERROR(illegal_top_level_stmt,none,
      "statements are not allowed at the top level", ())
ERROR(illegal_top_level_expr,none,
      "expressions are not allowed at the top level", ())
ERROR(illegal_semi_stmt,none,
      "';' statements are not allowed", ())
ERROR(statement_begins_with_closure,none,
      "top-level statement cannot begin with a closure expression", ())
ERROR(statement_same_line_without_semi,none,
      "consecutive statements on a line must be separated by ';'", ())
ERROR(invalid_label_on_stmt,none,
      "labels are only valid on loops, if, and switch statements", ())
ERROR(labeled_block_needs_do,none,
      "labeled block needs 'do'", ())

ERROR(snake_case_deprecated,none,
      "%0 has been replaced with %1 in Swift 3",
      (StringRef, StringRef))


// Assignment statement
ERROR(expected_expr_assignment,none,
      "expected expression in assignment", ())

// Brace Statement
ERROR(expected_rbrace_in_brace_stmt,none,
      "expected '}' at end of brace statement", ())

/// Associatedtype Statement
ERROR(typealias_inside_protocol_without_type,none,
      "type alias is missing an assigned type; use 'associatedtype' to define an associated type requirement", ())
ERROR(associatedtype_outside_protocol,none,
      "associated types can only be defined in a protocol; define a type or introduce a 'typealias' to satisfy an associated type requirement", ())

// Return Statement
ERROR(expected_expr_return,PointsToFirstBadToken,
      "expected expression in 'return' statement", ())
WARNING(unindented_code_after_return,none,
        "expression following 'return' is treated as an argument of "
        "the 'return'", ())
NOTE(indent_expression_to_silence,none,
     "indent the expression to silence this warning", ())

// Throw Statement
ERROR(expected_expr_throw,PointsToFirstBadToken,
      "expected expression in 'throw' statement", ())

// Yield Statment
ERROR(expected_expr_yield,PointsToFirstBadToken,
      "expected expression in 'yield' statement", ())

// Defer Statement
ERROR(expected_lbrace_after_defer,PointsToFirstBadToken,
      "expected '{' after 'defer'", ())

// If/While/Guard Conditions
ERROR(expected_comma_stmtcondition,none,
      "expected ',' joining parts of a multi-clause condition", ())

ERROR(expected_expr_conditional,PointsToFirstBadToken,
      "expected expression in conditional", ())

ERROR(expected_binding_keyword,none,
      "expected '%0' in conditional", (StringRef))

ERROR(expected_expr_conditional_var,PointsToFirstBadToken,
      "expected expression after '=' in conditional binding", ())
ERROR(conditional_var_initializer_required,none,
      "variable binding in a condition requires an initializer", ())
ERROR(wrong_condition_case_location,none,
      "pattern matching binding is spelled with 'case %0', not '%0 case'",
      (StringRef))

// If Statement
ERROR(expected_condition_if,PointsToFirstBadToken,
      "expected expression, var, or let in 'if' condition", ())
ERROR(missing_condition_after_if,none,
      "missing condition in an 'if' statement", ())
ERROR(expected_lbrace_after_if,PointsToFirstBadToken,
      "expected '{' after 'if' condition", ())
ERROR(expected_lbrace_or_if_after_else,PointsToFirstBadToken,
      "expected '{' or 'if' after 'else'", ())
ERROR(expected_lbrace_or_if_after_else_fixit,PointsToFirstBadToken,
      "expected '{' or 'if' after 'else'; did you mean to write 'if'?", ())
ERROR(unexpected_else_after_if,none,
      "unexpected 'else' immediately following 'if' condition", ())
NOTE(suggest_removing_else,none,
     "remove 'else' to execute the braced block of statements when the condition is true", ())

// Guard Statement
ERROR(expected_condition_guard,PointsToFirstBadToken,
      "expected expression, var, let or case in 'guard' condition", ())
ERROR(missing_condition_after_guard,none,
      "missing condition in an 'guard' statement", ())
ERROR(expected_else_after_guard,PointsToFirstBadToken,
      "expected 'else' after 'guard' condition", ())
ERROR(expected_lbrace_after_guard,PointsToFirstBadToken,
      "expected '{' after 'guard' else", ())
ERROR(bound_var_guard_body,none,
      "variable declared in 'guard' condition is not usable in its body", ())

// While Statement
ERROR(expected_condition_while,PointsToFirstBadToken,
      "expected expression, var, or let in 'while' condition", ())
ERROR(missing_condition_after_while,none,
      "missing condition in a 'while' statement", ())
ERROR(expected_lbrace_after_while,PointsToFirstBadToken,
      "expected '{' after 'while' condition", ())

// Repeat/While Statement
ERROR(expected_lbrace_after_repeat,PointsToFirstBadToken,
      "expected '{' after 'repeat'", ())
ERROR(expected_while_after_repeat_body,PointsToFirstBadToken,
      "expected 'while' after body of 'repeat' statement", ())
ERROR(expected_expr_repeat_while,PointsToFirstBadToken,
      "expected expression in 'repeat-while' condition", ())

ERROR(do_while_now_repeat_while,none,
      "'do-while' statement is not allowed", ())
NOTE(do_while_expected_repeat_while, none,
      "did you mean 'repeat-while' statement?", ())
NOTE(do_while_expected_separate_stmt, none,
      "did you mean separate 'do' and 'while' statements?", ())

// Do/Catch Statement
ERROR(expected_lbrace_after_do,PointsToFirstBadToken,
      "expected '{' after 'do'", ())
ERROR(expected_lbrace_after_catch,PointsToFirstBadToken,
      "expected '{' after 'catch' pattern", ())
ERROR(expected_catch_where_expr,PointsToFirstBadToken,
      "expected expression for 'where' guard of 'catch'", ())
ERROR(docatch_not_trycatch,PointsToFirstBadToken,
      "the 'do' keyword is used to specify a 'catch' region",
      ())

// C-Style For Stmt
ERROR(c_style_for_stmt_removed,none,
      "C-style for statement has been removed in Swift 3", ())

// For-each Stmt
ERROR(expected_foreach_in,PointsToFirstBadToken,
      "expected 'in' after for-each pattern", ())
ERROR(expected_foreach_container,PointsToFirstBadToken,
      "expected Sequence expression for for-each loop", ())
ERROR(expected_foreach_lbrace,PointsToFirstBadToken,
      "expected '{' to start the body of for-each loop", ())
ERROR(expected_foreach_where_expr,PointsToFirstBadToken,
      "expected expression in 'where' guard of 'for/in'", ())

// Switch Stmt
ERROR(expected_switch_expr,PointsToFirstBadToken,
      "expected expression in 'switch' statement", ())
ERROR(expected_lbrace_after_switch,PointsToFirstBadToken,
      "expected '{' after 'switch' subject expression", ())
ERROR(expected_rbrace_switch,none,
      "expected '}' at end of 'switch' statement", ())
ERROR(case_outside_of_switch,none,
      "'%0' label can only appear inside a 'switch' statement", (StringRef))
ERROR(stmt_in_switch_not_covered_by_case,none,
      "all statements inside a switch must be covered by a 'case' or 'default'",
      ())
ERROR(case_after_default,none,
      "additional 'case' blocks cannot appear after the 'default' block of a 'switch'",
      ())

// Case Stmt
ERROR(expected_case_where_expr,PointsToFirstBadToken,
      "expected expression for 'where' guard of 'case'", ())
ERROR(expected_case_colon,PointsToFirstBadToken,
      "expected ':' after '%0'", (StringRef))
ERROR(default_with_where,none,
      "'default' cannot be used with a 'where' guard expression",
      ())
ERROR(case_stmt_without_body,none,
      "%select{'case'|'default'}0 label in a 'switch' should have at least one "
      "executable statement", (bool))

// 'try' on statements
ERROR(try_on_stmt,none,
      "'try' cannot be used with '%0'", (StringRef))
ERROR(try_on_return_throw_yield,none,
      "'try' must be placed on the %select{returned|thrown|yielded}0 expression",
      (unsigned))
ERROR(try_on_var_let,none,
      "'try' must be placed on the initial value expression", ())

//------------------------------------------------------------------------------
// MARK: Expression parsing diagnostics
//------------------------------------------------------------------------------

ERROR(expected_expr,none,
      "expected expression", ())
ERROR(expected_separator,PointsToFirstBadToken,
      "expected '%0' separator", (StringRef))
ERROR(unexpected_separator,none,
      "unexpected '%0' separator", (StringRef))

ERROR(expected_expr_after_operator,none,
      "expected expression after operator", ())
ERROR(expected_expr_after_unary_operator,none,
      "expected expression after unary operator", ())
ERROR(expected_prefix_operator,none,
      "unary operator cannot be separated from its operand", ())
ERROR(expected_operator_ref,none,
      "expected operator name in operator reference", ())
ERROR(invalid_postfix_operator,none,
      "operator with postfix spacing cannot start a subexpression", ())

ERROR(expected_member_name,PointsToFirstBadToken,
      "expected member name following '.'", ())
ERROR(dollar_numeric_too_large,none,
      "numeric value following '$' is too large", ())
ERROR(numeric_literal_numeric_member,none,
      "expected named member of numeric literal", ())
ERROR(standalone_dollar_identifier,none,
     "'$' is not an identifier; use backticks to escape it", ())
ERROR(dollar_identifier_decl,none,
     "cannot declare entity named %0; the '$' prefix is reserved for "
     "implicitly-synthesized declarations", (Identifier))

ERROR(anon_closure_arg_not_in_closure,none,
      "anonymous closure argument not contained in a closure", ())
ERROR(anon_closure_arg_in_closure_with_args,none,
      "anonymous closure arguments cannot be used inside a closure that has "
      "explicit arguments", ())
ERROR(anon_closure_arg_in_closure_with_args_typo,none,
      "anonymous closure arguments cannot be used inside a closure that has "
      "explicit arguments; did you mean '%0'?", (StringRef))
ERROR(anon_closure_tuple_param_destructuring,none,
      "closure tuple parameter does not support destructuring", ())
ERROR(expected_closure_parameter_name,none,
      "expected the name of a closure parameter", ())
ERROR(expected_capture_specifier,none,
      "expected 'weak', 'unowned', or no specifier in capture list", ())
ERROR(expected_capture_specifier_name,none,
      "expected name of in closure capture list", ())
ERROR(expected_init_capture_specifier,none,
      "expected initializer for closure capture specifier", ())
ERROR(expected_capture_list_end_rsquare,none,
      "expected ']' at end of capture list", ())
ERROR(cannot_capture_fields,none,
      "fields may only be captured by assigning to a specific name", ())

ERROR(expected_closure_result_type,none,
      "expected closure result type after '->'", ())
ERROR(expected_closure_in,none,
   "expected 'in' after the closure signature", ())
ERROR(unexpected_tokens_before_closure_in,none,
   "unexpected tokens prior to 'in'", ())
ERROR(expected_closure_rbrace,none,
      "expected '}' at end of closure", ())

WARNING(trailing_closure_after_newlines,none,
        "braces here form a trailing closure separated from its callee by multiple newlines", ())
NOTE(trailing_closure_callee_here,none,
     "callee is here", ())

ERROR(string_literal_no_atsign,none,
      "string literals in Swift are not preceded by an '@' sign", ())

ERROR(invalid_float_literal_missing_leading_zero,none,
      "'.%0' is not a valid floating point literal; it must be written '0.%0'",
      (StringRef))
ERROR(availability_query_outside_if_stmt_guard, none,
      "#available may only be used as condition of an 'if', 'guard'"
      " or 'while' statement", ())

ERROR(empty_arg_label_underscore, none,
      "an empty argument label is spelled with '_'", ())

ERROR(expected_identifier_after_dot_expr,none,
      "expected identifier after '.' expression", ())

ERROR(expected_identifier_after_super_dot_expr,
      PointsToFirstBadToken,
      "expected identifier or 'init' after super '.' expression", ())
ERROR(expected_dot_or_subscript_after_super,PointsToFirstBadToken,
      "expected '.' or '[' after 'super'", ())
ERROR(super_in_closure_with_capture,none,
      "using 'super' in a closure where 'self' is explicitly captured is "
      "not yet supported", ())
NOTE(super_in_closure_with_capture_here,none,
     "'self' explicitly captured here", ())

// Tuples and parenthesized expressions
ERROR(expected_expr_in_expr_list,none,
      "expected expression in list of expressions", ())
ERROR(expected_expr_in_collection_literal,none,
      "expected expression in container literal", ())
ERROR(expected_key_in_dictionary_literal,none,
      "expected key expression in dictionary literal", ())
ERROR(expected_value_in_dictionary_literal,none,
      "expected value in dictionary literal", ())
ERROR(expected_colon_in_dictionary_literal,none,
      "expected ':' in dictionary literal", ())
ERROR(expected_rparen_expr_list,none,
      "expected ')' in expression list", ())
ERROR(expected_rsquare_expr_list,none,
      "expected ']' in expression list", ())

// Array literal expressions
ERROR(expected_rsquare_array_expr,PointsToFirstBadToken,
      "expected ']' in container literal expression", ())

// Object literal expressions
ERROR(expected_arg_list_in_object_literal,PointsToFirstBadToken,
      "expected argument list in object literal", ())
ERROR(legacy_object_literal,none,
      "'%select{|[}0#%1(...)%select{|#]}0' has been renamed to '#%2(...)'",
      (bool, StringRef, StringRef))

// Unknown pound expression.
ERROR(unknown_pound_expr,none,
      "use of unknown directive '#%0'", (StringRef))

// If expressions
ERROR(expected_expr_after_if_question,none,
      "expected expression after '?' in ternary expression", ())
ERROR(expected_colon_after_if_question,none,
      "expected ':' after '? ...' in ternary expression", ())
ERROR(expected_expr_after_if_colon,none,
      "expected expression after '? ... :' in ternary expression", ())

// Cast expressions
ERROR(expected_type_after_is,none,
      "expected type after 'is'", ())
ERROR(expected_type_after_as,none,
      "expected type after 'as'", ())

// Extra tokens in string interpolation like in " >> \( $0 } ) << "
ERROR(string_interpolation_extra,none,
      "extra tokens after interpolated string expression", ())

// Interpolations with parameter labels or multiple values
WARNING(string_interpolation_list_changing,none,
      "interpolating multiple values will not form a tuple in Swift 5", ())
NOTE(string_interpolation_list_insert_parens,none,
      "insert parentheses to keep current behavior", ())
WARNING(string_interpolation_label_changing,none,
      "labeled interpolations will not be ignored in Swift 5", ())
NOTE(string_interpolation_remove_label,none,
      "remove %0 label to keep current behavior", (Identifier))

// Keypath expressions.
ERROR(expr_keypath_expected_lparen,PointsToFirstBadToken,
      "expected '(' following '#keyPath'", ())
ERROR(expr_keypath_expected_property_or_type,PointsToFirstBadToken,
      "expected property or type name within '#keyPath(...)'", ())
ERROR(expr_keypath_expected_rparen,PointsToFirstBadToken,
      "expected ')' to complete '#keyPath' expression", ())
ERROR(expr_keypath_expected_expr,none,
      "expected expression path in Swift key path",())

// Selector expressions.
ERROR(expr_selector_expected_lparen,PointsToFirstBadToken,
      "expected '(' following '#selector'", ())
ERROR(expr_selector_expected_method_expr,PointsToFirstBadToken,
      "expected expression naming a method within '#selector(...)'", ())
ERROR(expr_selector_expected_property_expr,PointsToFirstBadToken,
      "expected expression naming a property within '#selector(...)'", ())
ERROR(expr_selector_expected_rparen,PointsToFirstBadToken,
      "expected ')' to complete '#selector' expression", ())

// Type-of expressions.
ERROR(expr_dynamictype_deprecated,PointsToFirstBadToken,
      "'.dynamicType' is deprecated. Use 'type(of: ...)' instead", ())

ERROR(pound_assert_disabled,PointsToFirstBadToken,
      "#assert is an experimental feature that is currently disabled", ())
ERROR(pound_assert_expected_lparen,PointsToFirstBadToken,
      "expected '(' in #assert directive", ())
ERROR(pound_assert_expected_rparen,PointsToFirstBadToken,
      "expected ')' in #assert directive", ())
ERROR(pound_assert_expected_expression,PointsToFirstBadToken,
      "expected a condition expression", ())
ERROR(pound_assert_expected_string_literal,PointsToFirstBadToken,
      "expected a string literal", ())

//------------------------------------------------------------------------------
// MARK: Attribute-parsing diagnostics
//------------------------------------------------------------------------------

ERROR(replace_equal_with_colon_for_value,none,
      "'=' has been replaced with ':' in attribute arguments", ())
ERROR(expected_attribute_name,none,
      "expected an attribute name", ())
ERROR(unknown_attribute,none,
      "unknown attribute '%0'", (StringRef))
ERROR(unexpected_lparen_in_attribute,none,
      "unexpected '(' in attribute '%0'", (StringRef))
ERROR(duplicate_attribute,none,
      "duplicate %select{attribute|modifier}0", (bool))
NOTE(previous_attribute,none,
     "%select{attribute|modifier}0 already specified here", (bool))
ERROR(mutually_exclusive_attrs,none,
      "'%0' contradicts previous %select{attribute|modifier}2 '%1'", (StringRef, StringRef, bool))

ERROR(invalid_infix_on_func,none,
      "'infix' modifier is not required or allowed on func declarations", ())

ERROR(expected_in_attribute_list,none,
      "expected ']' or ',' in attribute list", ())

ERROR(type_attribute_applied_to_decl,none,
      "attribute can only be applied to types, not declarations", ())
ERROR(decl_attribute_applied_to_type,none,
      "attribute can only be applied to declarations, not types", ())

ERROR(attr_expected_lparen,none,
"expected '(' in '%0' %select{attribute|modifier}1", (StringRef, bool))

ERROR(attr_expected_rparen,none,
"expected ')' in '%0' %select{attribute|modifier}1", (StringRef, bool))

ERROR(attr_expected_comma,none,
"expected ',' in '%0' %select{attribute|modifier}1", (StringRef, bool))

ERROR(attr_expected_string_literal,none,
"expected string literal in '%0' attribute", (StringRef))

ERROR(attr_missing_label,PointsToFirstBadToken,
      "missing label '%0:' in '@%1' attribute", (StringRef, StringRef))
ERROR(attr_expected_label,none,
      "expected label '%0:' in '@%1' attribute", (StringRef, StringRef))

ERROR(alignment_must_be_positive_integer,none,
      "alignment value must be a positive integer literal", ())

ERROR(swift_native_objc_runtime_base_must_be_identifier,none,
      "@_swift_native_objc_runtime_base class name must be an identifier", ())

ERROR(objc_runtime_name_must_be_identifier,none,
      "@_objcRuntimeName name must be an identifier", ())

ERROR(attr_only_at_non_local_scope, none,
      "attribute '%0' can only be used in a non-local scope", (StringRef))

ERROR(projection_value_property_not_identifier,none,
      "@_projectedValueProperty name must be an identifier", ())

// Access control
ERROR(attr_access_expected_set,none,
      "expected 'set' as subject of '%0' modifier", (StringRef))
ERROR(attr_access_expected_spi_name,none,
      "expected an SPI identifier as subject of the '@_spi' attribute", ())

// Attributes
ERROR(attr_renamed, none,
      "'@%0' has been renamed to '@%1'", (StringRef, StringRef))
WARNING(attr_renamed_warning, none,
        "'@%0' has been renamed to '@%1'", (StringRef, StringRef))
ERROR(attr_name_close_match, none,
      "no attribute named '@%0'; did you mean '@%1'?", (StringRef, StringRef))
ERROR(attr_unsupported_on_target, none,
      "attribute '%0' is unsupported on target '%1'", (StringRef, StringRef))

// availability
ERROR(attr_availability_platform,none,
      "expected platform name or '*' for '%0' attribute", (StringRef))
ERROR(attr_availability_unavailable_deprecated,none,
      "'%0' attribute cannot be both unconditionally 'unavailable' and "
      "'deprecated'", (StringRef))

WARNING(attr_availability_invalid_duplicate,none,
        "'%0' argument has already been specified", (StringRef))
WARNING(attr_availability_unknown_platform,none,
      "unknown platform '%0' for attribute '%1'", (StringRef, StringRef))
ERROR(attr_availability_invalid_renamed,none,
      "'renamed' argument of '%0' attribute must be an operator, identifier, "
      "or full function name, optionally prefixed by a type name", (StringRef))

ERROR(attr_availability_expected_option,none,
      "expected '%0' option such as 'unavailable', 'introduced', 'deprecated', "
      "'obsoleted', 'message', or 'renamed'", (StringRef))

ERROR(attr_availability_expected_equal,none,
      "expected ':' after '%1' in '%0' attribute", (StringRef, StringRef))

ERROR(attr_availability_expected_version,none,
      "expected version number in '%0' attribute", (StringRef))

WARNING(attr_availability_platform_agnostic_expected_option,none,
      "expected 'introduced', 'deprecated', or 'obsoleted' in '%0' attribute "
      "for platform '%1'", (StringRef, StringRef))
WARNING(attr_availability_platform_agnostic_expected_deprecated_version,none,
      "expected version number with 'deprecated' in '%0' attribute for "
      "platform '%1'", (StringRef, StringRef))
WARNING(attr_availability_platform_agnostic_infeasible_option,none,
      "'%0' cannot be used in '%1' attribute for platform '%2'",
      (StringRef, StringRef, StringRef))

WARNING(attr_availability_nonspecific_platform_unexpected_version,none,
      "unexpected version number in '%0' attribute for non-specific platform "
      "'*'", (StringRef))

// originallyDefinedIn
ERROR(originally_defined_in_missing_rparen,none,
      "expected ')' in @_originallyDefinedIn argument list", ())

ERROR(originally_defined_in_unrecognized_platform,none,
      "unrecognized platform name in @_originallyDefinedIn argument list", ())

ERROR(originally_defined_in_unrecognized_property,none,
      "unrecognized property in @_originallyDefinedIn argument list", ())

ERROR(originally_defined_in_need_original_module_name,none,
      "expected 'module: \"original\"' in the first argument to "
      "@_originallyDefinedIn", ())

ERROR(originally_defined_in_need_nonempty_module_name,none,
      "original module name cannot be empty in @_originallyDefinedIn", ())

ERROR(originally_defined_in_need_platform_version,none,
     "expected at least one platform version in @_originallyDefinedIn", ())

WARNING(originally_defined_in_major_minor_only,none,
        "@_originallyDefinedIn only uses major and minor version number", ())

WARNING(originally_defined_in_missing_platform_name,none,
        "* as platform name has no effect", ())

// convention
ERROR(convention_attribute_expected_lparen,none,
      "expected '(' after 'convention' attribute", ())
ERROR(convention_attribute_expected_name,none,
      "expected convention name identifier in 'convention' attribute", ())
ERROR(convention_attribute_expected_rparen,none,
      "expected ')' after convention name for 'convention' attribute", ())
ERROR(convention_attribute_ctype_expected_label,none,
      "expected 'cType' label in 'convention' attribute", ())
ERROR(convention_attribute_ctype_expected_colon,none,
      "expected ':' after 'cType' for 'convention' attribute", ())
ERROR(convention_attribute_ctype_expected_string,none,
      "expected string literal containing clang type for 'cType' in "
      "'convention' attribute", ())
ERROR(convention_attribute_witness_method_expected_colon,none,
      "expected ':' after 'witness_method' for 'convention' attribute", ())
ERROR(convention_attribute_witness_method_expected_protocol,none,
      "expected protocol name in 'witness_method' 'convention' attribute", ())

// objc
ERROR(attr_objc_missing_colon,none,
      "missing ':' after selector piece in @objc attribute", ())
ERROR(attr_objc_expected_rparen,none,
      "expected ')' after name for @objc", ())
ERROR(attr_objc_empty_name,none,
      "expected name within parentheses of @objc attribute", ())

ERROR(attr_dynamic_replacement_expected_rparen,none,
      "expected ')' after function name for @_dynamicReplacement", ())
ERROR(attr_dynamic_replacement_expected_function,none,
      "expected a function name in @_dynamicReplacement(for:)", ())
ERROR(attr_dynamic_replacement_expected_for,none,
      "expected 'for' in '_dynamicReplacement' attribute", ())
ERROR(attr_dynamic_replacement_expected_colon,none,
      "expected ':' after @_dynamicReplacement(for", ())

ERROR(attr_type_eraser_expected_type_name,none,
      "expected a type name in @_typeEraser()", ())
ERROR(attr_type_eraser_expected_rparen,none,
      "expected ')' after type name for @_typeEraser", ())

ERROR(attr_private_import_expected_rparen,none,
      "expected ')' after function name for @_private", ())
ERROR(attr_private_import_expected_sourcefile, none,
      "expected 'sourceFile' in '_private' attribute", ())
ERROR(attr_private_import_expected_sourcefile_name,none,
      "expected a source file name in @_private(sourceFile:)", ())
ERROR(attr_private_import_expected_colon,none,
      "expected ':' after @_private(sourceFile", ())

// opened
ERROR(opened_attribute_expected_lparen,none,
      "expected '(' after 'opened' attribute", ())
ERROR(opened_attribute_id_value,none,
      "known id for 'opened' attribute must be a UUID string", ())
ERROR(opened_attribute_expected_rparen,none,
      "expected ')' after id value for 'opened' attribute", ())

// inline, optimize
ERROR(optimization_attribute_expect_option,none,
      "expected '%0' option such as '%1'", (StringRef, StringRef))
ERROR(optimization_attribute_unknown_option,none,
      "unknown option '%0' for attribute '%1'", (StringRef, StringRef))

// effects
ERROR(effects_attribute_expect_option,none,
      "expected '%0' option (readnone, readonly, readwrite)", (StringRef))
ERROR(effects_attribute_unknown_option,none,
      "unknown option '%0' for attribute '%1'", (StringRef, StringRef))

// unowned
ERROR(attr_unowned_invalid_specifier,none,
      "expected 'safe' or 'unsafe'", ())
ERROR(attr_unowned_expected_rparen,none,
      "expected ')' after specifier for 'unowned'", ())

// warn_unused_result
WARNING(attr_warn_unused_result_removed,none,
        "'warn_unused_result' attribute behavior is now the default", ())
ERROR(attr_warn_unused_result_expected_rparen,none,
      "expected ')' after 'warn_unused_result' attribute", ())

// _specialize
ERROR(attr_specialize_missing_colon,none,
      "missing ':' after %0 in '_specialize' attribute", (StringRef))

ERROR(attr_specialize_missing_comma,none,
      "missing ',' in '_specialize' attribute", ())

ERROR(attr_specialize_unknown_parameter_name,none,
      "unknown parameter %0 in '_specialize attribute'", (StringRef))

ERROR(attr_specialize_expected_bool_value,none,
      "expected a boolean true or false value in '_specialize' attribute", ())

WARNING(attr_specialize_export_true_no_op,none,
        "'exported: true' has no effect in '_specialize' attribute", ())

ERROR(attr_specialize_missing_parameter_label_or_where_clause,none,
      "expected a parameter label or a where clause in '_specialize' attribute", ())

ERROR(attr_specialize_parameter_already_defined,none,
      "parameter '%0' was already defined in '_specialize' attribute", (StringRef))

ERROR(attr_specialize_expected_partial_or_full,none,
      "expected 'partial' or 'full' as values of the 'kind' parameter in '_specialize' attribute", ())

// _implements
ERROR(attr_implements_expected_member_name,PointsToFirstBadToken,
      "expected a member name as second parameter in '_implements' attribute", ())

// differentiable
ERROR(attr_differentiable_expected_parameter_list,PointsToFirstBadToken,
      "expected a list of parameters to differentiate with respect to", ())
ERROR(attr_differentiable_use_wrt_not_withrespectto,none,
      "use 'wrt:' to specify parameters to differentiate with respect to", ())
ERROR(attr_differentiable_expected_label,none,
      "expected 'wrt:' or 'where' in '@differentiable' attribute", ())
ERROR(attr_differentiable_unexpected_argument,none,
      "unexpected argument '%0' in '@differentiable' attribute", (StringRef))

// differentiation `wrt` parameters clause
ERROR(expected_colon_after_label,PointsToFirstBadToken,
      "expected a colon ':' after '%0'", (StringRef))
ERROR(diff_params_clause_expected_parameter,PointsToFirstBadToken,
      "expected a parameter, which can be a function parameter name, "
      "parameter index, or 'self'", ())
ERROR(diff_params_clause_expected_parameter_unnamed,PointsToFirstBadToken,
      "expected a parameter, which can be a function parameter index or 'self'",
      ())

// Automatic differentiation attributes
ERROR(autodiff_attr_expected_original_decl_name,PointsToFirstBadToken,
      "expected an original function name", ())

// SIL autodiff
ERROR(sil_autodiff_expected_lsquare,PointsToFirstBadToken,
      "expected '[' to start the %0", (StringRef))
ERROR(sil_autodiff_expected_rsquare,PointsToFirstBadToken,
      "expected ']' to complete the %0", (StringRef))
ERROR(sil_autodiff_expected_index_list,PointsToFirstBadToken,
      "expected a space-separated list of indices, e.g. '0 1'", ())
ERROR(sil_autodiff_expected_index_list_label,PointsToFirstBadToken,
      "expected label '%0' in index list", (StringRef))
ERROR(sil_autodiff_expected_parameter_index,PointsToFirstBadToken,
      "expected the index of a parameter to differentiate with respect to", ())
ERROR(sil_autodiff_expected_result_index,PointsToFirstBadToken,
      "expected the index of a result to differentiate from", ())
ERROR(sil_inst_autodiff_operand_list_expected_lbrace,PointsToFirstBadToken,
      "expected '{' to start a derivative function list", ())
ERROR(sil_inst_autodiff_operand_list_expected_comma,PointsToFirstBadToken,
      "expected ',' between operands in a derivative function list", ())
ERROR(sil_inst_autodiff_operand_list_expected_rbrace,PointsToFirstBadToken,
      "expected '}' to start a derivative function list", ())
ERROR(sil_inst_autodiff_expected_differentiable_extractee_kind,PointsToFirstBadToken,
      "expected an extractee kind attribute, which can be one of '[original]', "
      "'[jvp]', and '[vjp]'", ())
ERROR(sil_inst_autodiff_expected_linear_extractee_kind,PointsToFirstBadToken,
      "expected an extractee kind attribute, which can be one of '[original]' "
      "and '[transpose]'", ())
ERROR(sil_inst_autodiff_expected_function_type_operand,PointsToFirstBadToken,
      "expected an operand of a function type", ())
ERROR(sil_inst_autodiff_expected_differentiability_witness_kind,PointsToFirstBadToken,
      "expected a differentiability witness kind, which can be one of '[jvp]', "
      "'[vjp]', or '[transpose]'", ())
ERROR(sil_inst_autodiff_invalid_witness_generic_signature,PointsToFirstBadToken,
      "expected witness_generic signature '%0' does not have same generic "
      "parameters as original function generic signature '%1'",
      (StringRef, StringRef))

//------------------------------------------------------------------------------
// MARK: Generics parsing diagnostics
//------------------------------------------------------------------------------
ERROR(expected_rangle_generics_param,PointsToFirstBadToken,
      "expected '>' to complete generic parameter list", ())
ERROR(expected_generics_parameter_name,PointsToFirstBadToken,
      "expected an identifier to name generic parameter", ())
ERROR(unexpected_class_constraint,none,
       "'class' constraint can only appear on protocol declarations", ())
NOTE(suggest_anyobject,none,
     "did you mean to write an 'AnyObject' constraint?", ())
ERROR(expected_generics_type_restriction,none,
      "expected a class type or protocol-constrained type restricting %0",
      (Identifier))
ERROR(requires_single_equal,none,
      "use '==' for same-type requirements rather than '='", ())
ERROR(requires_comma,none,
      "expected ',' to separate the requirements of this 'where' clause", ())
ERROR(expected_requirement_delim,none,
      "expected ':' or '==' to indicate a conformance or same-type requirement",
      ())
ERROR(redundant_class_requirement,none,
      "redundant 'class' requirement", ())
ERROR(late_class_requirement,none,
      "'class' must come first in the requirement list", ())
ERROR(where_inside_brackets,none,
        "'where' clause next to generic parameters is obsolete, "
        "must be written following the declaration's type", ())

//------------------------------------------------------------------------------
// MARK: Conditional compilation parsing diagnostics
//------------------------------------------------------------------------------
ERROR(unsupported_conditional_compilation_binary_expression,none,
      "expected '&&' or '||' expression", ())
ERROR(unsupported_conditional_compilation_unary_expression,none,
      "expected unary '!' expression", ())
ERROR(unsupported_platform_condition_expression,none,
      "unexpected platform condition "
      "(expected 'os', 'arch', or 'swift')",
      ())
ERROR(platform_condition_expected_one_argument,none,
      "expected only one argument to platform condition",
      ())
ERROR(unsupported_platform_runtime_condition_argument,none,
      "unexpected argument for the '_runtime' condition; "
      "expected '_Native' or '_ObjC'", ())
ERROR(unsupported_platform_condition_argument,none,
      "unexpected platform condition argument: expected %0",
      (StringRef))
ERROR(unsupported_conditional_compilation_expression_type,none,
      "invalid conditional compilation expression", ())
ERROR(unsupported_conditional_compilation_integer,none,
      "'%0' is not a valid conditional compilation expression, use '%1'",
      (StringRef, StringRef))
ERROR(version_component_not_number,none,
      "version component contains non-numeric characters", ())
ERROR(compiler_version_too_many_components,none,
      "compiler version must not have more than five components", ())
WARNING(unused_compiler_version_component,none,
      "the second version component is not used for comparison", ())
ERROR(empty_version_component,none,
      "found empty version component", ())
ERROR(compiler_version_component_out_of_range,none,
      "compiler version component out of range: must be in [0, %0]",
      (unsigned))
ERROR(empty_version_string,none,
      "version requirement is empty", ())
WARNING(unknown_platform_condition_argument,none,
      "unknown %0 for build configuration '%1'",
      (StringRef, StringRef))
WARNING(renamed_platform_condition_argument,none,
      "'%0' has been renamed to '%1'", (StringRef, StringRef))
WARNING(likely_simulator_platform_condition,none,
      "platform condition appears to be testing for simulator environment; "
      "use 'targetEnvironment(simulator)' instead",
      ())

//------------------------------------------------------------------------------
// MARK: Availability query parsing diagnostics
//------------------------------------------------------------------------------
ERROR(avail_query_expected_condition,PointsToFirstBadToken,
      "expected availability condition", ())
ERROR(avail_query_expected_platform_name,PointsToFirstBadToken,
      "expected platform name", ())

ERROR(avail_query_expected_version_number,PointsToFirstBadToken,
      "expected version number", ())
ERROR(avail_query_expected_rparen,PointsToFirstBadToken,
      "expected ')' in availability query", ())

WARNING(avail_query_unrecognized_platform_name,
        PointsToFirstBadToken, "unrecognized platform name %0", (Identifier))

ERROR(avail_query_disallowed_operator, PointsToFirstBadToken,
      "'%0' cannot be used in an availability condition", (StringRef))

ERROR(avail_query_argument_and_shorthand_mix_not_allowed, PointsToFirstBadToken,
      "'%0' can't be combined with shorthand specification '%1'",
      (StringRef, StringRef))

NOTE(avail_query_meant_introduced,PointsToFirstBadToken,
     "did you mean to specify an introduction version?", ())

ERROR(avail_query_version_comparison_not_needed,
      none,"version comparison not needed", ())

ERROR(availability_query_wildcard_required, none,
      "must handle potential future platforms with '*'", ())

ERROR(availability_must_occur_alone, none,
      "'%0' version-availability must be specified alone", (StringRef))

ERROR(pound_available_swift_not_allowed, none,
      "Swift language version checks not allowed in #available(...)", ())

ERROR(pound_available_package_description_not_allowed, none,
      "PackageDescription version checks not allowed in #available(...)", ())

ERROR(availability_query_repeated_platform, none,
      "version for '%0' already specified", (StringRef))

//------------------------------------------------------------------------------
// MARK: syntax parsing diagnostics
//------------------------------------------------------------------------------
ERROR(unknown_syntax_entity, PointsToFirstBadToken,
      "unknown %0 syntax exists in the source", (StringRef))

<<<<<<< HEAD
// SWIFT_ENABLE_TENSORFLOW
ERROR(sil_const_expected_int_datatype,PointsToFirstBadToken,
      "expected integer datatype ('i[0-9]+', e.g. 'i32')", ())
ERROR(sil_const_expected_int_value,PointsToFirstBadToken,
      "expected integer value in SIL constant value", ())
ERROR(sil_const_expected_fp_datatype,PointsToFirstBadToken,
      "expected floating point datatype ('f32' or 'f64')", ())
ERROR(sil_const_expected_fp_value,PointsToFirstBadToken,
      "expected floating point value in SIL constant value", ())
ERROR(sil_const_array_expected_rsquare,PointsToFirstBadToken,
      "expected ']' at end of array 'SymbolicValue'", ())
ERROR(sil_const_aggregate_expected_rparen,PointsToFirstBadToken,
      "expected ')' at end of aggregate 'SymbolicValue'", ())
ERROR(sil_const_expected_fn_sub_conv,PointsToFirstBadToken,
      "expected '(N)' or '(W)' function substitution convention", ())

#ifndef DIAG_NO_UNDEF
# if defined(DIAG)
#  undef DIAG
# endif
# undef NOTE
# undef WARNING
# undef ERROR
# undef FIXIT
#endif
=======
#define UNDEFINE_DIAGNOSTIC_MACROS
#include "DefineDiagnosticMacros.h"
>>>>>>> dcf119ba
<|MERGE_RESOLUTION|>--- conflicted
+++ resolved
@@ -1750,7 +1750,6 @@
 ERROR(unknown_syntax_entity, PointsToFirstBadToken,
       "unknown %0 syntax exists in the source", (StringRef))
 
-<<<<<<< HEAD
 // SWIFT_ENABLE_TENSORFLOW
 ERROR(sil_const_expected_int_datatype,PointsToFirstBadToken,
       "expected integer datatype ('i[0-9]+', e.g. 'i32')", ())
@@ -1766,17 +1765,7 @@
       "expected ')' at end of aggregate 'SymbolicValue'", ())
 ERROR(sil_const_expected_fn_sub_conv,PointsToFirstBadToken,
       "expected '(N)' or '(W)' function substitution convention", ())
-
-#ifndef DIAG_NO_UNDEF
-# if defined(DIAG)
-#  undef DIAG
-# endif
-# undef NOTE
-# undef WARNING
-# undef ERROR
-# undef FIXIT
-#endif
-=======
+// SWIFT_ENABLE_TENSORFLOW END
+
 #define UNDEFINE_DIAGNOSTIC_MACROS
-#include "DefineDiagnosticMacros.h"
->>>>>>> dcf119ba
+#include "DefineDiagnosticMacros.h"