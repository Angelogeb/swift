--- conflicted
+++ resolved
@@ -121,10 +121,9 @@
   bool run();
 
 protected:
-<<<<<<< HEAD
   /// Checks if a given global variable is assigned only once.
   bool isAssignedOnlyOnceInInitializer(SILGlobalVariable *SILG);
-=======
+
   /// Reset all the maps of global variables.
   void reset();
 
@@ -132,7 +131,6 @@
   void collect();
 
   void collectUsesOfInstructionForDeletion(SILInstruction *inst);
->>>>>>> b4771c20
 
   /// If this is a call to a global initializer, map it.
   void collectGlobalInitCall(ApplyInst *AI);
