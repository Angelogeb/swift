//===--- TypeLowering.cpp - Type information for SILGen -------------------===//
//
// This source file is part of the Swift.org open source project
//
// Copyright (c) 2014 - 2017 Apple Inc. and the Swift project authors
// Licensed under Apache License v2.0 with Runtime Library Exception
//
// See https://swift.org/LICENSE.txt for license information
// See https://swift.org/CONTRIBUTORS.txt for the list of Swift project authors
//
//===----------------------------------------------------------------------===//

#define DEBUG_TYPE "libsil"
#include "swift/AST/AnyFunctionRef.h"
#include "swift/AST/ASTContext.h"
#include "swift/AST/CanTypeVisitor.h"
#include "swift/AST/Decl.h"
#include "swift/AST/DiagnosticEngine.h"
#include "swift/AST/DiagnosticsSIL.h"
#include "swift/AST/Expr.h"
#include "swift/AST/GenericEnvironment.h"
#include "swift/AST/LazyResolver.h"
#include "swift/AST/Module.h"
#include "swift/AST/NameLookup.h"
#include "swift/AST/ParameterList.h"
#include "swift/AST/Pattern.h"
#include "swift/AST/PrettyStackTrace.h"
#include "swift/AST/PropertyWrappers.h"
#include "swift/AST/TypeDifferenceVisitor.h"
#include "swift/AST/Types.h"
#include "swift/ClangImporter/ClangModule.h"
#include "swift/SIL/PrettyStackTrace.h"
#include "swift/SIL/SILArgument.h"
#include "swift/SIL/SILBuilder.h"
#include "swift/SIL/SILModule.h"
#include "swift/SIL/TypeLowering.h"
#include "clang/AST/Type.h"
#include "llvm/Support/Compiler.h"
#include "llvm/Support/Debug.h"

using namespace swift;
using namespace Lowering;

namespace {
  /// A CRTP type visitor for deciding whether the metatype for a type
  /// is a singleton type, i.e. whether there can only ever be one
  /// such value.
  struct HasSingletonMetatype : CanTypeVisitor<HasSingletonMetatype, bool> {
    /// Class metatypes have non-trivial representation due to the
    /// possibility of subclassing.
    bool visitClassType(CanClassType type) {
      return false;
    }
    bool visitBoundGenericClassType(CanBoundGenericClassType type) {
      return false;
    }
    bool visitDynamicSelfType(CanDynamicSelfType type) {
      return false;
    }

    /// Dependent types have non-trivial representation in case they
    /// instantiate to a class metatype.
    bool visitGenericTypeParamType(CanGenericTypeParamType type) {
      return false;
    }
    bool visitDependentMemberType(CanDependentMemberType type) {
      return false;
    }
    
    /// Archetype metatypes have non-trivial representation in case
    /// they instantiate to a class metatype.
    bool visitArchetypeType(CanArchetypeType type) {
      return false;
    }
    
    /// All levels of class metatypes support subtyping.
    bool visitMetatypeType(CanMetatypeType type) {
      return visit(type.getInstanceType());
    }

    /// Everything else is trivial.  Note that ordinary metatypes of
    /// existential types are still singleton.
    bool visitType(CanType type) {
      return true;
    }
  };
} // end anonymous namespace

/// Does the metatype for the given type have a known-singleton
/// representation?
static bool hasSingletonMetatype(CanType instanceType) {
  return HasSingletonMetatype().visit(instanceType);
}

CaptureKind TypeConverter::getDeclCaptureKind(CapturedValue capture,
                                              TypeExpansionContext expansion) {
  auto decl = capture.getDecl();
  auto *var = cast<VarDecl>(decl);
  assert(var->hasStorage() &&
         "should not have attempted to directly capture this variable");

  // If this is a non-address-only stored 'let' constant, we can capture it
  // by value.  If it is address-only, then we can't load it, so capture it
  // by its address (like a var) instead.
  if (!var->supportsMutation() &&
      !getTypeLowering(var->getType(),
                       TypeExpansionContext::noOpaqueTypeArchetypesSubstitution(
                           expansion.getResilienceExpansion()))
           .isAddressOnly())
    return CaptureKind::Constant;

  // In-out parameters are captured by address.
  if (auto *param = dyn_cast<ParamDecl>(var)) {
    if (param->isInOut())
      return CaptureKind::StorageAddress;
  }

  // Reference storage types can appear in a capture list, which means
  // we might allocate boxes to store the captures. However, those boxes
  // have the same lifetime as the closure itself, so we must capture
  // the box itself and not the payload, even if the closure is noescape,
  // otherwise they will be destroyed when the closure is formed.
  if (var->getType()->is<ReferenceStorageType>()) {
    return CaptureKind::Box;
  }

  // For 'let' constants
  if (!var->supportsMutation()) {
    assert(getTypeLowering(
               var->getType(),
               TypeExpansionContext::noOpaqueTypeArchetypesSubstitution(
                   expansion.getResilienceExpansion()))
               .isAddressOnly());
    return CaptureKind::Immutable;
  }

  // If we're capturing into a non-escaping closure, we can generally just
  // capture the address of the value as no-escape.
  return (capture.isNoEscape()
          ? CaptureKind::StorageAddress
          : CaptureKind::Box);
}

using RecursiveProperties = TypeLowering::RecursiveProperties;

static RecursiveProperties
classifyType(AbstractionPattern origType, CanType type,
             TypeConverter &TC, TypeExpansionContext expansion);

namespace {
  /// A CRTP helper class for doing things that depends on type
  /// classification.
  template <class Impl, class RetTy>
  class TypeClassifierBase
    : public CanTypeVisitor<Impl, RetTy, AbstractionPattern>
  {
    Impl &asImpl() { return *static_cast<Impl*>(this); }
  protected:
    TypeConverter &TC;
    TypeExpansionContext Expansion;
    TypeClassifierBase(TypeConverter &TC, TypeExpansionContext Expansion)
      : TC(TC), Expansion(Expansion) {}

  public:
    // The subclass should implement:
    //   // Trivial, fixed-layout, and non-address-only.
    //   RetTy handleTrivial(CanType);
    //   RetTy handleTrivial(CanType. RecursiveProperties properties);
    //   // A reference type.
    //   RetTy handleReference(CanType);
    //   // Non-trivial and address-only.
    //   RetTy handleAddressOnly(CanType, RecursiveProperties properties);
    // and, if it doesn't override handleTupleType,
    //   // An aggregate type that's non-trivial.
    //   RetTy handleNonTrivialAggregate(CanType, RecursiveProperties properties);
    //
    // Alternatively, it can just implement:
    //   RetTy handle(CanType, RecursiveProperties properties);

    /// Handle a trivial, fixed-size, loadable type.
    RetTy handleTrivial(CanType type, RecursiveProperties properties) {
      return asImpl().handle(type, properties);
    }

    RetTy handleAddressOnly(CanType type, RecursiveProperties properties) {
      return asImpl().handle(type, properties);
    }

    RetTy handleNonTrivialAggregate(CanType type,
                                    RecursiveProperties properties) {
      return asImpl().handle(type, properties);
    }

    RetTy handleTrivial(CanType type) {
      return asImpl().handleTrivial(type, RecursiveProperties::forTrivial());
    }
    RetTy handleReference(CanType type) {
      return asImpl().handle(type, RecursiveProperties::forReference());
    }

#define IMPL(TYPE, LOWERING)                                                 \
    RetTy visit##TYPE##Type(Can##TYPE##Type type, AbstractionPattern orig) { \
      return asImpl().handle##LOWERING(type);                                \
    }

    IMPL(BuiltinInteger, Trivial)
    IMPL(BuiltinIntegerLiteral, Trivial)
    IMPL(BuiltinFloat, Trivial)
    IMPL(BuiltinRawPointer, Trivial)
    IMPL(BuiltinNativeObject, Reference)
    IMPL(BuiltinBridgeObject, Reference)
    IMPL(BuiltinVector, Trivial)
    IMPL(SILToken, Trivial)
    IMPL(Class, Reference)
    IMPL(BoundGenericClass, Reference)
    IMPL(AnyMetatype, Trivial)
    IMPL(Module, Trivial)

#undef IMPL

    RetTy visitBuiltinUnsafeValueBufferType(
                                         CanBuiltinUnsafeValueBufferType type,
                                         AbstractionPattern origType) {
      return asImpl().handleAddressOnly(type, {IsNotTrivial, IsFixedABI,
                                               IsAddressOnly, IsNotResilient});
    }

    RetTy visitAnyFunctionType(CanAnyFunctionType type,
                               AbstractionPattern origType) {
      switch (type->getRepresentation()) {
      case AnyFunctionType::Representation::Swift:
      case AnyFunctionType::Representation::Block:
        // SWIFT_ENABLE_TENSORFLOW
        // TODO: Are there cases where we have to lower this differently when it
        // is @differentiable?
        return asImpl().handleReference(type);

      case AnyFunctionType::Representation::CFunctionPointer:
      case AnyFunctionType::Representation::Thin:
        return asImpl().handleTrivial(type);
      }
      llvm_unreachable("bad function representation");
    }
    
    RetTy visitSILFunctionType(CanSILFunctionType type,
                               AbstractionPattern origType) {
<<<<<<< HEAD
      // SWIFT_ENABLE_TENSORFLOW
=======
      // Handle `@differentiable` and `@differentiable(linear)` functions.
>>>>>>> 1420b815
      switch (type->getDifferentiabilityKind()) {
      case DifferentiabilityKind::Normal:
        return asImpl().visitNormalDifferentiableSILFunctionType(
            type, getNormalDifferentiableSILFunctionTypeRecursiveProperties(
                      type, origType));
      case DifferentiabilityKind::Linear:
        return asImpl().visitLinearDifferentiableSILFunctionType(
            type, getLinearDifferentiableSILFunctionTypeRecursiveProperties(
                      type, origType));
      case DifferentiabilityKind::NonDifferentiable:
        break;
      }
<<<<<<< HEAD

=======
>>>>>>> 1420b815
      // Only escaping closures are references.
      bool isSwiftEscaping = type->getExtInfo().isNoEscape() &&
                             type->getExtInfo().getRepresentation() ==
                                 SILFunctionType::Representation::Thick;
      if (type->getExtInfo().hasContext() && !isSwiftEscaping)
        return asImpl().handleReference(type);
      // No escaping closures are trivial types.
      return asImpl().handleTrivial(type);
    }

<<<<<<< HEAD
    // SWIFT_ENABLE_TENSORFLOW
=======
>>>>>>> 1420b815
    RecursiveProperties
    getNormalDifferentiableSILFunctionTypeRecursiveProperties(
        CanSILFunctionType type, AbstractionPattern origType) {
      auto &M = TC.M;
      auto origTy = type->getWithoutDifferentiability();
      // Pass the `AbstractionPattern` generic signature to
      // `SILFunctionType:getAutoDiffDerivativeFunctionType` for correct type
      // lowering.
      auto jvpTy = origTy->getAutoDiffDerivativeFunctionType(
          type->getDifferentiabilityParameterIndices(), /*resultIndex*/ 0,
          AutoDiffDerivativeFunctionKind::JVP, TC,
          LookUpConformanceInModule(&M), CanGenericSignature());
      auto vjpTy = origTy->getAutoDiffDerivativeFunctionType(
          type->getDifferentiabilityParameterIndices(), /*resultIndex*/ 0,
          AutoDiffDerivativeFunctionKind::VJP, TC,
          LookUpConformanceInModule(&M), CanGenericSignature());
      RecursiveProperties props;
      props.addSubobject(classifyType(origType, origTy, TC, Expansion));
      props.addSubobject(classifyType(origType, jvpTy, TC, Expansion));
      props.addSubobject(classifyType(origType, vjpTy, TC, Expansion));
      return props;
    }

    RecursiveProperties
    getLinearDifferentiableSILFunctionTypeRecursiveProperties(
        CanSILFunctionType type, AbstractionPattern origType) {
      auto &M = TC.M;
      auto origTy = type->getWithoutDifferentiability();
<<<<<<< HEAD
      auto transTy = origTy->getAutoDiffTransposeFunctionType(
=======
      auto transposeTy = origTy->getAutoDiffTransposeFunctionType(
>>>>>>> 1420b815
          type->getDifferentiabilityParameterIndices(), TC,
          LookUpConformanceInModule(&M), origType.getGenericSignatureOrNull());
      RecursiveProperties props;
      props.addSubobject(classifyType(origType, origTy, TC, Expansion));
<<<<<<< HEAD
      props.addSubobject(classifyType(origType, transTy, TC, Expansion));
=======
      props.addSubobject(classifyType(origType, transposeTy, TC, Expansion));
>>>>>>> 1420b815
      return props;
    }

    RetTy visitNormalDifferentiableSILFunctionType(
        CanSILFunctionType type, RecursiveProperties props) {
      return handleAggregateByProperties(type, props);
    }

    RetTy visitLinearDifferentiableSILFunctionType(
        CanSILFunctionType type, RecursiveProperties props) {
      return handleAggregateByProperties(type, props);
    }

    RetTy visitLValueType(CanLValueType type,
                          AbstractionPattern origType) {
      llvm_unreachable("shouldn't get an l-value type here");
    }
    RetTy visitInOutType(CanInOutType type,
                         AbstractionPattern origType) {
      llvm_unreachable("shouldn't get an inout type here");
    }
    RetTy visitErrorType(CanErrorType type,
                         AbstractionPattern origType) {
      return asImpl().handleTrivial(type);
    }

    // Dependent types can be lowered according to their corresponding
    // abstraction pattern.

    RetTy visitAbstractTypeParamType(CanType type,
                                     AbstractionPattern origType) {
      if (origType.isTypeParameterOrOpaqueArchetype() ||
          origType.isOpaqueFunctionOrOpaqueDerivativeFunction()) {
        if (origType.requiresClass()) {
          return asImpl().handleReference(type);
        } else {
          return asImpl().handleAddressOnly(type,
                                            RecursiveProperties::forOpaque());
        }
      } else {
        // If the abstraction pattern provides a concrete type, lower as that
        // type. This can occur if the abstraction pattern provides a more
        // constrained generic signature with more same-type constraints than
        // the original declaration whose type we're lowering.
        return asImpl().visit(origType.getType(), origType);
      }
    }

    RetTy visitGenericTypeParamType(CanGenericTypeParamType type,
                                    AbstractionPattern origType) {
      return visitAbstractTypeParamType(type, origType);
    }

    RetTy visitDependentMemberType(CanDependentMemberType type,
                                   AbstractionPattern origType) {
      return visitAbstractTypeParamType(type, origType);
    }

    Type getConcreteReferenceStorageReferent(Type type) {
      if (type->isTypeParameter()) {
        return TC.Context.getAnyObjectType();
      }

      return type;
    }

#define NEVER_LOADABLE_CHECKED_REF_STORAGE(Name, ...) \
    RetTy visit##Name##StorageType(Can##Name##StorageType type, \
                                   AbstractionPattern origType) { \
      return asImpl().handleAddressOnly(type, {IsNotTrivial, \
                                               IsFixedABI, \
                                               IsAddressOnly, \
                                               IsNotResilient}); \
    }
#define ALWAYS_LOADABLE_CHECKED_REF_STORAGE(Name, ...) \
    RetTy visit##Name##StorageType(Can##Name##StorageType type, \
                                   AbstractionPattern origType) { \
      return asImpl().handleReference(type); \
    }
#define SOMETIMES_LOADABLE_CHECKED_REF_STORAGE(Name, ...) \
    RetTy visitLoadable##Name##StorageType(Can##Name##StorageType type, \
                                           AbstractionPattern origType) { \
      return asImpl().handleReference(type); \
    } \
    RetTy visitAddressOnly##Name##StorageType(Can##Name##StorageType type, \
                                              AbstractionPattern origType) { \
      return asImpl().handleAddressOnly(type, {IsNotTrivial, \
                                               IsFixedABI, \
                                               IsAddressOnly, \
                                               IsNotResilient}); \
    } \
    RetTy visit##Name##StorageType(Can##Name##StorageType type, \
                                   AbstractionPattern origType) { \
      auto referentType = type->getReferentType(); \
      auto concreteType = getConcreteReferenceStorageReferent(referentType); \
      if (Name##StorageType::get(concreteType, TC.Context) \
            ->isLoadable(Expansion.getResilienceExpansion())) { \
        return asImpl().visitLoadable##Name##StorageType(type, origType); \
      } else { \
        return asImpl().visitAddressOnly##Name##StorageType(type, origType); \
      } \
    }
#define UNCHECKED_REF_STORAGE(Name, ...) \
    RetTy visit##Name##StorageType(Can##Name##StorageType type, \
                                   AbstractionPattern origType) { \
      return asImpl().handleTrivial(type); \
    }
#include "swift/AST/ReferenceStorage.def"

    RetTy visitOpaqueTypeArchetypeType(CanOpaqueTypeArchetypeType ty,
                                       AbstractionPattern origType) {
      auto replacedTy = substOpaqueTypesWithUnderlyingTypes(ty, Expansion);
      if (replacedTy == ty)
        return visitArchetypeType(ty, origType);
      return this->visit(replacedTy, origType);
    }

    RetTy visitArchetypeType(CanArchetypeType type,
                             AbstractionPattern origType) {
      if (type->requiresClass()) {
        return asImpl().handleReference(type);
      }

      auto LayoutInfo = type->getLayoutConstraint();
      if (LayoutInfo) {
        if (LayoutInfo->isFixedSizeTrivial()) {
          return asImpl().handleTrivial(type);
        }

        if (LayoutInfo->isAddressOnlyTrivial()) {
          auto properties = RecursiveProperties::forTrivial();
          properties.setAddressOnly();
          return asImpl().handleAddressOnly(type, properties);
        }

        if (LayoutInfo->isRefCounted())
          return asImpl().handleReference(type);
      }
      return asImpl().handleAddressOnly(type, RecursiveProperties::forOpaque());
    }

    RetTy visitExistentialType(CanType type,
                               AbstractionPattern origType) {
      switch (SILType::getPrimitiveObjectType(type)
                .getPreferredExistentialRepresentation()) {
      case ExistentialRepresentation::None:
        llvm_unreachable("not an existential type?!");
      // Opaque existentials are address-only.
      case ExistentialRepresentation::Opaque:
        return asImpl().handleAddressOnly(type, {IsNotTrivial,
                                                 IsFixedABI,
                                                 IsAddressOnly,
                                                 IsNotResilient});
      // Class-constrained and boxed existentials are refcounted.
      case ExistentialRepresentation::Class:
      case ExistentialRepresentation::Boxed:
        return asImpl().handleReference(type);
      // Existential metatypes are trivial.
      case ExistentialRepresentation::Metatype:
        return asImpl().handleTrivial(type);
      }

      llvm_unreachable("Unhandled ExistentialRepresentation in switch.");
    }
    RetTy visitProtocolType(CanProtocolType type,
                            AbstractionPattern origType) {
      return visitExistentialType(type, origType);
    }
    RetTy visitProtocolCompositionType(CanProtocolCompositionType type,
                                       AbstractionPattern origType) {
      return visitExistentialType(type, origType);
    }

    // Enums depend on their enumerators.
    RetTy visitEnumType(CanEnumType type,
                        AbstractionPattern origType) {
      return asImpl().visitAnyEnumType(type, origType, type->getDecl());
    }
    RetTy visitBoundGenericEnumType(CanBoundGenericEnumType type,
                                    AbstractionPattern origType) {
      return asImpl().visitAnyEnumType(type, origType, type->getDecl());
    }
    
    // Structs depend on their physical fields.
    RetTy visitStructType(CanStructType type,
                          AbstractionPattern origType) {
      return asImpl().visitAnyStructType(type, origType, type->getDecl());
    }
    RetTy visitBoundGenericStructType(CanBoundGenericStructType type,
                                      AbstractionPattern origType) {
      return asImpl().visitAnyStructType(type, origType, type->getDecl());
    }

    // Tuples depend on their elements.
    RetTy visitTupleType(CanTupleType type,
                         AbstractionPattern origType) {
      RecursiveProperties props;
      for (unsigned i = 0, e = type->getNumElements(); i < e; ++i) {
        props.addSubobject(classifyType(origType.getTupleElementType(i),
                                        type.getElementType(i),
                                        TC, Expansion));
      }
      return asImpl().handleAggregateByProperties(type, props);
    }

    RetTy visitDynamicSelfType(CanDynamicSelfType type,
                               AbstractionPattern origType) {
      return this->visit(type.getSelfType(), origType);
    }
    
    RetTy visitSILBlockStorageType(CanSILBlockStorageType type,
                                   AbstractionPattern origType) {
      // Should not be loaded.
      return asImpl().handleAddressOnly(type, {IsNotTrivial,
                                               IsFixedABI,
                                               IsAddressOnly,
                                               IsNotResilient});
    }

    RetTy visitSILBoxType(CanSILBoxType type,
                          AbstractionPattern origType) {
      // Should not be loaded.
      return asImpl().handleReference(type);
    }

    RetTy handleAggregateByProperties(CanType type, RecursiveProperties props) {
      if (props.isAddressOnly()) {
        return asImpl().handleAddressOnly(type, props);
      }
      assert(props.isFixedABI() && "unsupported combination for now");
      if (props.isTrivial()) {
        return asImpl().handleTrivial(type, props);
      }
      return asImpl().handleNonTrivialAggregate(type, props);
    }
  };

  class TypeClassifier :
      public TypeClassifierBase<TypeClassifier, RecursiveProperties> {
  public:
    TypeClassifier(TypeConverter &TC,
                   TypeExpansionContext Expansion)
        : TypeClassifierBase(TC, Expansion) {}

    RecursiveProperties handle(CanType type, RecursiveProperties properties) {
      return properties;
    }

    RecursiveProperties visitAnyEnumType(CanType type,
                                         AbstractionPattern origType,
                                         EnumDecl *D) {
      // We have to look through optionals here without grabbing the
      // type lowering because the way that optionals are reabstracted
      // can trip recursion checks if we try to build a lowered type.
      if (D->isOptionalDecl()) {
        return visit(type.getOptionalObjectType(),
                     origType.getOptionalObjectType());
      }

      // Consult the type lowering.
      auto &lowering = TC.getTypeLowering(origType, type, Expansion);
      return handleClassificationFromLowering(type, lowering);
    }

    RecursiveProperties visitAnyStructType(CanType type,
                                           AbstractionPattern origType,
                                           StructDecl *D) {
      // Consult the type lowering.
      auto &lowering = TC.getTypeLowering(origType, type, Expansion);
      return handleClassificationFromLowering(type, lowering);
    }

  private:
    RecursiveProperties handleClassificationFromLowering(CanType type,
                                           const TypeLowering &lowering) {
      return handle(type, lowering.getRecursiveProperties());
    }
  };
} // end anonymous namespace

static RecursiveProperties classifyType(AbstractionPattern origType,
                                        CanType type,
                                        TypeConverter &tc,
                                        TypeExpansionContext expansion) {
  return TypeClassifier(tc, expansion).visit(type, origType);
}

/// True if the type, or the referenced type of an address
/// type, is address-only.  For example, it could be a resilient struct or
/// something of unknown size.
bool SILType::isAddressOnly(CanType type,
                            TypeConverter &tc,
                            CanGenericSignature sig,
                            TypeExpansionContext expansion) {
  return classifyType(AbstractionPattern(sig, type),
                      type, tc, expansion).isAddressOnly();
}

namespace {
  /// A class for types that can be loaded and stored in SIL.
  /// This always include loadable types, but can include address-only types if
  /// opaque values are passed by value.
  class LoadableTypeLowering : public TypeLowering {
  protected:
    LoadableTypeLowering(SILType type, RecursiveProperties properties,
                         IsReferenceCounted_t isRefCounted,
                         TypeExpansionContext forExpansion)
      : TypeLowering(type, properties, isRefCounted, forExpansion) {}

  public:
    void emitDestroyAddress(SILBuilder &B, SILLocation loc,
                            SILValue addr) const override {
      SILValue value = emitLoad(B, loc, addr, LoadOwnershipQualifier::Take);
      emitDestroyValue(B, loc, value);
    }

    void emitDestroyRValue(SILBuilder &B, SILLocation loc,
                           SILValue value) const override {
      emitDestroyValue(B, loc, value);
    }

    void emitCopyInto(SILBuilder &B, SILLocation loc,
                      SILValue src, SILValue dest, IsTake_t isTake,
                      IsInitialization_t isInit) const override {
      SILValue value = emitLoadOfCopy(B, loc, src, isTake);
      emitStoreOfCopy(B, loc, value, dest, isInit);
    }
  };

  /// A class for trivial, fixed-layout, loadable types.
  class TrivialTypeLowering final : public LoadableTypeLowering {
  public:
    TrivialTypeLowering(SILType type, RecursiveProperties properties,
                        TypeExpansionContext forExpansion)
      : LoadableTypeLowering(type, properties, IsNotReferenceCounted,
                             forExpansion) {
      assert(properties.isFixedABI());
      assert(properties.isTrivial());
      assert(!properties.isAddressOnly());
    }

    SILValue emitLoadOfCopy(SILBuilder &B, SILLocation loc, SILValue addr,
                            IsTake_t isTake) const override {
      return emitLoad(B, loc, addr, LoadOwnershipQualifier::Trivial);
    }

    void emitStoreOfCopy(SILBuilder &B, SILLocation loc,
                         SILValue value, SILValue addr,
                         IsInitialization_t isInit) const override {
      emitStore(B, loc, value, addr, StoreOwnershipQualifier::Trivial);
    }

    void emitStore(SILBuilder &B, SILLocation loc, SILValue value,
                   SILValue addr, StoreOwnershipQualifier qual) const override {
      if (B.getFunction().hasOwnership()) {
        B.createStore(loc, value, addr, StoreOwnershipQualifier::Trivial);
        return;
      }
      B.createStore(loc, value, addr, StoreOwnershipQualifier::Unqualified);
    }

    SILValue emitLoad(SILBuilder &B, SILLocation loc, SILValue addr,
                      LoadOwnershipQualifier qual) const override {
      if (B.getFunction().hasOwnership())
        return B.createLoad(loc, addr, LoadOwnershipQualifier::Trivial);
      return B.createLoad(loc, addr, LoadOwnershipQualifier::Unqualified);
    }

    void emitDestroyAddress(SILBuilder &B, SILLocation loc,
                            SILValue addr) const override {
      // Trivial
    }

    void
    emitLoweredDestroyValue(SILBuilder &B, SILLocation loc, SILValue value,
                            TypeExpansionKind loweringStyle) const override {
      // Trivial
    }

    SILValue emitLoweredCopyValue(SILBuilder &B, SILLocation loc,
                                  SILValue value,
                                  TypeExpansionKind style) const override {
      // Trivial
      return value;
    }

    SILValue emitCopyValue(SILBuilder &B, SILLocation loc,
                           SILValue value) const override {
      // Trivial
      return value;
    }

    void emitDestroyValue(SILBuilder &B, SILLocation loc,
                          SILValue value) const override {
      // Trivial
    }
  };

  class NonTrivialLoadableTypeLowering : public LoadableTypeLowering {
  public:
    NonTrivialLoadableTypeLowering(SILType type,
                                   RecursiveProperties properties,
                                   IsReferenceCounted_t isRefCounted,
                                   TypeExpansionContext forExpansion)
      : LoadableTypeLowering(type, properties, isRefCounted, forExpansion) {
      assert(!properties.isTrivial());
    }

    SILValue emitLoadOfCopy(SILBuilder &B, SILLocation loc,
                            SILValue addr, IsTake_t isTake) const override {
      auto qual =
          isTake ? LoadOwnershipQualifier::Take : LoadOwnershipQualifier::Copy;
      return emitLoad(B, loc, addr, qual);
    }

    void emitStoreOfCopy(SILBuilder &B, SILLocation loc,
                         SILValue newValue, SILValue addr,
                         IsInitialization_t isInit) const override {
      auto qual = isInit ? StoreOwnershipQualifier::Init
                         : StoreOwnershipQualifier::Assign;
      emitStore(B, loc, newValue, addr, qual);
    }

    void emitStore(SILBuilder &B, SILLocation loc, SILValue value,
                   SILValue addr, StoreOwnershipQualifier qual) const override {
      if (B.getFunction().hasOwnership()) {
        B.createStore(loc, value, addr, qual);
        return;
      }

      if (qual != StoreOwnershipQualifier::Assign) {
        B.createStore(loc, value, addr, StoreOwnershipQualifier::Unqualified);
        return;
      }

      // If the ownership qualifier is [assign], then we need to eliminate the
      // old value.
      //
      // 1. Load old value.
      // 2. Store new value.
      // 3. Release old value.
      SILValue old =
          B.createLoad(loc, addr, LoadOwnershipQualifier::Unqualified);
      B.createStore(loc, value, addr, StoreOwnershipQualifier::Unqualified);
      B.emitDestroyValueOperation(loc, old);
    }

    SILValue emitLoad(SILBuilder &B, SILLocation loc, SILValue addr,
                      LoadOwnershipQualifier qual) const override {
      if (B.getFunction().hasOwnership())
        return B.createLoad(loc, addr, qual);

      SILValue loadValue =
          B.createLoad(loc, addr, LoadOwnershipQualifier::Unqualified);

      // If we do not have a copy, just return the value...
      if (qual != LoadOwnershipQualifier::Copy)
        return loadValue;

      // Otherwise, emit the copy value operation.
      return B.emitCopyValueOperation(loc, loadValue);
    }
  };

  /// A CRTP helper class for loadable but non-trivial aggregate types.
  template <class Impl, class IndexType>
  class LoadableAggTypeLowering : public NonTrivialLoadableTypeLowering {
  public:
    /// A child of this aggregate type.
    class Child {
      /// The index of this child, used to project it out.
      IndexType Index;

      /// The aggregate's type lowering.
      const TypeLowering *Lowering;
    public:
      Child(IndexType index, const TypeLowering &lowering)
        : Index(index), Lowering(&lowering) {}
      const TypeLowering &getLowering() const { return *Lowering; }
      IndexType getIndex() const { return Index; }
      bool isTrivial() const { return Lowering->isTrivial(); }
    };

  private:
    const Impl &asImpl() const { return static_cast<const Impl&>(*this); }
    Impl &asImpl() { return static_cast<Impl&>(*this); }

    // A reference to the lazily-allocated children vector.
    mutable ArrayRef<Child> Children = {};
    
  protected:
    virtual void lowerChildren(TypeConverter &TC, SmallVectorImpl<Child> &children)
      const = 0;
    
  public:
    LoadableAggTypeLowering(CanType type, RecursiveProperties properties,
                            TypeExpansionContext forExpansion)
      : NonTrivialLoadableTypeLowering(SILType::getPrimitiveObjectType(type),
                                       properties, IsNotReferenceCounted,
                                       forExpansion) {
    }

    virtual SILValue rebuildAggregate(SILBuilder &B, SILLocation loc,
                                      ArrayRef<SILValue> values) const = 0;

    ArrayRef<Child> getChildren(TypeConverter &TC) const {
      if (Children.data() == nullptr) {
        SmallVector<Child, 4> children;
        lowerChildren(TC, children);
        auto buf = operator new(sizeof(Child) * children.size(), TC);
        memcpy(buf, children.data(), sizeof(Child) * children.size());
        Children = {reinterpret_cast<Child*>(buf), children.size()};
      }
      return Children;
    }

    template <class T>
    void forEachNonTrivialChild(SILBuilder &B, SILLocation loc,
                                SILValue aggValue,
                                const T &operation) const {
      for (auto &child : getChildren(B.getModule().Types)) {
        auto &childLowering = child.getLowering();
        // Skip trivial children.
        if (childLowering.isTrivial())
          continue;
        auto childIndex = child.getIndex();
        auto childValue = asImpl().emitRValueProject(B, loc, aggValue,
                                                   childIndex, childLowering);
        operation(B, loc, childIndex, childValue, childLowering);
      }
    }

    using SimpleOperationTy = void (TypeLowering::*)(SILBuilder &B,
                                                     SILLocation loc,
                                                     SILValue value) const;
    void forEachNonTrivialChild(SILBuilder &B, SILLocation loc,
                                SILValue aggValue,
                                SimpleOperationTy operation) const {
      forEachNonTrivialChild(B, loc, aggValue,
        [operation](SILBuilder &B, SILLocation loc, IndexType index,
                     SILValue childValue, const TypeLowering &childLowering) {
          (childLowering.*operation)(B, loc, childValue);
        });
    }

    SILValue emitCopyValue(SILBuilder &B, SILLocation loc,
                           SILValue value) const override {
      if (B.getFunction().hasOwnership())
        return B.createCopyValue(loc, value);
      B.createRetainValue(loc, value, B.getDefaultAtomicity());
      return value;
    }

    SILValue emitLoweredCopyValue(SILBuilder &B, SILLocation loc,
                                  SILValue aggValue,
                                  TypeExpansionKind style) const override {
      if (style == TypeExpansionKind::None) {
        return emitCopyValue(B, loc, aggValue);
      }

      llvm::SmallVector<SILValue, 8> loweredChildValues;
      for (auto &child : getChildren(B.getModule().Types)) {
        auto &childLowering = child.getLowering();
        SILValue childValue = asImpl().emitRValueProject(B, loc, aggValue,
                                                         child.getIndex(),
                                                         childLowering);
        if (!childLowering.isTrivial()) {
          SILValue loweredChildValue = childLowering.emitLoweredCopyChildValue(
              B, loc, childValue, style);
          loweredChildValues.push_back(loweredChildValue);
        } else {
          loweredChildValues.push_back(childValue);
        }
      }

      return rebuildAggregate(B, loc, loweredChildValues);
    }

    void emitDestroyValue(SILBuilder &B, SILLocation loc,
                          SILValue aggValue) const override {
      if (B.getFunction().hasOwnership()) {
        B.createDestroyValue(loc, aggValue);
        return;
      }

      B.emitReleaseValueAndFold(loc, aggValue);
    }

    void
    emitLoweredDestroyValue(SILBuilder &B, SILLocation loc, SILValue aggValue,
                            TypeExpansionKind loweringStyle) const override {
      SimpleOperationTy Fn;

      switch(loweringStyle) {
      case TypeExpansionKind::None:
        return emitDestroyValue(B, loc, aggValue);
      case TypeExpansionKind::DirectChildren:
        Fn = &TypeLowering::emitDestroyValue;
        break;
      case TypeExpansionKind::MostDerivedDescendents:
        Fn = &TypeLowering::emitLoweredDestroyValueMostDerivedDescendents;
        break;
      }

      forEachNonTrivialChild(B, loc, aggValue, Fn);
    }
  };

  // SWIFT_ENABLE_TENSORFLOW
  class NormalDifferentiableSILFunctionTypeLowering final
      : public LoadableAggTypeLowering<
                   NormalDifferentiableSILFunctionTypeLowering,
                   NormalDifferentiableFunctionTypeComponent> {
  public:
    using LoadableAggTypeLowering::LoadableAggTypeLowering;

    SILValue emitRValueProject(
        SILBuilder &B, SILLocation loc, SILValue tupleValue,
        NormalDifferentiableFunctionTypeComponent extractee,
        const TypeLowering &eltLowering) const {
      return B.createDifferentiableFunctionExtract(
          loc, extractee, tupleValue);
    }

    SILValue rebuildAggregate(SILBuilder &B, SILLocation loc,
                              ArrayRef<SILValue> values) const override {
      assert(values.size() == 3);
      auto fnTy = getLoweredType().castTo<SILFunctionType>();
      auto paramIndices = fnTy->getDifferentiabilityParameterIndices();
      return B.createDifferentiableFunction(
          loc, paramIndices, values[0], std::make_pair(values[1], values[2]));
    }

    void lowerChildren(TypeConverter &TC,
                       SmallVectorImpl<Child> &children) const override {
      auto fnTy = getLoweredType().castTo<SILFunctionType>();
      auto numDerivativeFns = 2;
      children.reserve(numDerivativeFns + 1);
      auto origFnTy = fnTy->getWithoutDifferentiability();
      auto paramIndices = fnTy->getDifferentiabilityParameterIndices();
      children.push_back(Child{
        NormalDifferentiableFunctionTypeComponent::Original,
        TC.getTypeLowering(origFnTy, getExpansionContext())
      });
      for (AutoDiffDerivativeFunctionKind kind :
               {AutoDiffDerivativeFunctionKind::JVP,
                AutoDiffDerivativeFunctionKind::VJP}) {
        auto derivativeFnTy = origFnTy->getAutoDiffDerivativeFunctionType(
            paramIndices, 0, kind, TC,
            LookUpConformanceInModule(&TC.M));
        auto silTy = SILType::getPrimitiveObjectType(derivativeFnTy);
        NormalDifferentiableFunctionTypeComponent extractee(kind);
        // Assert that we have the right extractee. A terrible bug in the past
        // was caused by implicit conversions from `unsigned` to
        // `NormalDifferentiableFunctionTypeComponent` which resulted into a
        // wrong extractee.
        assert(extractee.getAsDerivativeFunctionKind() == kind);
        children.push_back(Child{
            extractee, TC.getTypeLowering(silTy, getExpansionContext())});
      }
      assert(children.size() == 3);
    }
  };

  class LinearDifferentiableSILFunctionTypeLowering final
      : public LoadableAggTypeLowering<
                   LinearDifferentiableSILFunctionTypeLowering,
                   LinearDifferentiableFunctionTypeComponent> {
  public:
    using LoadableAggTypeLowering::LoadableAggTypeLowering;

    SILValue emitRValueProject(
        SILBuilder &B, SILLocation loc, SILValue tupleValue,
        LinearDifferentiableFunctionTypeComponent component,
        const TypeLowering &eltLowering) const {
      return B.createLinearFunctionExtract(loc, component, tupleValue);
    }

    SILValue rebuildAggregate(SILBuilder &B, SILLocation loc,
                              ArrayRef<SILValue> values) const override {
      assert(values.size() == 2);
      auto fnTy = getLoweredType().castTo<SILFunctionType>();
      auto paramIndices = fnTy->getDifferentiabilityParameterIndices();
      return B.createLinearFunction(loc, paramIndices, values[0], values[1]);
    }

    void lowerChildren(TypeConverter &TC,
                       SmallVectorImpl<Child> &children) const override {
      auto fnTy = getLoweredType().castTo<SILFunctionType>();
      children.reserve(2);
      auto origFnTy = fnTy->getWithoutDifferentiability();
      auto paramIndices = fnTy->getDifferentiabilityParameterIndices();
      children.push_back(Child{
        LinearDifferentiableFunctionTypeComponent::Original,
        TC.getTypeLowering(origFnTy, getExpansionContext())
      });
      auto transposeFnTy = origFnTy->getAutoDiffTransposeFunctionType(
          paramIndices, TC, LookUpConformanceInModule(&TC.M));
      auto transposeSILFnTy = SILType::getPrimitiveObjectType(transposeFnTy);
      children.push_back(Child{
        LinearDifferentiableFunctionTypeComponent::Transpose,
        TC.getTypeLowering(transposeSILFnTy, getExpansionContext())
      });
      assert(children.size() == 2);
    }
  };

  /// A lowering for loadable but non-trivial tuple types.
  class LoadableTupleTypeLowering final
      : public LoadableAggTypeLowering<LoadableTupleTypeLowering, unsigned> {
  public:
    LoadableTupleTypeLowering(CanType type, RecursiveProperties properties,
                              TypeExpansionContext forExpansion)
      : LoadableAggTypeLowering(type, properties, forExpansion) {}

    SILValue emitRValueProject(SILBuilder &B, SILLocation loc,
                               SILValue tupleValue, unsigned index,
                               const TypeLowering &eltLowering) const {
      return B.createTupleExtract(loc, tupleValue, index,
                                  eltLowering.getLoweredType());
    }

    SILValue rebuildAggregate(SILBuilder &B, SILLocation loc,
                              ArrayRef<SILValue> values) const override {
      return B.createTuple(loc, getLoweredType(), values);
    }
  
  private:
    void lowerChildren(TypeConverter &TC, SmallVectorImpl<Child> &children)
    const override {
      // The children are just the elements of the lowered tuple.
      auto silTy = getLoweredType();
      auto tupleTy = silTy.castTo<TupleType>();
      children.reserve(tupleTy->getNumElements());
      unsigned index = 0;
      for (auto elt : tupleTy.getElementTypes()) {
        auto silElt = SILType::getPrimitiveType(elt, silTy.getCategory());
        auto &eltTL = TC.getTypeLowering(silElt, getExpansionContext());
        children.push_back(Child{index, eltTL});
        ++index;
      }
    }
  };

  /// A lowering for loadable but non-trivial struct types.
  class LoadableStructTypeLowering final
      : public LoadableAggTypeLowering<LoadableStructTypeLowering, VarDecl*> {
  public:
    LoadableStructTypeLowering(CanType type, RecursiveProperties properties,
                               TypeExpansionContext forExpansion)
      : LoadableAggTypeLowering(type, properties, forExpansion) {}

    SILValue emitRValueProject(SILBuilder &B, SILLocation loc,
                               SILValue structValue, VarDecl *field,
                               const TypeLowering &fieldLowering) const {
      return B.createStructExtract(loc, structValue, field,
                                   fieldLowering.getLoweredType());
    }

    SILValue rebuildAggregate(SILBuilder &B, SILLocation loc,
                              ArrayRef<SILValue> values) const override {
      return B.createStruct(loc, getLoweredType(), values);
    }
        
  private:
    void lowerChildren(TypeConverter &TC, SmallVectorImpl<Child> &children)
    const override {
      auto silTy = getLoweredType();
      auto structDecl = silTy.getStructOrBoundGenericStruct();
      assert(structDecl);
      
      for (auto prop : structDecl->getStoredProperties()) {
        SILType propTy = silTy.getFieldType(prop, TC, getExpansionContext());
        auto &propTL = TC.getTypeLowering(propTy, getExpansionContext());
        children.push_back(Child{prop, propTL});
      }
    }
  };
  
  /// A lowering for loadable but non-trivial enum types.
  class LoadableEnumTypeLowering final : public NonTrivialLoadableTypeLowering {
  public:
    LoadableEnumTypeLowering(CanType type, RecursiveProperties properties,
                             TypeExpansionContext forExpansion)
      : NonTrivialLoadableTypeLowering(SILType::getPrimitiveObjectType(type),
                                       properties,
                                       IsNotReferenceCounted,
                                       forExpansion) {}

    SILValue emitCopyValue(SILBuilder &B, SILLocation loc,
                           SILValue value) const override {
      if (B.getFunction().hasOwnership())
        return B.createCopyValue(loc, value);
      B.createRetainValue(loc, value, B.getDefaultAtomicity());
      return value;
    }

    SILValue emitLoweredCopyValue(SILBuilder &B, SILLocation loc,
                                  SILValue value,
                                  TypeExpansionKind style) const override {
      if (B.getFunction().hasOwnership())
        return B.createCopyValue(loc, value);
      B.createRetainValue(loc, value, B.getDefaultAtomicity());
      return value;
    }

    void emitDestroyValue(SILBuilder &B, SILLocation loc,
                          SILValue value) const override {
      if (B.getFunction().hasOwnership()) {
        B.createDestroyValue(loc, value);
        return;
      }
      B.emitReleaseValueAndFold(loc, value);
    }

    void emitLoweredDestroyValue(SILBuilder &B, SILLocation loc, SILValue value,
                                 TypeExpansionKind style) const override {
      // Enums, we never want to expand.
      return emitDestroyValue(B, loc, value);
    }
  };

  /// A type lowering for `@differentiable` function types.
  class NormalDifferentiableSILFunctionTypeLowering final
      : public LoadableAggTypeLowering<
                   NormalDifferentiableSILFunctionTypeLowering,
                   NormalDifferentiableFunctionTypeComponent> {
  public:
    using LoadableAggTypeLowering::LoadableAggTypeLowering;

    SILValue emitRValueProject(
        SILBuilder &B, SILLocation loc, SILValue tupleValue,
        NormalDifferentiableFunctionTypeComponent extractee,
        const TypeLowering &eltLowering) const {
      return B.createDifferentiableFunctionExtract(
          loc, extractee, tupleValue);
    }

    SILValue rebuildAggregate(SILBuilder &B, SILLocation loc,
                              ArrayRef<SILValue> values) const override {
      assert(values.size() == 3);
      auto fnTy = getLoweredType().castTo<SILFunctionType>();
      auto paramIndices = fnTy->getDifferentiabilityParameterIndices();
      return B.createDifferentiableFunction(
          loc, paramIndices, values[0], std::make_pair(values[1], values[2]));
    }

    void lowerChildren(TypeConverter &TC,
                       SmallVectorImpl<Child> &children) const override {
      auto fnTy = getLoweredType().castTo<SILFunctionType>();
      auto numDerivativeFns = 2;
      children.reserve(numDerivativeFns + 1);
      auto origFnTy = fnTy->getWithoutDifferentiability();
      auto paramIndices = fnTy->getDifferentiabilityParameterIndices();
      children.push_back(Child{
        NormalDifferentiableFunctionTypeComponent::Original,
        TC.getTypeLowering(origFnTy, getExpansionContext())
      });
      for (AutoDiffDerivativeFunctionKind kind :
               {AutoDiffDerivativeFunctionKind::JVP,
                AutoDiffDerivativeFunctionKind::VJP}) {
        auto derivativeFnTy = origFnTy->getAutoDiffDerivativeFunctionType(
            paramIndices, 0, kind, TC,
            LookUpConformanceInModule(&TC.M));
        auto silTy = SILType::getPrimitiveObjectType(derivativeFnTy);
        NormalDifferentiableFunctionTypeComponent extractee(kind);
        // Assert that we have the right extractee. A terrible bug in the past
        // was caused by implicit conversions from `unsigned` to
        // `NormalDifferentiableFunctionTypeComponent` which resulted into a
        // wrong extractee.
        assert(extractee.getAsDerivativeFunctionKind() == kind);
        children.push_back(Child{
            extractee, TC.getTypeLowering(silTy, getExpansionContext())});
      }
      assert(children.size() == 3);
    }
  };

  /// A type lowering for `@differentiable(linear)` function types.
  class LinearDifferentiableSILFunctionTypeLowering final
      : public LoadableAggTypeLowering<
                   LinearDifferentiableSILFunctionTypeLowering,
                   LinearDifferentiableFunctionTypeComponent> {
  public:
    using LoadableAggTypeLowering::LoadableAggTypeLowering;

    SILValue emitRValueProject(
        SILBuilder &B, SILLocation loc, SILValue tupleValue,
        LinearDifferentiableFunctionTypeComponent component,
        const TypeLowering &eltLowering) const {
      return B.createLinearFunctionExtract(loc, component, tupleValue);
    }

    SILValue rebuildAggregate(SILBuilder &B, SILLocation loc,
                              ArrayRef<SILValue> values) const override {
      assert(values.size() == 2);
      auto fnTy = getLoweredType().castTo<SILFunctionType>();
      auto paramIndices = fnTy->getDifferentiabilityParameterIndices();
      return B.createLinearFunction(loc, paramIndices, values[0], values[1]);
    }

    void lowerChildren(TypeConverter &TC,
                       SmallVectorImpl<Child> &children) const override {
      auto fnTy = getLoweredType().castTo<SILFunctionType>();
      children.reserve(2);
      auto origFnTy = fnTy->getWithoutDifferentiability();
      auto paramIndices = fnTy->getDifferentiabilityParameterIndices();
      children.push_back(Child{
        LinearDifferentiableFunctionTypeComponent::Original,
        TC.getTypeLowering(origFnTy, getExpansionContext())
      });
      auto transposeFnTy = origFnTy->getAutoDiffTransposeFunctionType(
          paramIndices, TC, LookUpConformanceInModule(&TC.M));
      auto transposeSILFnTy = SILType::getPrimitiveObjectType(transposeFnTy);
      children.push_back(Child{
        LinearDifferentiableFunctionTypeComponent::Transpose,
        TC.getTypeLowering(transposeSILFnTy, getExpansionContext())
      });
      assert(children.size() == 2);
    }
  };

  class LeafLoadableTypeLowering : public NonTrivialLoadableTypeLowering {
  public:
    LeafLoadableTypeLowering(SILType type, RecursiveProperties properties,
                             IsReferenceCounted_t isRefCounted,
                             TypeExpansionContext forExpansion)
      : NonTrivialLoadableTypeLowering(type, properties, isRefCounted,
                                       forExpansion) {}

    SILValue emitLoweredCopyValue(SILBuilder &B, SILLocation loc,
                                  SILValue value,
                                  TypeExpansionKind style) const override {
      return emitCopyValue(B, loc, value);
    }

    void emitLoweredDestroyValue(SILBuilder &B, SILLocation loc, SILValue value,
                                 TypeExpansionKind style) const override {
      emitDestroyValue(B, loc, value);
    }
  };

  /// A class for reference types, which are all non-trivial but still
  /// loadable.
  class ReferenceTypeLowering : public LeafLoadableTypeLowering {
  public:
    ReferenceTypeLowering(SILType type, TypeExpansionContext forExpansion)
      : LeafLoadableTypeLowering(type, RecursiveProperties::forReference(),
                                 IsReferenceCounted, forExpansion) {}

    SILValue emitCopyValue(SILBuilder &B, SILLocation loc,
                           SILValue value) const override {
      if (isa<FunctionRefInst>(value) || isa<DynamicFunctionRefInst>(value) ||
          isa<PreviousDynamicFunctionRefInst>(value))
        return value;

      if (B.getFunction().hasOwnership())
        return B.createCopyValue(loc, value);

      B.createStrongRetain(loc, value, B.getDefaultAtomicity());
      return value;
    }

    void emitDestroyValue(SILBuilder &B, SILLocation loc,
                          SILValue value) const override {
      if (B.getFunction().hasOwnership()) {
        B.createDestroyValue(loc, value);
        return;
      }
      B.emitStrongReleaseAndFold(loc, value);
    }
  };

/// A type lowering for loadable @unowned types.
#define ALWAYS_OR_SOMETIMES_LOADABLE_CHECKED_REF_STORAGE(Name, ...) \
  class Loadable##Name##TypeLowering final : public LeafLoadableTypeLowering { \
  public: \
    Loadable##Name##TypeLowering(SILType type, \
                                 TypeExpansionContext forExpansion) \
      : LeafLoadableTypeLowering(type, RecursiveProperties::forReference(), \
                                 IsReferenceCounted, \
                                 forExpansion) {} \
    SILValue emitCopyValue(SILBuilder &B, SILLocation loc, \
                           SILValue value) const override { \
      if (B.getFunction().hasOwnership()) \
        return B.createCopyValue(loc, value); \
      B.create##Name##Retain(loc, value, B.getDefaultAtomicity()); \
      return value; \
    } \
    void emitDestroyValue(SILBuilder &B, SILLocation loc, \
                          SILValue value) const override { \
      if (B.getFunction().hasOwnership()) { \
        B.createDestroyValue(loc, value); \
        return; \
      } \
      B.create##Name##Release(loc, value, B.getDefaultAtomicity()); \
    } \
  };
#include "swift/AST/ReferenceStorage.def"

  /// A class for non-trivial, address-only types.
  class AddressOnlyTypeLowering : public TypeLowering {
  public:
    AddressOnlyTypeLowering(SILType type, RecursiveProperties properties,
                            TypeExpansionContext forExpansion)
      : TypeLowering(type, properties, IsNotReferenceCounted,
                     forExpansion) {
      assert(properties.isAddressOnly());
    }

    void emitCopyInto(SILBuilder &B, SILLocation loc,
                      SILValue src, SILValue dest, IsTake_t isTake,
                      IsInitialization_t isInit) const override {
      B.createCopyAddr(loc, src, dest, isTake, isInit);
    }

    SILValue emitLoadOfCopy(SILBuilder &B, SILLocation loc,
                            SILValue addr, IsTake_t isTake) const override {
      llvm_unreachable("calling emitLoadOfCopy on non-loadable type");
    }

    void emitStoreOfCopy(SILBuilder &B, SILLocation loc,
                         SILValue newValue, SILValue addr,
                         IsInitialization_t isInit) const override {
      llvm_unreachable("calling emitStoreOfCopy on non-loadable type");
    }

    void emitStore(SILBuilder &B, SILLocation loc, SILValue value,
                   SILValue addr, StoreOwnershipQualifier qual) const override {
      llvm_unreachable("calling emitStore on non-loadable type");
    }

    SILValue emitLoad(SILBuilder &B, SILLocation loc, SILValue addr,
                      LoadOwnershipQualifier qual) const override {
      llvm_unreachable("calling emitLoad on non-loadable type");
    }

    void emitDestroyAddress(SILBuilder &B, SILLocation loc,
                            SILValue addr) const override {
      if (!isTrivial())
        B.emitDestroyAddrAndFold(loc, addr);
    }

    void emitDestroyRValue(SILBuilder &B, SILLocation loc,
                           SILValue value) const override {
      if (!isTrivial())
        B.emitDestroyAddrAndFold(loc, value);
    }

    SILValue emitCopyValue(SILBuilder &B, SILLocation loc,
                           SILValue value) const override {
      llvm_unreachable("type is not loadable!");
    }

    SILValue emitLoweredCopyValue(SILBuilder &B, SILLocation loc,
                                  SILValue value,
                                  TypeExpansionKind style) const override {
      llvm_unreachable("type is not loadable!");
    }

    void emitDestroyValue(SILBuilder &B, SILLocation loc,
                          SILValue value) const override {
      llvm_unreachable("type is not loadable!");
    }

    void emitLoweredDestroyValue(SILBuilder &B, SILLocation loc, SILValue value,
                                 TypeExpansionKind style) const override {
      llvm_unreachable("type is not loadable!");
    }
  };

  /// A class for Builtin.UnsafeValueBuffer.  The only purpose here is
  /// to catch obviously broken attempts to copy or destroy the buffer.
  class UnsafeValueBufferTypeLowering : public AddressOnlyTypeLowering {
  public:
    UnsafeValueBufferTypeLowering(SILType type,
                                  TypeExpansionContext forExpansion)
      : AddressOnlyTypeLowering(type,
                                {IsNotTrivial, IsFixedABI,
                                 IsAddressOnly, IsNotResilient},
                                forExpansion) {}

    void emitCopyInto(SILBuilder &B, SILLocation loc,
                      SILValue src, SILValue dest, IsTake_t isTake,
                      IsInitialization_t isInit) const override {
      llvm_unreachable("cannot copy an UnsafeValueBuffer!");
    }

    void emitDestroyAddress(SILBuilder &B, SILLocation loc,
                            SILValue addr) const override {
      llvm_unreachable("cannot destroy an UnsafeValueBuffer!");
    }

    void emitDestroyRValue(SILBuilder &B, SILLocation loc,
                           SILValue value) const override {
      llvm_unreachable("cannot destroy an UnsafeValueBuffer!");
    }
  };

  /// Lower address only types as opaque values.
  ///
  /// Opaque values behave like loadable leaf types in SIL.
  ///
  /// FIXME: When you remove an unreachable, just delete the method.
  class OpaqueValueTypeLowering : public LeafLoadableTypeLowering {
  public:
    OpaqueValueTypeLowering(SILType type, RecursiveProperties properties,
                            TypeExpansionContext forExpansion)
      : LeafLoadableTypeLowering(type, properties, IsNotReferenceCounted,
                                 forExpansion) {}

    void emitCopyInto(SILBuilder &B, SILLocation loc,
                      SILValue src, SILValue dest, IsTake_t isTake,
                      IsInitialization_t isInit) const override {
      llvm_unreachable("copy into");
    }

    // --- Same as LeafLoadableTypeLowering.

    SILValue emitLoweredCopyValue(SILBuilder &B, SILLocation loc,
                                  SILValue value,
                                  TypeExpansionKind style) const override {
      llvm_unreachable("lowered copy");
    }

    void emitLoweredDestroyValue(SILBuilder &B, SILLocation loc, SILValue value,
                                 TypeExpansionKind style) const override {
      llvm_unreachable("destroy value");
    }

    SILValue emitCopyValue(SILBuilder &B, SILLocation loc,
                           SILValue value) const override {
      return B.createCopyValue(loc, value);
    }

    void emitDestroyValue(SILBuilder &B, SILLocation loc,
                          SILValue value) const override {
      B.createDestroyValue(loc, value);
    }
  };

  /// Build the appropriate TypeLowering subclass for the given type,
  /// which is assumed to already have been lowered.
  class LowerType
    : public TypeClassifierBase<LowerType, TypeLowering *>
  {
  public:
    LowerType(TypeConverter &TC, TypeExpansionContext Expansion)
      : TypeClassifierBase(TC, Expansion) {}

    TypeLowering *handleTrivial(CanType type) {
      return handleTrivial(type, RecursiveProperties::forTrivial());
    }

    TypeLowering *handleTrivial(CanType type,
                                RecursiveProperties properties) {
      auto silType = SILType::getPrimitiveObjectType(type);
      return new (TC) TrivialTypeLowering(silType, properties, Expansion);
    }

    TypeLowering *handleReference(CanType type) {
      auto silType = SILType::getPrimitiveObjectType(type);
      return new (TC) ReferenceTypeLowering(silType, Expansion);
    }

    TypeLowering *handleAddressOnly(CanType type,
                                    RecursiveProperties properties) {
      if (!TC.Context.LangOpts.EnableSILOpaqueValues) {
        auto silType = SILType::getPrimitiveAddressType(type);
        return new (TC) AddressOnlyTypeLowering(silType, properties,
                                                           Expansion);
      }
      auto silType = SILType::getPrimitiveObjectType(type);
      return new (TC) OpaqueValueTypeLowering(silType, properties, Expansion);
    }

#define ALWAYS_LOADABLE_CHECKED_REF_STORAGE(Name, ...) \
    TypeLowering * \
    visit##Name##StorageType(Can##Name##StorageType type, \
                             AbstractionPattern origType) { \
      return new (TC) Loadable##Name##TypeLowering( \
                                  SILType::getPrimitiveObjectType(type), \
                                  Expansion); \
    }
#define SOMETIMES_LOADABLE_CHECKED_REF_STORAGE(Name, ...) \
    TypeLowering * \
    visitLoadable##Name##StorageType(Can##Name##StorageType type, \
                                     AbstractionPattern origType) { \
      return new (TC) Loadable##Name##TypeLowering( \
                                  SILType::getPrimitiveObjectType(type), \
                                  Expansion); \
    }
#include "swift/AST/ReferenceStorage.def"

    TypeLowering *
    visitBuiltinUnsafeValueBufferType(CanBuiltinUnsafeValueBufferType type,
                                      AbstractionPattern origType) {
      auto silType = SILType::getPrimitiveAddressType(type);
      return new (TC) UnsafeValueBufferTypeLowering(silType, Expansion);
    }

    TypeLowering *visitTupleType(CanTupleType tupleType,
                                 AbstractionPattern origType) {
      RecursiveProperties properties;
      for (unsigned i = 0, e = tupleType->getNumElements(); i < e; ++i) {
        auto eltType = tupleType.getElementType(i);
        auto origEltType = origType.getTupleElementType(i);
        auto &lowering = TC.getTypeLowering(origEltType, eltType, Expansion);
        properties.addSubobject(lowering.getRecursiveProperties());
      }

      return handleAggregateByProperties<LoadableTupleTypeLowering>(tupleType,
                                                                    properties);
    }

    bool handleResilience(CanType type, NominalTypeDecl *D,
                          RecursiveProperties &properties) {
      if (D->isResilient()) {
        // If the type is resilient and defined in our module, make a note of
        // that, since our lowering now depends on the resilience expansion.
        bool sameModule = (D->getModuleContext() == &TC.M);
        if (sameModule)
          properties.addSubobject(RecursiveProperties::forResilient());

        // If the type is in a different module, or if we're using a minimal
        // expansion, the type is address only and completely opaque to us.
        //
        // Note: if the type is in a different module, the lowering does
        // not depend on the resilience expansion, so we do not need to set
        // the isResilent() flag above.
        if (!sameModule || Expansion.getResilienceExpansion() ==
                               ResilienceExpansion::Minimal) {
          properties.addSubobject(RecursiveProperties::forOpaque());
          return true;
        }
      }

      return false;
    }

    TypeLowering *visitAnyStructType(CanType structType,
                                     AbstractionPattern origType,
                                     StructDecl *D) {
      RecursiveProperties properties;

      if (handleResilience(structType, D, properties))
        return handleAddressOnly(structType, properties);

      auto subMap = structType->getContextSubstitutionMap(&TC.M, D);

      // Classify the type according to its stored properties.
      for (auto field : D->getStoredProperties()) {
        auto substFieldType =
          field->getInterfaceType().subst(subMap)
               ->getCanonicalType(D->getGenericSignature());
        
        // We are determining the recursive properties of the struct here,
        // not the lowered types of the fields, so instead of lowering the
        // field type against the declaration's interface type as we normally
        // would, we use the substituted field type in order to accurately
        // preserve the properties of the aggregate.
        auto origFieldType = origType.unsafeGetSubstFieldType(field);
        
        properties.addSubobject(classifyType(origFieldType, substFieldType,
                                             TC, Expansion));
      }

      return handleAggregateByProperties<LoadableStructTypeLowering>(structType,
                                                                    properties);
    }
        
    TypeLowering *visitAnyEnumType(CanType enumType,
                                   AbstractionPattern origType,
                                   EnumDecl *D) {
      RecursiveProperties properties;

      if (handleResilience(enumType, D, properties))
        return handleAddressOnly(enumType, properties);

      // If the whole enum is indirect, we lower it as if all payload
      // cases were indirect. This means a fixed-layout indirect enum
      // is always loadable and nontrivial. A resilient indirect enum
      // is still address only, because we don't know how many bits
      // are used for the discriminator, and new non-indirect cases
      // may be added resiliently later.
      if (D->isIndirect()) {
        properties.setNonTrivial();
        return new (TC) LoadableEnumTypeLowering(enumType, properties,
                                                 Expansion);
      }

      auto subMap = enumType->getContextSubstitutionMap(&TC.M, D);

      // Accumulate the properties of all direct payloads.
      for (auto elt : D->getAllElements()) {
        // No-payload elements do not affect any recursive properties.
        if (!elt->hasAssociatedValues())
          continue;

        // Indirect elements only make the type nontrivial.
        if (elt->isIndirect()) {
          properties.setNonTrivial();
          continue;
        }
        
        auto substEltType =
          elt->getArgumentInterfaceType().subst(subMap)
             ->getCanonicalType(D->getGenericSignature());
        
        auto origEltType = origType.unsafeGetSubstFieldType(elt,
                              elt->getArgumentInterfaceType()
                                 ->getCanonicalType(D->getGenericSignature()));
        properties.addSubobject(classifyType(origEltType, substEltType,
                                             TC, Expansion));
      }

      return handleAggregateByProperties<LoadableEnumTypeLowering>(enumType,
                                                                   properties);
    }

<<<<<<< HEAD
    // SWIFT_ENABLE_TENSORFLOW
=======
>>>>>>> 1420b815
    TypeLowering *
    visitNormalDifferentiableSILFunctionType(CanSILFunctionType type,
                                             RecursiveProperties props) {
      return handleAggregateByProperties
          <NormalDifferentiableSILFunctionTypeLowering>(type, props);
    }

    TypeLowering *
    visitLinearDifferentiableSILFunctionType(CanSILFunctionType type,
                                             RecursiveProperties props) {
      return handleAggregateByProperties
          <LinearDifferentiableSILFunctionTypeLowering>(type, props);
    }

    template <class LoadableLoweringClass>
    TypeLowering *handleAggregateByProperties(CanType type,
                                              RecursiveProperties props) {
      if (props.isAddressOnly()) {
        return handleAddressOnly(type, props);
      }
      assert(props.isFixedABI());
      if (props.isTrivial()) {
        return handleTrivial(type, props);
      }
      return new (TC) LoadableLoweringClass(type, props, Expansion);
    }
  };
} // end anonymous namespace

TypeConverter::TypeConverter(ModuleDecl &m)
  : M(m), Context(m.getASTContext()) {
}

TypeConverter::~TypeConverter() {
  // The bump pointer allocator destructor will deallocate but not destroy all
  // our independent TypeLowerings.
  for (auto &ti : LoweredTypes) {
    // Destroy only the unique entries.
    CanType srcType = ti.first.OrigType;
    if (!srcType) continue;
    CanType mappedType = ti.second->getLoweredType().getASTType();
    if (srcType == mappedType)
      ti.second->~TypeLowering();
  }
}

void *TypeLowering::operator new(size_t size, TypeConverter &tc) {
  return tc.TypeLoweringBPA.Allocate(size, alignof(TypeLowering&));
}

const TypeLowering *TypeConverter::find(const TypeKey &k) {
  if (!k.isCacheable()) return nullptr;

  auto ck = k.getCachingKey();
  auto found = LoweredTypes.find(ck);
  if (found == LoweredTypes.end())
    return nullptr;

  assert((found->second || k.expansionContext.isMinimal()) &&
         "type recursion not caught in Sema");
  return found->second;
}

#ifndef NDEBUG
void TypeConverter::removeNullEntry(const TypeKey &k) {
  if (!k.isCacheable())
    return;

  auto ck = k.getCachingKey();

  auto found = LoweredTypes.find(ck);
  if (found == LoweredTypes.end() || found->second != nullptr)
    return;

  LoweredTypes.erase(ck);
}
#endif

void TypeConverter::insert(const TypeKey &k, const TypeLowering *tl) {
  if (!k.isCacheable()) return;

  LoweredTypes[k.getCachingKey()] = tl;
}

/// Lower each of the elements of the substituted type according to
/// the abstraction pattern of the given original type.
static CanTupleType computeLoweredTupleType(TypeConverter &tc,
                                            TypeExpansionContext context,
                                            AbstractionPattern origType,
                                            CanTupleType substType) {
  assert(origType.matchesTuple(substType));

  // Does the lowered tuple type differ from the substituted type in
  // any interesting way?
  bool changed = false;
  SmallVector<TupleTypeElt, 4> loweredElts;
  loweredElts.reserve(substType->getNumElements());

  for (auto i : indices(substType->getElementTypes())) {
    auto origEltType = origType.getTupleElementType(i);
    auto substEltType = substType.getElementType(i);

    auto &substElt = substType->getElement(i);

    // Make sure we don't have something non-materializable.
    auto Flags = substElt.getParameterFlags();
    assert(Flags.getValueOwnership() == ValueOwnership::Default);
    assert(!Flags.isVariadic());

    CanType loweredSubstEltType =
        tc.getLoweredRValueType(context, origEltType, substEltType);
    changed = (changed || substEltType != loweredSubstEltType ||
               !Flags.isNone());

    // Note: we drop @escaping and @autoclosure which can still appear on
    // materializable tuple types.
    //
    // FIXME: Replace this with an assertion that the original tuple element
    // did not have any flags.
    loweredElts.emplace_back(loweredSubstEltType,
                             substElt.getName(),
                             ParameterTypeFlags());
  }

  if (!changed) return substType;

  // The cast should succeed, because if we end up with a one-element
  // tuple type here, it must have a label.
  return cast<TupleType>(CanType(TupleType::get(loweredElts, tc.Context)));
}

static CanType computeLoweredOptionalType(TypeConverter &tc,
                                          TypeExpansionContext context,
                                          AbstractionPattern origType,
                                          CanType substType,
                                          CanType substObjectType) {
  assert(substType.getOptionalObjectType() == substObjectType);

  CanType loweredObjectType = tc.getLoweredRValueType(
      context, origType.getOptionalObjectType(), substObjectType);

  // If the object type didn't change, we don't have to rebuild anything.
  if (loweredObjectType == substObjectType) {
    return substType;
  }

  auto optDecl = tc.Context.getOptionalDecl();
  return CanType(BoundGenericEnumType::get(optDecl, Type(), loweredObjectType));
}

static CanType
computeLoweredReferenceStorageType(TypeConverter &tc,
                                   TypeExpansionContext context,
                                   AbstractionPattern origType,
                                   CanReferenceStorageType substType) {
  CanType loweredReferentType = tc.getLoweredRValueType(
      context, origType.getReferenceStorageReferentType(),
      substType.getReferentType());

  if (loweredReferentType == substType.getReferentType())
    return substType;

  return CanReferenceStorageType::get(loweredReferentType,
                                      substType->getOwnership());
}

CanSILFunctionType
TypeConverter::getSILFunctionType(TypeExpansionContext context,
                                  AbstractionPattern origType,
                                  CanFunctionType substType) {
  return cast<SILFunctionType>(
      getLoweredRValueType(context, origType, substType));
}

bool TypeConverter::hasOpaqueArchetypeOrPropertiesOrCases(CanType ty) {
  if (ty->hasOpaqueArchetype())
    return true;

  auto it = opaqueArchetypeFields.find(ty);
  if (it == opaqueArchetypeFields.end()) {
    bool res = ty->hasOpaqueArchetypePropertiesOrCases();
    opaqueArchetypeFields[ty] = res;
    return res;
  }
  return it->second;
}

const TypeLowering &
TypeConverter::getTypeLowering(AbstractionPattern origType,
                               Type origSubstType,
                               TypeExpansionContext forExpansion) {
  CanType substType = origSubstType->getCanonicalType();
  auto origHadOpaqueTypeArchetype =
      hasOpaqueArchetypeOrPropertiesOrCases(origSubstType->getCanonicalType());
  auto key = getTypeKey(origType, substType, forExpansion);
  assert(!substType->is<InOutType>());

  auto *candidateLowering = find(key.getKeyForMinimalExpansion());
  auto *lowering = getTypeLoweringForExpansion(
      key, forExpansion, candidateLowering, origHadOpaqueTypeArchetype);
  if (lowering != nullptr)
    return *lowering;

#ifndef NDEBUG
  // Catch reentrancy bugs.
  if (candidateLowering == nullptr)
    insert(key.getKeyForMinimalExpansion(), nullptr);
#endif

  // Lower the type.
  auto loweredSubstType =
      computeLoweredRValueType(forExpansion, origType, substType);

  // If that didn't change the type and the key is cachable, there's no
  // point in re-checking the table, so just construct a type lowering
  // and cache it.
  if (loweredSubstType == substType && key.isCacheable()) {
    lowering = LowerType(*this, forExpansion)
      .visit(key.SubstType, key.OrigType);

  // Otherwise, check the table at a key that would be used by the
  // SILType-based lookup path for the type we just lowered to, then cache
  // that same result at this key if possible.
  } else {
    lowering = &getTypeLoweringForLoweredType(origType,
                                              loweredSubstType,
                                              forExpansion,
                                              origHadOpaqueTypeArchetype);
  }

  if (!lowering->isResilient() && !origHadOpaqueTypeArchetype) {
    insert(key.getKeyForMinimalExpansion(), lowering);
  } else {
    insert(key, lowering);
#ifndef NDEBUG
    removeNullEntry(key.getKeyForMinimalExpansion());
#endif
  }
  return *lowering;
}

CanType
TypeConverter::computeLoweredRValueType(TypeExpansionContext forExpansion,
                                        AbstractionPattern origType,
                                        CanType substType) {
  // AST function types are turned into SIL function types:
  //   - the type is uncurried as desired
  //   - types are turned into their unbridged equivalents, depending
  //     on the abstract CC
  //   - ownership conventions are deduced
  //   - a minimal substituted generic signature is extracted to represent
  //     possible ABI-compatible substitutions
  if (auto substFnType = dyn_cast<AnyFunctionType>(substType)) {
    // If the formal type uses a C convention, it is not formally
    // abstractable, and it may be subject to implicit bridging.
    auto extInfo = substFnType->getExtInfo();
    if (getSILFunctionLanguage(extInfo.getSILRepresentation())
          == SILFunctionLanguage::C) {
      // The importer only applies fully-reversible bridging to the
      // component types of C function pointers.
      auto bridging = Bridgeability::Full;
      if (extInfo.getSILRepresentation()
                        == SILFunctionTypeRepresentation::CFunctionPointer)
        bridging = Bridgeability::None;

      // Bridge the parameters and result of the function type.
      auto bridgedFnType = getBridgedFunctionType(origType, substFnType,
                                                  extInfo, bridging);
      substFnType = bridgedFnType;

      // Also rewrite the type of the abstraction pattern.
      auto signature = origType.getGenericSignatureOrNull();
      if (origType.isTypeParameter()) {
        origType = AbstractionPattern(signature, bridgedFnType);
      } else {
        origType.rewriteType(signature, bridgedFnType);
      }
    }

    return getNativeSILFunctionType(*this, forExpansion, origType, substFnType);
  }

  // Ignore dynamic self types.
  if (auto selfType = dyn_cast<DynamicSelfType>(substType)) {
    return getLoweredRValueType(forExpansion, origType, selfType.getSelfType());
  }

  // Static metatypes are unitary and can optimized to a "thin" empty
  // representation if the type also appears as a static metatype in the
  // original abstraction pattern.
  if (auto substMeta = dyn_cast<MetatypeType>(substType)) {
    // If the metatype has already been lowered, it will already carry its
    // representation.
    if (substMeta->hasRepresentation()) {
      assert(substMeta->isLegalSILType());
      return substOpaqueTypesWithUnderlyingTypes(substMeta, forExpansion);
    }

    MetatypeRepresentation repr;
    
    auto origMeta = origType.getAs<MetatypeType>();
    if (!origMeta) {
      // If the metatype matches a dependent type, it must be thick.
      assert(origType.isTypeParameter());
      repr = MetatypeRepresentation::Thick;
    } else {
      // Otherwise, we're thin if the metatype is thinnable both
      // substituted and in the abstraction pattern.
      if (hasSingletonMetatype(substMeta.getInstanceType())
          && hasSingletonMetatype(origMeta.getInstanceType()))
        repr = MetatypeRepresentation::Thin;
      else
        repr = MetatypeRepresentation::Thick;
    }

    CanType instanceType = substOpaqueTypesWithUnderlyingTypes(
        substMeta.getInstanceType(), forExpansion);

    // Regardless of thinness, metatypes are always trivial.
    return CanMetatypeType::get(instanceType, repr);
  }

  // Give existential metatypes @thick representation by default.
  if (auto existMetatype = dyn_cast<ExistentialMetatypeType>(substType)) {
    if (existMetatype->hasRepresentation()) {
      assert(existMetatype->isLegalSILType());
      return existMetatype;
    }

    return CanExistentialMetatypeType::get(existMetatype.getInstanceType(),
                                           MetatypeRepresentation::Thick);
  }

  // Lower tuple element types.
  if (auto substTupleType = dyn_cast<TupleType>(substType)) {
    return computeLoweredTupleType(*this, forExpansion, origType,
                                   substTupleType);
  }

  // Lower the referent type of reference storage types.
  if (auto substRefType = dyn_cast<ReferenceStorageType>(substType)) {
    return computeLoweredReferenceStorageType(*this, forExpansion, origType,
                                              substRefType);
  }

  // Lower the object type of optional types.
  if (auto substObjectType = substType.getOptionalObjectType()) {
    return computeLoweredOptionalType(*this, forExpansion, origType,
                                      substType, substObjectType);
  }

  if (auto silFnTy = dyn_cast<SILFunctionType>(substType)) {
    if (!substType->hasOpaqueArchetype() ||
        !forExpansion.shouldLookThroughOpaqueTypeArchetypes())
      return substType;
    return silFnTy->substituteOpaqueArchetypes(*this, forExpansion);
  }

  // The Swift type directly corresponds to the lowered type.
  auto underlyingTy =
      substOpaqueTypesWithUnderlyingTypes(substType, forExpansion,
                                          /*allowLoweredTypes*/ true);
  if (underlyingTy != substType) {
    underlyingTy = computeLoweredRValueType(
        forExpansion,
        origType,
        underlyingTy);
  }

  return underlyingTy;
}

const TypeLowering &
TypeConverter::getTypeLowering(SILType type,
                               TypeExpansionContext forExpansion,
                               CanGenericSignature sig) {
  // The type lowering for a type parameter relies on its context.
  assert(sig || !type.getASTType()->hasTypeParameter());
  auto loweredType = type.getASTType();
  auto origHadOpaqueTypeArchetype =
      hasOpaqueArchetypeOrPropertiesOrCases(loweredType);

  return getTypeLoweringForLoweredType(
                       AbstractionPattern(sig, loweredType),
                       loweredType, forExpansion,
                       origHadOpaqueTypeArchetype);
}

const TypeLowering &
TypeConverter::getTypeLowering(SILType t, SILFunction &F) {
  return getTypeLowering(t, TypeExpansionContext(F),
                       F.getLoweredFunctionType()->getSubstGenericSignature());
}

const TypeLowering &
TypeConverter::getTypeLoweringForLoweredType(AbstractionPattern origType,
                                             CanType loweredType,
                                             TypeExpansionContext forExpansion,
                                             bool origHadOpaqueTypeArchetype) {
  assert(loweredType->isLegalSILType() && "type is not lowered!");
  (void)loweredType;
  
  // Cache the lowered type record for a contextualized type independent of the
  // abstraction pattern. Lowered type parameters can't be cached or looked up
  // without context. (TODO: We could if they match the out-of-context
  // abstraction pattern.)
  AbstractionPattern origTypeForCaching = loweredType->hasTypeParameter()
      ? AbstractionPattern::getInvalid()
      : AbstractionPattern(loweredType);
  auto key = getTypeKey(origTypeForCaching, loweredType, forExpansion);

  auto *candidateLowering = find(key.getKeyForMinimalExpansion());
  auto *lowering = getTypeLoweringForExpansion(
      key, forExpansion, candidateLowering, origHadOpaqueTypeArchetype);
  if (lowering != nullptr)
    return *lowering;

#ifndef NDEBUG
  // Catch reentrancy bugs.
  if (candidateLowering == nullptr)
    insert(key.getKeyForMinimalExpansion(), nullptr);
#endif

  if (forExpansion.shouldLookThroughOpaqueTypeArchetypes() &&
      loweredType->hasOpaqueArchetype()) {
    loweredType = computeLoweredRValueType(
        forExpansion, origType, loweredType);
  }

  lowering =
      LowerType(*this, forExpansion)
        .visit(loweredType, origType);

  if (!lowering->isResilient() && !origHadOpaqueTypeArchetype)
    insert(key.getKeyForMinimalExpansion(), lowering);
  else {
    insert(key, lowering);
#ifndef NDEBUG
    removeNullEntry(key.getKeyForMinimalExpansion());
#endif
  }

  return *lowering;
}

/// When we've found a type lowering for one resilience expansion,
/// check if its the one we want; if not, walk the list until we
/// find the right one, returning nullptr if the caller needs to
/// go ahead and lower the type with the correct expansion.
const TypeLowering *TypeConverter::
getTypeLoweringForExpansion(TypeKey key,
                            TypeExpansionContext forExpansion,
                            const TypeLowering *lowering,
                            bool origHadOpaqueTypeArchetype) {
  if (lowering == nullptr)
    return nullptr;

  if (!lowering->isResilient() && !origHadOpaqueTypeArchetype) {
    // Don't try to refine the lowering for other resilience expansions if
    // we don't expect to get a different lowering anyway. Similar if the
    // original type did not have opaque type archetypes.
    //
    // See LowerType::handleResilience() for the gory details; we only
    // set this flag if the type is resilient *and* inside our module.
    return lowering;
  }

  auto *exactLowering = find(key);
  if (exactLowering)
    return exactLowering;

  // We have to create a new one.
  return nullptr;
}

static GenericSignature 
getEffectiveGenericSignature(DeclContext *dc,
                             CaptureInfo captureInfo) {
  if (dc->getParent()->isLocalContext() &&
      !captureInfo.hasGenericParamCaptures())
    return nullptr;

  return dc->getGenericSignatureOfContext();
}

static GenericSignature 
getEffectiveGenericSignature(AnyFunctionRef fn,
                             CaptureInfo captureInfo) {
  return getEffectiveGenericSignature(fn.getAsDeclContext(), captureInfo);
}

static CanGenericSignature
getCanonicalSignatureOrNull(GenericSignature sig) {
  if (!sig || sig->areAllParamsConcrete())
    return nullptr;
  return sig.getCanonicalSignature();
}

/// Get the type of a global variable accessor function, () -> RawPointer.
static CanAnyFunctionType getGlobalAccessorType(CanType varType) {
  ASTContext &C = varType->getASTContext();
  return CanFunctionType::get({}, C.TheRawPointerType);
}

/// Get the type of a default argument generator, () -> T.
static CanAnyFunctionType getDefaultArgGeneratorInterfaceType(
                                                     SILDeclRef c) {
  auto *vd = c.getDecl();
  auto resultTy = getParameterAt(vd,
                                 c.defaultArgIndex)->getInterfaceType();
  assert(resultTy && "Didn't find default argument?");

  // The result type might be written in terms of type parameters
  // that have been made fully concrete.
  CanType canResultTy = resultTy->getCanonicalType(
                            vd->getInnermostDeclContext()
                              ->getGenericSignatureOfContext());

  // Remove @noescape from function return types. A @noescape
  // function return type is a contradiction.
  if (auto funTy = canResultTy->getAs<AnyFunctionType>()) {
    auto newExtInfo = funTy->getExtInfo().withNoEscape(false);
    canResultTy =
        adjustFunctionType(cast<AnyFunctionType>(canResultTy), newExtInfo);
  }

  // Get the generic signature from the surrounding context.
  auto sig = vd->getInnermostDeclContext()->getGenericSignatureOfContext();
  if (auto *afd = dyn_cast<AbstractFunctionDecl>(vd)) {
    auto *param = getParameterAt(afd, c.defaultArgIndex);
    if (param->hasDefaultExpr()) {
      auto captureInfo = param->getDefaultArgumentCaptureInfo();
      sig = getEffectiveGenericSignature(afd, captureInfo);
    }
  }

  return CanAnyFunctionType::get(getCanonicalSignatureOrNull(sig),
                                 {}, canResultTy);
}

/// Get the type of a stored property initializer, () -> T.
static CanAnyFunctionType getStoredPropertyInitializerInterfaceType(
                                                     VarDecl *VD) {
  auto *DC = VD->getDeclContext();
  CanType resultTy =
    VD->getParentPattern()->getType()->mapTypeOutOfContext()
          ->getCanonicalType();

  // If this is the backing storage for a property with an attached
  // wrapper that was initialized with '=', the stored property initializer
  // will be in terms of the original property's type.
  if (auto originalProperty = VD->getOriginalWrappedProperty()) {
    if (originalProperty->isPropertyMemberwiseInitializedWithWrappedType()) {
      resultTy = originalProperty->getPropertyWrapperInitValueInterfaceType()
                                     ->getCanonicalType();
    }
  }

  auto sig = DC->getGenericSignatureOfContext();

  return CanAnyFunctionType::get(getCanonicalSignatureOrNull(sig),
                                 {}, resultTy);
}

/// Get the type of a property wrapper backing initializer,
/// (property-type) -> backing-type.
static CanAnyFunctionType getPropertyWrapperBackingInitializerInterfaceType(
                                                     TypeConverter &TC,
                                                     VarDecl *VD) {
  CanType resultType =
      VD->getPropertyWrapperBackingPropertyType()->getCanonicalType();

  auto *DC = VD->getInnermostDeclContext();
  CanType inputType =
    VD->getPropertyWrapperInitValueInterfaceType()->getCanonicalType();

  auto sig = DC->getGenericSignatureOfContext();

  AnyFunctionType::Param param(
      inputType, Identifier(),
      ParameterTypeFlags().withValueOwnership(ValueOwnership::Owned));
  return CanAnyFunctionType::get(getCanonicalSignatureOrNull(sig), {param},
                                 resultType);
}
/// Get the type of a destructor function.
static CanAnyFunctionType getDestructorInterfaceType(DestructorDecl *dd,
                                                     bool isDeallocating,
                                                     bool isForeign) {
  auto classType = dd->getDeclContext()->getDeclaredInterfaceType()
    ->getCanonicalType(dd->getGenericSignatureOfContext());

  assert((!isForeign || isDeallocating)
         && "There are no foreign destroying destructors");
  auto extInfo =
            AnyFunctionType::ExtInfo(FunctionType::Representation::Thin,
                                     /*throws*/ false);
  if (isForeign)
    extInfo = extInfo
      .withSILRepresentation(SILFunctionTypeRepresentation::ObjCMethod);
  else
    extInfo = extInfo
      .withSILRepresentation(SILFunctionTypeRepresentation::Method);

  auto &C = dd->getASTContext();
  CanType resultTy = (isDeallocating
                      ? TupleType::getEmpty(C)
                      : C.TheNativeObjectType);
  CanType methodTy = CanFunctionType::get({}, resultTy);

  auto sig = dd->getGenericSignatureOfContext();
  FunctionType::Param args[] = {FunctionType::Param(classType)};
  return CanAnyFunctionType::get(getCanonicalSignatureOrNull(sig),
                                 llvm::makeArrayRef(args),
                                 methodTy, extInfo);
}

/// Retrieve the type of the ivar initializer or destroyer method for
/// a class.
static CanAnyFunctionType getIVarInitDestroyerInterfaceType(ClassDecl *cd,
                                                            bool isObjC,
                                                            bool isDestroyer) {
  auto classType = cd->getDeclaredInterfaceType()
    ->getCanonicalType(cd->getGenericSignatureOfContext());

  auto resultType = (isDestroyer
                     ? TupleType::getEmpty(cd->getASTContext())
                     : classType);
  auto extInfo = AnyFunctionType::ExtInfo(FunctionType::Representation::Thin,
                                          /*throws*/ false);
  extInfo = extInfo
    .withSILRepresentation(isObjC? SILFunctionTypeRepresentation::ObjCMethod
                           : SILFunctionTypeRepresentation::Method);

  resultType = CanFunctionType::get({}, resultType, extInfo);
  auto sig = cd->getGenericSignature();
  FunctionType::Param args[] = {FunctionType::Param(classType)};
  return CanAnyFunctionType::get(getCanonicalSignatureOrNull(sig),
                                 llvm::makeArrayRef(args),
                                 resultType, extInfo);
}

static CanAnyFunctionType
getFunctionInterfaceTypeWithCaptures(TypeConverter &TC,
                                     CanAnyFunctionType funcType,
                                     SILDeclRef constant) {
  // Get transitive closure of value captured by this function, and any
  // captured functions.
  auto captureInfo = TC.getLoweredLocalCaptures(constant);

  // Capture generic parameters from the enclosing context if necessary.
  auto closure = *constant.getAnyFunctionRef();
  auto genericSig = getEffectiveGenericSignature(closure, captureInfo);

  auto innerExtInfo = AnyFunctionType::ExtInfo(FunctionType::Representation::Thin,
                                               funcType->throws());

  return CanAnyFunctionType::get(
      getCanonicalSignatureOrNull(genericSig),
      funcType.getParams(), funcType.getResult(),
      innerExtInfo);
}

CanAnyFunctionType TypeConverter::makeConstantInterfaceType(SILDeclRef c) {
  if (auto *derivativeId = c.derivativeFunctionIdentifier) {
    auto originalFnTy =
        makeConstantInterfaceType(c.asAutoDiffOriginalFunction());
    auto *derivativeFnTy = originalFnTy->getAutoDiffDerivativeFunctionType(
        derivativeId->getParameterIndices(), derivativeId->getKind(),
        LookUpConformanceInModule(&M));
    return cast<AnyFunctionType>(derivativeFnTy->getCanonicalType());
  }

  auto *vd = c.loc.dyn_cast<ValueDecl *>();
  switch (c.kind) {
  case SILDeclRef::Kind::Func: {
    CanAnyFunctionType funcTy;
    if (auto *ACE = c.loc.dyn_cast<AbstractClosureExpr *>()) {
      // FIXME: Closures could have an interface type computed by Sema.
      funcTy = cast<AnyFunctionType>(
        ACE->getType()->mapTypeOutOfContext()->getCanonicalType());
    } else {
      funcTy = cast<AnyFunctionType>(
        vd->getInterfaceType()->getCanonicalType());
    }
    return getFunctionInterfaceTypeWithCaptures(*this, funcTy, c);
  }

  case SILDeclRef::Kind::EnumElement: {
    auto funcTy = cast<AnyFunctionType>(
      vd->getInterfaceType()->getCanonicalType());
    auto sig = vd->getDeclContext()->getGenericSignatureOfContext();
    return CanAnyFunctionType::get(getCanonicalSignatureOrNull(sig),
                                   funcTy->getParams(),
                                   funcTy.getResult(),
                                   funcTy->getExtInfo());
  }
  
  case SILDeclRef::Kind::Allocator: {
    auto *cd = cast<ConstructorDecl>(vd);
    auto funcTy = cast<AnyFunctionType>(
                                   cd->getInterfaceType()->getCanonicalType());
    return getFunctionInterfaceTypeWithCaptures(*this, funcTy, c);
  }

  case SILDeclRef::Kind::Initializer: {
    auto *cd = cast<ConstructorDecl>(vd);
    auto funcTy = cast<AnyFunctionType>(
                         cd->getInitializerInterfaceType()->getCanonicalType());
    return getFunctionInterfaceTypeWithCaptures(*this, funcTy, c);
  }

  case SILDeclRef::Kind::Destroyer:
  case SILDeclRef::Kind::Deallocator:
    return getDestructorInterfaceType(cast<DestructorDecl>(vd),
                                      c.kind == SILDeclRef::Kind::Deallocator,
                                      c.isForeign);
  
  case SILDeclRef::Kind::GlobalAccessor: {
    VarDecl *var = cast<VarDecl>(vd);
    assert(var->hasStorage() &&
           "constant ref to computed global var");
    return getGlobalAccessorType(var->getInterfaceType()->getCanonicalType());
  }
  case SILDeclRef::Kind::DefaultArgGenerator:
    return getDefaultArgGeneratorInterfaceType(c);
  case SILDeclRef::Kind::StoredPropertyInitializer:
    return getStoredPropertyInitializerInterfaceType(cast<VarDecl>(vd));
  case SILDeclRef::Kind::PropertyWrapperBackingInitializer:
    return getPropertyWrapperBackingInitializerInterfaceType(*this,
                                                             cast<VarDecl>(vd));
  case SILDeclRef::Kind::IVarInitializer:
    return getIVarInitDestroyerInterfaceType(cast<ClassDecl>(vd),
                                             c.isForeign, false);
  case SILDeclRef::Kind::IVarDestroyer:
    return getIVarInitDestroyerInterfaceType(cast<ClassDecl>(vd),
                                             c.isForeign, true);
  }

  llvm_unreachable("Unhandled SILDeclRefKind in switch.");
}

GenericSignature 
TypeConverter::getConstantGenericSignature(SILDeclRef c) {
  auto *vd = c.loc.dyn_cast<ValueDecl *>();
  
  /// Get the function generic params, including outer params.
  switch (c.kind) {
  case SILDeclRef::Kind::Func:
  case SILDeclRef::Kind::Allocator:
  case SILDeclRef::Kind::Initializer:
  case SILDeclRef::Kind::Destroyer:
  case SILDeclRef::Kind::Deallocator: {
    auto captureInfo = getLoweredLocalCaptures(c);
    return getEffectiveGenericSignature(
      *c.getAnyFunctionRef(), captureInfo);
  }
  case SILDeclRef::Kind::IVarInitializer:
  case SILDeclRef::Kind::IVarDestroyer:
    return cast<ClassDecl>(vd)->getGenericSignature();
  case SILDeclRef::Kind::DefaultArgGenerator: {
    // Use the generic environment of the original function.
    auto captureInfo = getLoweredLocalCaptures(c);
    return getEffectiveGenericSignature(
      vd->getInnermostDeclContext(), captureInfo);
  }
  case SILDeclRef::Kind::EnumElement:
  case SILDeclRef::Kind::GlobalAccessor:
  case SILDeclRef::Kind::StoredPropertyInitializer:
  case SILDeclRef::Kind::PropertyWrapperBackingInitializer:
    return vd->getDeclContext()->getGenericSignatureOfContext();
  }

  llvm_unreachable("Unhandled SILDeclRefKind in switch.");
}

GenericEnvironment *
TypeConverter::getConstantGenericEnvironment(SILDeclRef c) {
  if (auto sig = getConstantGenericSignature(c))
    return sig->getGenericEnvironment();
  return nullptr;
}

SILType TypeConverter::getSubstitutedStorageType(TypeExpansionContext context,
                                                 AbstractStorageDecl *value,
                                                 Type lvalueType) {
  // The l-value type is the result of applying substitutions to
  // the type-of-reference.  Essentially, we want to apply those
  // same substitutions to value->getType().

  // Canonicalize and lower the l-value's object type.
  AbstractionPattern origType = getAbstractionPattern(value);
  CanType substType = lvalueType->getCanonicalType();

  assert(!isa<LValueType>(substType));

  // Look through reference storage on the original type.
  auto origRefType = origType.getAs<ReferenceStorageType>();
  if (origRefType) {
    origType = origType.getReferenceStorageReferentType();
    substType = substType.getReferenceStorageReferent();
  }

  CanType substLoweredType = getLoweredRValueType(context, origType, substType);

  // Type substitution preserves structural type structure, and the
  // type-of-reference is only different in the outermost structural
  // types.  So, basically, we just need to undo the changes made by
  // getTypeOfReference and then reapply them on the substituted type.

  // The only really significant manipulation there is with @weak and
  // @unowned.
  if (origRefType) {
    substLoweredType = CanReferenceStorageType::get(substType,
                                                    origRefType->getOwnership());
  }

  return SILType::getPrimitiveAddressType(substLoweredType);
}

ProtocolDispatchStrategy
TypeConverter::getProtocolDispatchStrategy(ProtocolDecl *P) {
  // ObjC protocols use ObjC method dispatch, and Swift protocols
  // use witness tables.
  if (P->isObjC())
    return ProtocolDispatchStrategy::ObjC;
  
  return ProtocolDispatchStrategy::Swift;
}

/// If a capture references a local function, return a reference to that
/// function.
static Optional<AnyFunctionRef>
getAnyFunctionRefFromCapture(CapturedValue capture) {
  if (auto *afd = dyn_cast<AbstractFunctionDecl>(capture.getDecl()))
    return AnyFunctionRef(afd);
  return None;
}

bool
TypeConverter::hasLoweredLocalCaptures(SILDeclRef fn) {
  return !getLoweredLocalCaptures(fn).getCaptures().empty();
}

CaptureInfo
TypeConverter::getLoweredLocalCaptures(SILDeclRef fn) {
  PrettyStackTraceSILLocation stack("getting lowered local captures",
                                    fn.getAsRegularLocation(), Context);
  // If we're guaranteed to never have local captures, bail out now.
  switch (fn.kind) {
  case SILDeclRef::Kind::StoredPropertyInitializer:
  case SILDeclRef::Kind::PropertyWrapperBackingInitializer:
    return CaptureInfo::empty();

  default:
    if (fn.hasDecl()) {
      if (!fn.getDecl()->isLocalCapture())
        return CaptureInfo::empty();
    }

    break;
  }

  fn.isForeign = 0;

  // See if we've cached the lowered capture list for this function.
  auto found = LoweredCaptures.find(fn);
  if (found != LoweredCaptures.end())
    return found->second;
  
  // Recursively collect transitive captures from captured local functions.
  llvm::DenseSet<AnyFunctionRef> visitedFunctions;
  llvm::MapVector<ValueDecl*,CapturedValue> captures;

  // If there is a capture of 'self' with dynamic 'Self' type, it goes last so
  // that IRGen can pass dynamic 'Self' metadata.
  Optional<CapturedValue> selfCapture;

  bool capturesGenericParams = false;
  DynamicSelfType *capturesDynamicSelf = nullptr;
  OpaqueValueExpr *capturesOpaqueValue = nullptr;

  std::function<void (CaptureInfo captureInfo, DeclContext *dc)> collectCaptures;
  std::function<void (AnyFunctionRef)> collectFunctionCaptures;
  std::function<void (SILDeclRef)> collectConstantCaptures;

  collectCaptures = [&](CaptureInfo captureInfo, DeclContext *dc) {
    assert(captureInfo.hasBeenComputed());

    if (captureInfo.hasGenericParamCaptures())
      capturesGenericParams = true;
    if (captureInfo.hasDynamicSelfCapture())
      capturesDynamicSelf = captureInfo.getDynamicSelfType();
    if (captureInfo.hasOpaqueValueCapture())
      capturesOpaqueValue = captureInfo.getOpaqueValue();

    SmallVector<CapturedValue, 4> localCaptures;
    captureInfo.getLocalCaptures(localCaptures);
    for (auto capture : localCaptures) {
      // If the capture is of another local function, grab its transitive
      // captures instead.
      if (auto capturedFn = getAnyFunctionRefFromCapture(capture)) {
        collectFunctionCaptures(*capturedFn);
        continue;
      }

      // If the capture is of a computed property, grab the transitive captures
      // of its accessors.
      if (auto capturedVar = dyn_cast<VarDecl>(capture.getDecl())) {
        auto collectAccessorCaptures = [&](AccessorKind kind) {
          if (auto *accessor = capturedVar->getParsedAccessor(kind))
            collectFunctionCaptures(accessor);
        };

        if (!capture.isDirect()) {
          auto impl = capturedVar->getImplInfo();

          switch (impl.getReadImpl()) {
          case ReadImplKind::Stored:
            // Will capture storage later.
            break;
          case ReadImplKind::Address:
            collectAccessorCaptures(AccessorKind::Address);
            break;
          case ReadImplKind::Get:
            collectAccessorCaptures(AccessorKind::Get);
            break;
          case ReadImplKind::Read:
            collectAccessorCaptures(AccessorKind::Read);
            break;
          case ReadImplKind::Inherited:
            llvm_unreachable("inherited local variable?");
          }

          switch (impl.getWriteImpl()) {
          case WriteImplKind::Immutable:
          case WriteImplKind::Stored:
            break;
          case WriteImplKind::StoredWithObservers:
            collectAccessorCaptures(AccessorKind::WillSet);
            collectAccessorCaptures(AccessorKind::DidSet);
            break;
          case WriteImplKind::Set:
            collectAccessorCaptures(AccessorKind::Set);
            break;
          case WriteImplKind::MutableAddress:
            collectAccessorCaptures(AccessorKind::MutableAddress);
            break;
          case WriteImplKind::Modify:
            collectAccessorCaptures(AccessorKind::Modify);
            break;
          case WriteImplKind::InheritedWithObservers:
            llvm_unreachable("inherited local variable");
          }

          switch (impl.getReadWriteImpl()) {
          case ReadWriteImplKind::Immutable:
          case ReadWriteImplKind::Stored:
            break;
          case ReadWriteImplKind::MaterializeToTemporary:
            // We've already processed the read and write operations.
            break;
          case ReadWriteImplKind::MutableAddress:
            collectAccessorCaptures(AccessorKind::MutableAddress);
            break;
          case ReadWriteImplKind::Modify:
            collectAccessorCaptures(AccessorKind::Modify);
            break;
          }
        }

        if (!capturedVar->hasStorage())
          continue;

        // We can always capture the storage in these cases.
        Type captureType = capturedVar->getType()->getMetatypeInstanceType();

        if (auto *selfType = captureType->getAs<DynamicSelfType>()) {
          captureType = selfType->getSelfType();

          // We're capturing a 'self' value with dynamic 'Self' type;
          // handle it specially.
          //
          // However, only do this if its a 'let'; if the capture is
          // mutable, we're going to be capturing a box or an address.
          if (captureType->getClassOrBoundGenericClass() &&
              capturedVar->isLet()) {
            // If we've already captured the same value already, just merge
            // flags.
            if (selfCapture && selfCapture->getDecl() == capture.getDecl()) {
              selfCapture = selfCapture->mergeFlags(capture);
              continue;

            // Otherwise, record the canonical self capture. It will appear
            // at the end of the capture list.
            } else if (!selfCapture) {
              selfCapture = capture;
              continue;
            }

            // If we end up here, we have multiple different captured values
            // with a dynamic 'Self' type. Handle this and any subsequent
            // captures via the normal code path below.
          }
        }

        // Fall through to capture the storage.
      }

      // Collect non-function captures.
      ValueDecl *value = capture.getDecl();
      auto existing = captures.find(value);
      if (existing != captures.end()) {
        existing->second = existing->second.mergeFlags(capture);
      } else {
        captures.insert(std::pair<ValueDecl *, CapturedValue>(value, capture));
      }
    }
  };

  collectFunctionCaptures = [&](AnyFunctionRef curFn) {
    if (!curFn.getBody())
      return;

    if (!visitedFunctions.insert(curFn).second)
      return;

    PrettyStackTraceAnyFunctionRef("lowering local captures", curFn);
    auto dc = curFn.getAsDeclContext();
    collectCaptures(curFn.getCaptureInfo(), dc);

    // A function's captures also include its default arguments, because
    // when we reference a function we don't track which default arguments
    // are referenced too.
    //
    // FIXME: This should be more fine-grained -- we should only need the
    // captures for default arguments that are actually referenced.
    if (auto *AFD = curFn.getAbstractFunctionDecl()) {
      for (auto *P : *AFD->getParameters()) {
        if (P->hasDefaultExpr())
          collectCaptures(P->getDefaultArgumentCaptureInfo(), dc);
      }
    }
  };

  collectConstantCaptures = [&](SILDeclRef curFn) {
    if (curFn.isDefaultArgGenerator()) {
      PrettyStackTraceSILLocation stack("lowering local captures",
                                        fn.getAsRegularLocation(), Context);
      
      if (auto *afd = dyn_cast<AbstractFunctionDecl>(curFn.getDecl())) {
        auto *param = getParameterAt(afd, curFn.defaultArgIndex);
        if (param->hasDefaultExpr()) {
          auto dc = afd->getInnermostDeclContext();
          collectCaptures(param->getDefaultArgumentCaptureInfo(), dc);
        }
        return;
      }

      if (curFn.getDecl()->getInnermostDeclContext()
            ->getGenericSignatureOfContext())
        capturesGenericParams = true;

      return;
    }

    collectFunctionCaptures(*curFn.getAnyFunctionRef());
  };

  collectConstantCaptures(fn);

  SmallVector<CapturedValue, 4> resultingCaptures;
  for (auto capturePair : captures) {
    resultingCaptures.push_back(capturePair.second);
  }

  // If we captured an opaque value, add it.
  if (capturesOpaqueValue) {
    resultingCaptures.push_back(CapturedValue(capturesOpaqueValue, 0));
  }

  // If we captured the dynamic 'Self' type and we have a 'self' value also,
  // add it as the final capture. Otherwise, add a fake hidden capture for
  // the dynamic 'Self' metatype.
  if (selfCapture.hasValue()) {
    resultingCaptures.push_back(*selfCapture);
  } else if (capturesDynamicSelf) {
    selfCapture = CapturedValue::getDynamicSelfMetadata();
    resultingCaptures.push_back(*selfCapture);
  }

  // Cache the uniqued set of transitive captures.
  CaptureInfo info{Context, resultingCaptures, capturesDynamicSelf,
                   capturesOpaqueValue, capturesGenericParams};
  auto inserted = LoweredCaptures.insert({fn, info});
  assert(inserted.second && "already in map?!");
  (void)inserted;
  return info;
}

/// Given that type1 is known to be a subtype of type2, check if the two
/// types have the same calling convention representation.
TypeConverter::ABIDifference
TypeConverter::checkForABIDifferences(SILModule &M,
                                      SILType type1, SILType type2,
                                      bool thunkOptionals) {
  // Unwrap optionals, but remember that we did.
  bool type1WasOptional = false;
  bool type2WasOptional = false;
  if (auto object = type1.getOptionalObjectType()) {
    type1WasOptional = true;
    type1 = object;
  }
  if (auto object = type2.getOptionalObjectType()) {
    type2WasOptional = true;
    type2 = object;
  }

  bool optionalityChange;
  if (thunkOptionals) {
    // Forcing IUOs always requires a thunk.
    if (type1WasOptional && !type2WasOptional)
      return ABIDifference::NeedsThunk;
  
    // Except for the above case, we should not be making a value less optional.
    
    // If we're introducing a level of optionality, only certain types are
    // ABI-compatible -- check below.
    optionalityChange = (!type1WasOptional && type2WasOptional);
  } else {
    // We haven't implemented codegen for optional thunking at all levels
    // (particularly objc_blocks at depth). Just accept ABI compatibility
    // in either direction in these cases.
    optionalityChange = type1WasOptional != type2WasOptional;
  }

  // If the types are identical and there was no optionality change,
  // we're done.
  if (type1 == type2 && !optionalityChange)
    return ABIDifference::CompatibleRepresentation;
  
  // Classes, class-constrained archetypes, and pure-ObjC existential types
  // all have single retainable pointer representation; optionality change
  // is allowed.
  if (type1.getASTType()->satisfiesClassConstraint() &&
      type2.getASTType()->satisfiesClassConstraint())
    return ABIDifference::CompatibleRepresentation;

  // Function parameters are ABI compatible if their differences are
  // trivial.
  if (auto fnTy1 = type1.getAs<SILFunctionType>()) {
    if (auto fnTy2 = type2.getAs<SILFunctionType>()) {
      // @convention(block) is a single retainable pointer so optionality
      // change is allowed.
      if (optionalityChange)
        if (fnTy1->getRepresentation() != fnTy2->getRepresentation() ||
            fnTy1->getRepresentation() != SILFunctionTypeRepresentation::Block)
          return ABIDifference::NeedsThunk;

      return checkFunctionForABIDifferences(M, fnTy1, fnTy2);
    }
  }
  
  // Metatypes are ABI-compatible if they have the same representation.
  if (auto meta1 = type1.getAs<MetatypeType>()) {
    if (auto meta2 = type2.getAs<MetatypeType>()) {
      if (meta1->getRepresentation() == meta2->getRepresentation() &&
          (!optionalityChange ||
           meta1->getRepresentation() == MetatypeRepresentation::Thick))
        return ABIDifference::CompatibleRepresentation;
    }
  }
  
  // Existential metatypes which are not identical are only ABI-compatible
  // in @objc representation.
  //
  // Optionality change is allowed since @objc existential metatypes have a
  // single retainable pointer representation.
  if (auto meta1 = type1.getAs<ExistentialMetatypeType>()) {
    if (auto meta2 = type2.getAs<ExistentialMetatypeType>()) {
      if (meta1->getRepresentation() == meta2->getRepresentation() &&
          meta1->getRepresentation() == MetatypeRepresentation::ObjC)
        return ABIDifference::CompatibleRepresentation;
    }
  }

  // Tuple types are ABI-compatible if their elements are.
  if (!optionalityChange) {
    if (auto tuple1 = type1.getAs<TupleType>()) {
      if (auto tuple2 = type2.getAs<TupleType>()) {
        if (tuple1->getNumElements() != tuple2->getNumElements())
          return ABIDifference::NeedsThunk;
        
        for (unsigned i = 0, e = tuple1->getNumElements(); i < e; i++) {
          if (checkForABIDifferences(M,
                                     type1.getTupleElementType(i),
                                     type2.getTupleElementType(i))
                != ABIDifference::CompatibleRepresentation)
            return ABIDifference::NeedsThunk;
        }

        // Tuple lengths and elements match
        return ABIDifference::CompatibleRepresentation;
      }
    }
  }

  // The types are different, or there was an optionality change resulting
  // in a change in representation.
  return ABIDifference::NeedsThunk;
}

namespace {
class HaveDifferentAbstractStructure
    : public CanTypeDifferenceVisitor<HaveDifferentAbstractStructure> {
public:
  // Treat any sort of abstract type as equivalent.
  static bool isAbstract(CanType type) {
    return (isa<SubstitutableType>(type) || isa<DependentMemberType>(type));
  };

  // We can fast-path some of these checks by proviing these two overrides:
  bool visitSubstitutableType(CanSubstitutableType type1,
                              CanSubstitutableType type2) {
    return false;
  }
  bool visitDependentMemberType(CanDependentMemberType type1,
                                CanDependentMemberType type2) {
    return false;
  }

  // We also need to handle the general case where we have different
  // kinds of substitutable types.
  bool visitDifferentComponentTypes(CanType type1, CanType type2) {
    // This is a difference only if both types aren't abstract.
    return !(isAbstract(type1) && isAbstract(type2));
  }

  // Change the rules used for SIL function types to only consider
  // the basic structure, not any substitutions.
  bool visitSILFunctionType(CanSILFunctionType type1,
                            CanSILFunctionType type2) {
    return visitSILFunctionTypeStructure(type1, type2)
        || visitSILFunctionTypeComponents(type1, type2);
  }
};
}

static bool haveDifferentAbstractStructure(CanType type1, CanType type2) {
  return HaveDifferentAbstractStructure().visit(type1, type2);
}

static TypeConverter::ABIDifference
checkForABIDifferencesInYield(TypeConverter &TC, SILModule &M,
                              SILFunctionType *fnTy1, SILYieldInfo yield1,
                              SILFunctionType *fnTy2, SILYieldInfo yield2) {
  // Require the interface types to have the same basic abstract
  // structure, ignoring any substitutions from the function type.
  // This structure is what determines the signature of the continuation
  // function.
  if (haveDifferentAbstractStructure(yield1.getInterfaceType(),
                                     yield2.getInterfaceType()))
    return TypeConverter::ABIDifference::NeedsThunk;

  // Also make sure that the actual yield types match in ABI.
  return TC.checkForABIDifferences(M, yield1.getSILStorageType(M, fnTy1),
                                   yield2.getSILStorageType(M, fnTy2));
}

TypeConverter::ABIDifference
TypeConverter::checkFunctionForABIDifferences(SILModule &M,
                                              SILFunctionType *fnTy1,
                                              SILFunctionType *fnTy2) {
  // For now, only differentiate representation from calling convention when
  // staging in substituted function types.
  //
  // We might still want to conditionalize this behavior even after we commit
  // substituted function types, to avoid bloating
  // IR for platforms that don't differentiate function type representations.
  bool DifferentFunctionTypesHaveDifferentRepresentation
    = Context.LangOpts.EnableSubstSILFunctionTypesForFunctionValues;
  
  // TODO: For C language types we should consider the attached Clang types.
  if (fnTy1->getLanguage() == SILFunctionLanguage::C)
    DifferentFunctionTypesHaveDifferentRepresentation = false;
  
  // Fast path -- if both functions were unwrapped from a CanSILFunctionType,
  // we might have pointer equality here.
  if (fnTy1 == fnTy2)
    return ABIDifference::CompatibleRepresentation;

  if (fnTy1->getParameters().size() != fnTy2->getParameters().size())
    return ABIDifference::NeedsThunk;

  if (fnTy1->getNumResults() != fnTy2->getNumResults())
    return ABIDifference::NeedsThunk;

  if (fnTy1->getNumYields() != fnTy2->getNumYields())
    return ABIDifference::NeedsThunk;

  // If we don't have a context but the other type does, we'll return
  // ABIDifference::ThinToThick below.
  if (fnTy1->getExtInfo().hasContext() &&
      fnTy1->getCalleeConvention() != fnTy2->getCalleeConvention())
    return ABIDifference::NeedsThunk;

  for (unsigned i : indices(fnTy1->getResults())) {
    auto result1 = fnTy1->getResults()[i];
    auto result2 = fnTy2->getResults()[i];

    if (result1.getConvention() != result2.getConvention())
      return ABIDifference::NeedsThunk;

    if (checkForABIDifferences(M,
                               result1.getSILStorageType(M, fnTy1),
                               result2.getSILStorageType(M, fnTy2),
             /*thunk iuos*/ fnTy1->getLanguage() == SILFunctionLanguage::Swift)
        != ABIDifference::CompatibleRepresentation)
      return ABIDifference::NeedsThunk;
  }

  for (unsigned i : indices(fnTy1->getYields())) {
    auto yield1 = fnTy1->getYields()[i];
    auto yield2 = fnTy2->getYields()[i];

    if (yield1.getConvention() != yield2.getConvention())
      return ABIDifference::NeedsThunk;

    if (checkForABIDifferencesInYield(*this, M, fnTy1, yield1, fnTy2, yield2)
        != ABIDifference::CompatibleRepresentation)
      return ABIDifference::NeedsThunk;
  }

  // If one type does not have an error result, we can still trivially cast
  // (casting away an error result is only safe if the function never throws,
  // of course).
  if (fnTy1->hasErrorResult() && fnTy2->hasErrorResult()) {
    auto error1 = fnTy1->getErrorResult(), error2 = fnTy2->getErrorResult();

    if (error1.getConvention() != error2.getConvention())
      return ABIDifference::NeedsThunk;

    if (checkForABIDifferences(M,
                               error1.getSILStorageType(M, fnTy1),
                               error2.getSILStorageType(M, fnTy2),
              /*thunk iuos*/ fnTy1->getLanguage() == SILFunctionLanguage::Swift)
        != ABIDifference::CompatibleRepresentation)
      return ABIDifference::NeedsThunk;
  }

  for (unsigned i = 0, e = fnTy1->getParameters().size(); i < e; ++i) {
    auto param1 = fnTy1->getParameters()[i], param2 = fnTy2->getParameters()[i];
    
    if (param1.getConvention() != param2.getConvention())
      return ABIDifference::NeedsThunk;

    // Parameters are contravariant and our relation is not symmetric, so
    // make sure to flip the relation around.
    if (checkForABIDifferences(M,
                               param2.getSILStorageType(M, fnTy2),
                               param1.getSILStorageType(M, fnTy1),
              /*thunk iuos*/ fnTy1->getLanguage() == SILFunctionLanguage::Swift)
        != ABIDifference::CompatibleRepresentation)
      return ABIDifference::NeedsThunk;
  }

  auto rep1 = fnTy1->getRepresentation(), rep2 = fnTy2->getRepresentation();
  if (rep1 != rep2) {
    if (rep1 == SILFunctionTypeRepresentation::Thin &&
        rep2 == SILFunctionTypeRepresentation::Thick) {
      if (DifferentFunctionTypesHaveDifferentRepresentation) {
        // FIXME: check whether the representations are compatible modulo
        // context
        return ABIDifference::CompatibleCallingConvention_ThinToThick;
      } else {
        return ABIDifference::CompatibleRepresentation_ThinToThick;
      }
    }

    return ABIDifference::NeedsThunk;
  }

  if (DifferentFunctionTypesHaveDifferentRepresentation)
    return ABIDifference::CompatibleCallingConvention;
  else
    return ABIDifference::CompatibleRepresentation;
}

CanSILBoxType
TypeConverter::getInterfaceBoxTypeForCapture(ValueDecl *captured,
                                             CanType loweredInterfaceType,
                                             bool isMutable) {
  auto &C = M.getASTContext();
  auto signature = getCanonicalSignatureOrNull(
      captured->getDeclContext()->getGenericSignatureOfContext());
  
  // If the type is not dependent at all, we can form a concrete box layout.
  // We don't need to capture the generic environment.
  if (!loweredInterfaceType->hasTypeParameter()) {
    auto layout = SILLayout::get(C, nullptr,
                                 SILField(loweredInterfaceType, isMutable));
    return SILBoxType::get(C, layout, {});
  }
  
  // Otherwise, the layout needs to capture the generic environment of its
  // originating scope.
  // TODO: We could conceivably minimize the captured generic environment to
  // only the parts used by the captured variable.
  
  auto layout = SILLayout::get(C, signature,
                               SILField(loweredInterfaceType, isMutable));
  
  // Instantiate the layout with identity substitutions.
  auto subMap = SubstitutionMap::get(
    signature,
    [&](SubstitutableType *type) -> Type {
      return signature->getCanonicalTypeInContext(type);
    },
    MakeAbstractConformanceForGenericType());

  auto boxTy = SILBoxType::get(C, layout, subMap);
#ifndef NDEBUG
  auto loweredContextType = loweredInterfaceType;
  auto contextBoxTy = boxTy;
  if (signature) {
    auto env = signature->getGenericEnvironment();
    loweredContextType = env->mapTypeIntoContext(loweredContextType)
                            ->getCanonicalType();
    contextBoxTy = cast<SILBoxType>(
      env->mapTypeIntoContext(contextBoxTy)
         ->getCanonicalType());
  }
  assert(contextBoxTy->getLayout()->getFields().size() == 1 &&
         getSILBoxFieldType(TypeExpansionContext::minimal(), contextBoxTy,
                            *this, 0)
                 .getASTType() == loweredContextType &&
         "box field type doesn't match capture!");
#endif
  return boxTy;
}

CanSILBoxType
TypeConverter::getContextBoxTypeForCapture(ValueDecl *captured,
                                           CanType loweredContextType,
                                           GenericEnvironment *env,
                                           bool isMutable) {
  CanType loweredInterfaceType = loweredContextType;
  if (env) {
    auto homeSig = captured->getDeclContext()
        ->getGenericSignatureOfContext();
    loweredInterfaceType =
      loweredInterfaceType->mapTypeOutOfContext()
        ->getCanonicalType(homeSig);
  }
  
  auto boxType = getInterfaceBoxTypeForCapture(captured,
                                               loweredInterfaceType,
                                               isMutable);
  if (env)
    boxType = cast<SILBoxType>(
      env->mapTypeIntoContext(boxType)
         ->getCanonicalType());
  
  return boxType;
}

CanSILBoxType TypeConverter::getBoxTypeForEnumElement(
    TypeExpansionContext context, SILType enumType, EnumElementDecl *elt) {

  auto *enumDecl = enumType.getEnumOrBoundGenericEnum();

  assert(elt->getDeclContext() == enumDecl);
  assert(elt->isIndirect() || elt->getParentEnum()->isIndirect());

  auto &C = M.getASTContext();
  auto boxSignature = getCanonicalSignatureOrNull(
      enumDecl->getGenericSignature());

  if (boxSignature == CanGenericSignature()) {
    auto eltIntfTy = elt->getArgumentInterfaceType();
    auto boxVarTy = getLoweredRValueType(context, eltIntfTy);
    auto layout = SILLayout::get(C, nullptr, SILField(boxVarTy, true));
    return SILBoxType::get(C, layout, {});
  }

  // Use the enum's signature for the box type.
  auto boundEnum = enumType.getASTType();

  // Lower the enum element's argument in the box's context.
  auto eltIntfTy = elt->getArgumentInterfaceType();

  auto boxVarTy = getLoweredRValueType(context,
                                       getAbstractionPattern(elt), eltIntfTy);
  auto layout = SILLayout::get(C, boxSignature, SILField(boxVarTy, true));

  // Instantiate the layout with enum's substitution list.
  auto subMap = boundEnum->getContextSubstitutionMap(
      &M, enumDecl, enumDecl->getGenericEnvironment());

  auto boxTy = SILBoxType::get(C, layout, subMap);
  return boxTy;
}

static void countNumberOfInnerFields(unsigned &fieldsCount, TypeConverter &TC,
                                     SILType Ty,
                                     TypeExpansionContext expansion) {
  if (auto *structDecl = Ty.getStructOrBoundGenericStruct()) {
    assert(
        !structDecl->isResilient(&TC.M, expansion.getResilienceExpansion()) &&
        " FSO should not be trying to explode resilient (ie address-only) "
        "types at all");
    for (auto *prop : structDecl->getStoredProperties()) {
      SILType propTy = Ty.getFieldType(prop, TC, expansion);
      unsigned fieldsCountBefore = fieldsCount;
      countNumberOfInnerFields(fieldsCount, TC, propTy, expansion);
      if (fieldsCount == fieldsCountBefore) {
        // size of Struct(BigStructType) == size of BigStructType()
        // prevent counting its size as BigStructType()+1
        ++fieldsCount;
      }
    }
    return;
  }
  if (auto tupleTy = Ty.getAs<TupleType>()) {
    for (auto elt : tupleTy.getElementTypes()) {
      auto silElt = SILType::getPrimitiveObjectType(elt);
      countNumberOfInnerFields(fieldsCount, TC, silElt, expansion);
    }
    return;
  }
  if (auto *enumDecl = Ty.getEnumOrBoundGenericEnum()) {
    if (enumDecl->isIndirect()) {
      return;
    }
    assert(!enumDecl->isResilient(&TC.M, expansion.getResilienceExpansion()) &&
           " FSO should not be trying to explode resilient (ie address-only) "
           "types at all");
    unsigned fieldsCountBefore = fieldsCount;
    unsigned maxEnumCount = 0;
    for (auto elt : enumDecl->getAllElements()) {
      if (!elt->hasAssociatedValues())
        continue;

      if (elt->isIndirect())
        continue;

      // Although one might assume enums have a fields count of 1
      // Which holds true for current uses of this code
      // (we shouldn't expand enums)
      // Number of fields > 1 as "future proof" for this heuristic:
      // In case it is used by a pass that tries to explode enums.
      auto payloadTy = Ty.getEnumElementType(elt, TC, expansion);
      fieldsCount = 0;
      countNumberOfInnerFields(fieldsCount, TC, payloadTy, expansion);
      if (fieldsCount > maxEnumCount) {
        maxEnumCount = fieldsCount;
      }
    }
    fieldsCount = fieldsCountBefore + maxEnumCount;
    return;
  }
}

unsigned TypeConverter::countNumberOfFields(SILType Ty,
                                            TypeExpansionContext expansion) {
  auto key = std::make_pair(Ty, unsigned(expansion.getResilienceExpansion()));
  auto Iter = TypeFields.find(key);
  if (Iter != TypeFields.end()) {
    return std::max(Iter->second, 1U);
  }
  unsigned fieldsCount = 0;
  countNumberOfInnerFields(fieldsCount, *this, Ty, expansion);
  TypeFields[key] = fieldsCount;
  return std::max(fieldsCount, 1U);
}

void TypeLowering::print(llvm::raw_ostream &os) const {
  auto BOOL = [&](bool b) -> StringRef {
    if (b)
      return "true";
    return "false";
  };
  os << "Type Lowering for lowered type: " << LoweredType << ".\n"
     << "Expansion: " << getResilienceExpansion() << "\n"
     << "isTrivial: " << BOOL(Properties.isTrivial()) << ".\n"
     << "isFixedABI: " << BOOL(Properties.isFixedABI()) << ".\n"
     << "isAddressOnly: " << BOOL(Properties.isAddressOnly()) << ".\n"
     << "isResilient: " << BOOL(Properties.isResilient()) << ".\n"
     << "\n";
}

void TypeLowering::dump() const {
  print(llvm::dbgs());
}<|MERGE_RESOLUTION|>--- conflicted
+++ resolved
@@ -244,11 +244,7 @@
     
     RetTy visitSILFunctionType(CanSILFunctionType type,
                                AbstractionPattern origType) {
-<<<<<<< HEAD
-      // SWIFT_ENABLE_TENSORFLOW
-=======
       // Handle `@differentiable` and `@differentiable(linear)` functions.
->>>>>>> 1420b815
       switch (type->getDifferentiabilityKind()) {
       case DifferentiabilityKind::Normal:
         return asImpl().visitNormalDifferentiableSILFunctionType(
@@ -261,10 +257,6 @@
       case DifferentiabilityKind::NonDifferentiable:
         break;
       }
-<<<<<<< HEAD
-
-=======
->>>>>>> 1420b815
       // Only escaping closures are references.
       bool isSwiftEscaping = type->getExtInfo().isNoEscape() &&
                              type->getExtInfo().getRepresentation() ==
@@ -275,10 +267,6 @@
       return asImpl().handleTrivial(type);
     }
 
-<<<<<<< HEAD
-    // SWIFT_ENABLE_TENSORFLOW
-=======
->>>>>>> 1420b815
     RecursiveProperties
     getNormalDifferentiableSILFunctionTypeRecursiveProperties(
         CanSILFunctionType type, AbstractionPattern origType) {
@@ -307,20 +295,12 @@
         CanSILFunctionType type, AbstractionPattern origType) {
       auto &M = TC.M;
       auto origTy = type->getWithoutDifferentiability();
-<<<<<<< HEAD
-      auto transTy = origTy->getAutoDiffTransposeFunctionType(
-=======
       auto transposeTy = origTy->getAutoDiffTransposeFunctionType(
->>>>>>> 1420b815
           type->getDifferentiabilityParameterIndices(), TC,
           LookUpConformanceInModule(&M), origType.getGenericSignatureOrNull());
       RecursiveProperties props;
       props.addSubobject(classifyType(origType, origTy, TC, Expansion));
-<<<<<<< HEAD
-      props.addSubobject(classifyType(origType, transTy, TC, Expansion));
-=======
       props.addSubobject(classifyType(origType, transposeTy, TC, Expansion));
->>>>>>> 1420b815
       return props;
     }
 
@@ -929,7 +909,122 @@
     }
   };
 
-  // SWIFT_ENABLE_TENSORFLOW
+  /// A lowering for loadable but non-trivial tuple types.
+  class LoadableTupleTypeLowering final
+      : public LoadableAggTypeLowering<LoadableTupleTypeLowering, unsigned> {
+  public:
+    LoadableTupleTypeLowering(CanType type, RecursiveProperties properties,
+                              TypeExpansionContext forExpansion)
+      : LoadableAggTypeLowering(type, properties, forExpansion) {}
+
+    SILValue emitRValueProject(SILBuilder &B, SILLocation loc,
+                               SILValue tupleValue, unsigned index,
+                               const TypeLowering &eltLowering) const {
+      return B.createTupleExtract(loc, tupleValue, index,
+                                  eltLowering.getLoweredType());
+    }
+
+    SILValue rebuildAggregate(SILBuilder &B, SILLocation loc,
+                              ArrayRef<SILValue> values) const override {
+      return B.createTuple(loc, getLoweredType(), values);
+    }
+  
+  private:
+    void lowerChildren(TypeConverter &TC, SmallVectorImpl<Child> &children)
+    const override {
+      // The children are just the elements of the lowered tuple.
+      auto silTy = getLoweredType();
+      auto tupleTy = silTy.castTo<TupleType>();
+      children.reserve(tupleTy->getNumElements());
+      unsigned index = 0;
+      for (auto elt : tupleTy.getElementTypes()) {
+        auto silElt = SILType::getPrimitiveType(elt, silTy.getCategory());
+        auto &eltTL = TC.getTypeLowering(silElt, getExpansionContext());
+        children.push_back(Child{index, eltTL});
+        ++index;
+      }
+    }
+  };
+
+  /// A lowering for loadable but non-trivial struct types.
+  class LoadableStructTypeLowering final
+      : public LoadableAggTypeLowering<LoadableStructTypeLowering, VarDecl*> {
+  public:
+    LoadableStructTypeLowering(CanType type, RecursiveProperties properties,
+                               TypeExpansionContext forExpansion)
+      : LoadableAggTypeLowering(type, properties, forExpansion) {}
+
+    SILValue emitRValueProject(SILBuilder &B, SILLocation loc,
+                               SILValue structValue, VarDecl *field,
+                               const TypeLowering &fieldLowering) const {
+      return B.createStructExtract(loc, structValue, field,
+                                   fieldLowering.getLoweredType());
+    }
+
+    SILValue rebuildAggregate(SILBuilder &B, SILLocation loc,
+                              ArrayRef<SILValue> values) const override {
+      return B.createStruct(loc, getLoweredType(), values);
+    }
+        
+  private:
+    void lowerChildren(TypeConverter &TC, SmallVectorImpl<Child> &children)
+    const override {
+      auto silTy = getLoweredType();
+      auto structDecl = silTy.getStructOrBoundGenericStruct();
+      assert(structDecl);
+      
+      for (auto prop : structDecl->getStoredProperties()) {
+        SILType propTy = silTy.getFieldType(prop, TC, getExpansionContext());
+        auto &propTL = TC.getTypeLowering(propTy, getExpansionContext());
+        children.push_back(Child{prop, propTL});
+      }
+    }
+  };
+  
+  /// A lowering for loadable but non-trivial enum types.
+  class LoadableEnumTypeLowering final : public NonTrivialLoadableTypeLowering {
+  public:
+    LoadableEnumTypeLowering(CanType type, RecursiveProperties properties,
+                             TypeExpansionContext forExpansion)
+      : NonTrivialLoadableTypeLowering(SILType::getPrimitiveObjectType(type),
+                                       properties,
+                                       IsNotReferenceCounted,
+                                       forExpansion) {}
+
+    SILValue emitCopyValue(SILBuilder &B, SILLocation loc,
+                           SILValue value) const override {
+      if (B.getFunction().hasOwnership())
+        return B.createCopyValue(loc, value);
+      B.createRetainValue(loc, value, B.getDefaultAtomicity());
+      return value;
+    }
+
+    SILValue emitLoweredCopyValue(SILBuilder &B, SILLocation loc,
+                                  SILValue value,
+                                  TypeExpansionKind style) const override {
+      if (B.getFunction().hasOwnership())
+        return B.createCopyValue(loc, value);
+      B.createRetainValue(loc, value, B.getDefaultAtomicity());
+      return value;
+    }
+
+    void emitDestroyValue(SILBuilder &B, SILLocation loc,
+                          SILValue value) const override {
+      if (B.getFunction().hasOwnership()) {
+        B.createDestroyValue(loc, value);
+        return;
+      }
+      B.emitReleaseValueAndFold(loc, value);
+    }
+
+    void emitLoweredDestroyValue(SILBuilder &B, SILLocation loc, SILValue value,
+                                 TypeExpansionKind style) const override {
+      // Enums, we never want to expand.
+      return emitDestroyValue(B, loc, value);
+    }
+  };
+
+  /// A type lowering for `@differentiable` function types.
   class NormalDifferentiableSILFunctionTypeLowering final
       : public LoadableAggTypeLowering<
                    NormalDifferentiableSILFunctionTypeLowering,
@@ -985,220 +1080,6 @@
     }
   };
 
-  class LinearDifferentiableSILFunctionTypeLowering final
-      : public LoadableAggTypeLowering<
-                   LinearDifferentiableSILFunctionTypeLowering,
-                   LinearDifferentiableFunctionTypeComponent> {
-  public:
-    using LoadableAggTypeLowering::LoadableAggTypeLowering;
-
-    SILValue emitRValueProject(
-        SILBuilder &B, SILLocation loc, SILValue tupleValue,
-        LinearDifferentiableFunctionTypeComponent component,
-        const TypeLowering &eltLowering) const {
-      return B.createLinearFunctionExtract(loc, component, tupleValue);
-    }
-
-    SILValue rebuildAggregate(SILBuilder &B, SILLocation loc,
-                              ArrayRef<SILValue> values) const override {
-      assert(values.size() == 2);
-      auto fnTy = getLoweredType().castTo<SILFunctionType>();
-      auto paramIndices = fnTy->getDifferentiabilityParameterIndices();
-      return B.createLinearFunction(loc, paramIndices, values[0], values[1]);
-    }
-
-    void lowerChildren(TypeConverter &TC,
-                       SmallVectorImpl<Child> &children) const override {
-      auto fnTy = getLoweredType().castTo<SILFunctionType>();
-      children.reserve(2);
-      auto origFnTy = fnTy->getWithoutDifferentiability();
-      auto paramIndices = fnTy->getDifferentiabilityParameterIndices();
-      children.push_back(Child{
-        LinearDifferentiableFunctionTypeComponent::Original,
-        TC.getTypeLowering(origFnTy, getExpansionContext())
-      });
-      auto transposeFnTy = origFnTy->getAutoDiffTransposeFunctionType(
-          paramIndices, TC, LookUpConformanceInModule(&TC.M));
-      auto transposeSILFnTy = SILType::getPrimitiveObjectType(transposeFnTy);
-      children.push_back(Child{
-        LinearDifferentiableFunctionTypeComponent::Transpose,
-        TC.getTypeLowering(transposeSILFnTy, getExpansionContext())
-      });
-      assert(children.size() == 2);
-    }
-  };
-
-  /// A lowering for loadable but non-trivial tuple types.
-  class LoadableTupleTypeLowering final
-      : public LoadableAggTypeLowering<LoadableTupleTypeLowering, unsigned> {
-  public:
-    LoadableTupleTypeLowering(CanType type, RecursiveProperties properties,
-                              TypeExpansionContext forExpansion)
-      : LoadableAggTypeLowering(type, properties, forExpansion) {}
-
-    SILValue emitRValueProject(SILBuilder &B, SILLocation loc,
-                               SILValue tupleValue, unsigned index,
-                               const TypeLowering &eltLowering) const {
-      return B.createTupleExtract(loc, tupleValue, index,
-                                  eltLowering.getLoweredType());
-    }
-
-    SILValue rebuildAggregate(SILBuilder &B, SILLocation loc,
-                              ArrayRef<SILValue> values) const override {
-      return B.createTuple(loc, getLoweredType(), values);
-    }
-  
-  private:
-    void lowerChildren(TypeConverter &TC, SmallVectorImpl<Child> &children)
-    const override {
-      // The children are just the elements of the lowered tuple.
-      auto silTy = getLoweredType();
-      auto tupleTy = silTy.castTo<TupleType>();
-      children.reserve(tupleTy->getNumElements());
-      unsigned index = 0;
-      for (auto elt : tupleTy.getElementTypes()) {
-        auto silElt = SILType::getPrimitiveType(elt, silTy.getCategory());
-        auto &eltTL = TC.getTypeLowering(silElt, getExpansionContext());
-        children.push_back(Child{index, eltTL});
-        ++index;
-      }
-    }
-  };
-
-  /// A lowering for loadable but non-trivial struct types.
-  class LoadableStructTypeLowering final
-      : public LoadableAggTypeLowering<LoadableStructTypeLowering, VarDecl*> {
-  public:
-    LoadableStructTypeLowering(CanType type, RecursiveProperties properties,
-                               TypeExpansionContext forExpansion)
-      : LoadableAggTypeLowering(type, properties, forExpansion) {}
-
-    SILValue emitRValueProject(SILBuilder &B, SILLocation loc,
-                               SILValue structValue, VarDecl *field,
-                               const TypeLowering &fieldLowering) const {
-      return B.createStructExtract(loc, structValue, field,
-                                   fieldLowering.getLoweredType());
-    }
-
-    SILValue rebuildAggregate(SILBuilder &B, SILLocation loc,
-                              ArrayRef<SILValue> values) const override {
-      return B.createStruct(loc, getLoweredType(), values);
-    }
-        
-  private:
-    void lowerChildren(TypeConverter &TC, SmallVectorImpl<Child> &children)
-    const override {
-      auto silTy = getLoweredType();
-      auto structDecl = silTy.getStructOrBoundGenericStruct();
-      assert(structDecl);
-      
-      for (auto prop : structDecl->getStoredProperties()) {
-        SILType propTy = silTy.getFieldType(prop, TC, getExpansionContext());
-        auto &propTL = TC.getTypeLowering(propTy, getExpansionContext());
-        children.push_back(Child{prop, propTL});
-      }
-    }
-  };
-  
-  /// A lowering for loadable but non-trivial enum types.
-  class LoadableEnumTypeLowering final : public NonTrivialLoadableTypeLowering {
-  public:
-    LoadableEnumTypeLowering(CanType type, RecursiveProperties properties,
-                             TypeExpansionContext forExpansion)
-      : NonTrivialLoadableTypeLowering(SILType::getPrimitiveObjectType(type),
-                                       properties,
-                                       IsNotReferenceCounted,
-                                       forExpansion) {}
-
-    SILValue emitCopyValue(SILBuilder &B, SILLocation loc,
-                           SILValue value) const override {
-      if (B.getFunction().hasOwnership())
-        return B.createCopyValue(loc, value);
-      B.createRetainValue(loc, value, B.getDefaultAtomicity());
-      return value;
-    }
-
-    SILValue emitLoweredCopyValue(SILBuilder &B, SILLocation loc,
-                                  SILValue value,
-                                  TypeExpansionKind style) const override {
-      if (B.getFunction().hasOwnership())
-        return B.createCopyValue(loc, value);
-      B.createRetainValue(loc, value, B.getDefaultAtomicity());
-      return value;
-    }
-
-    void emitDestroyValue(SILBuilder &B, SILLocation loc,
-                          SILValue value) const override {
-      if (B.getFunction().hasOwnership()) {
-        B.createDestroyValue(loc, value);
-        return;
-      }
-      B.emitReleaseValueAndFold(loc, value);
-    }
-
-    void emitLoweredDestroyValue(SILBuilder &B, SILLocation loc, SILValue value,
-                                 TypeExpansionKind style) const override {
-      // Enums, we never want to expand.
-      return emitDestroyValue(B, loc, value);
-    }
-  };
-
-  /// A type lowering for `@differentiable` function types.
-  class NormalDifferentiableSILFunctionTypeLowering final
-      : public LoadableAggTypeLowering<
-                   NormalDifferentiableSILFunctionTypeLowering,
-                   NormalDifferentiableFunctionTypeComponent> {
-  public:
-    using LoadableAggTypeLowering::LoadableAggTypeLowering;
-
-    SILValue emitRValueProject(
-        SILBuilder &B, SILLocation loc, SILValue tupleValue,
-        NormalDifferentiableFunctionTypeComponent extractee,
-        const TypeLowering &eltLowering) const {
-      return B.createDifferentiableFunctionExtract(
-          loc, extractee, tupleValue);
-    }
-
-    SILValue rebuildAggregate(SILBuilder &B, SILLocation loc,
-                              ArrayRef<SILValue> values) const override {
-      assert(values.size() == 3);
-      auto fnTy = getLoweredType().castTo<SILFunctionType>();
-      auto paramIndices = fnTy->getDifferentiabilityParameterIndices();
-      return B.createDifferentiableFunction(
-          loc, paramIndices, values[0], std::make_pair(values[1], values[2]));
-    }
-
-    void lowerChildren(TypeConverter &TC,
-                       SmallVectorImpl<Child> &children) const override {
-      auto fnTy = getLoweredType().castTo<SILFunctionType>();
-      auto numDerivativeFns = 2;
-      children.reserve(numDerivativeFns + 1);
-      auto origFnTy = fnTy->getWithoutDifferentiability();
-      auto paramIndices = fnTy->getDifferentiabilityParameterIndices();
-      children.push_back(Child{
-        NormalDifferentiableFunctionTypeComponent::Original,
-        TC.getTypeLowering(origFnTy, getExpansionContext())
-      });
-      for (AutoDiffDerivativeFunctionKind kind :
-               {AutoDiffDerivativeFunctionKind::JVP,
-                AutoDiffDerivativeFunctionKind::VJP}) {
-        auto derivativeFnTy = origFnTy->getAutoDiffDerivativeFunctionType(
-            paramIndices, 0, kind, TC,
-            LookUpConformanceInModule(&TC.M));
-        auto silTy = SILType::getPrimitiveObjectType(derivativeFnTy);
-        NormalDifferentiableFunctionTypeComponent extractee(kind);
-        // Assert that we have the right extractee. A terrible bug in the past
-        // was caused by implicit conversions from `unsigned` to
-        // `NormalDifferentiableFunctionTypeComponent` which resulted into a
-        // wrong extractee.
-        assert(extractee.getAsDerivativeFunctionKind() == kind);
-        children.push_back(Child{
-            extractee, TC.getTypeLowering(silTy, getExpansionContext())});
-      }
-      assert(children.size() == 3);
-    }
-  };
-
   /// A type lowering for `@differentiable(linear)` function types.
   class LinearDifferentiableSILFunctionTypeLowering final
       : public LoadableAggTypeLowering<
@@ -1641,10 +1522,6 @@
                                                                    properties);
     }
 
-<<<<<<< HEAD
-    // SWIFT_ENABLE_TENSORFLOW
-=======
->>>>>>> 1420b815
     TypeLowering *
     visitNormalDifferentiableSILFunctionType(CanSILFunctionType type,
                                              RecursiveProperties props) {
