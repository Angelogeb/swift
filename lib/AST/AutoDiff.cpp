//===--- AutoDiff.cpp - Swift automatic differentiation utilities ---------===//
//
// This source file is part of the Swift.org open source project
//
// Copyright (c) 2019 - 2020 Apple Inc. and the Swift project authors
// Licensed under Apache License v2.0 with Runtime Library Exception
//
// See https://swift.org/LICENSE.txt for license information
// See https://swift.org/CONTRIBUTORS.txt for the list of Swift project authors
//
//===----------------------------------------------------------------------===//

#include "swift/AST/AutoDiff.h"
#include "swift/AST/ASTContext.h"
#include "swift/AST/GenericEnvironment.h"
#include "swift/AST/ImportCache.h"
#include "swift/AST/Module.h"
#include "swift/AST/TypeCheckRequests.h"
#include "swift/AST/Types.h"

using namespace swift;

AutoDiffDerivativeFunctionKind::AutoDiffDerivativeFunctionKind(
    StringRef string) {
  Optional<innerty> result = llvm::StringSwitch<Optional<innerty>>(string)
                                 .Case("jvp", JVP)
                                 .Case("vjp", VJP);
  assert(result && "Invalid string");
  rawValue = *result;
}

NormalDifferentiableFunctionTypeComponent::
    NormalDifferentiableFunctionTypeComponent(
        AutoDiffDerivativeFunctionKind kind) {
  switch (kind) {
  case AutoDiffDerivativeFunctionKind::JVP:
    rawValue = JVP;
    return;
  case AutoDiffDerivativeFunctionKind::VJP:
    rawValue = VJP;
    return;
  }
}

NormalDifferentiableFunctionTypeComponent::
    NormalDifferentiableFunctionTypeComponent(StringRef string) {
  Optional<innerty> result = llvm::StringSwitch<Optional<innerty>>(string)
                                 .Case("original", Original)
                                 .Case("jvp", JVP)
                                 .Case("vjp", VJP);
  assert(result && "Invalid string");
  rawValue = *result;
}

Optional<AutoDiffDerivativeFunctionKind>
NormalDifferentiableFunctionTypeComponent::getAsDerivativeFunctionKind() const {
  switch (rawValue) {
  case Original:
    return None;
  case JVP:
    return {AutoDiffDerivativeFunctionKind::JVP};
  case VJP:
    return {AutoDiffDerivativeFunctionKind::VJP};
  }
  llvm_unreachable("invalid derivative kind");
}

LinearDifferentiableFunctionTypeComponent::
    LinearDifferentiableFunctionTypeComponent(StringRef string) {
  Optional<innerty> result = llvm::StringSwitch<Optional<innerty>>(string)
                                 .Case("original", Original)
                                 .Case("transpose", Transpose);
  assert(result && "Invalid string");
  rawValue = *result;
}

DifferentiabilityWitnessFunctionKind::DifferentiabilityWitnessFunctionKind(
    StringRef string) {
  Optional<innerty> result = llvm::StringSwitch<Optional<innerty>>(string)
                                 .Case("jvp", JVP)
                                 .Case("vjp", VJP)
                                 .Case("transpose", Transpose);
  assert(result && "Invalid string");
  rawValue = *result;
}

Optional<AutoDiffDerivativeFunctionKind>
DifferentiabilityWitnessFunctionKind::getAsDerivativeFunctionKind() const {
  switch (rawValue) {
  case JVP:
    return {AutoDiffDerivativeFunctionKind::JVP};
  case VJP:
    return {AutoDiffDerivativeFunctionKind::VJP};
  case Transpose:
    return None;
  }
  llvm_unreachable("invalid derivative kind");
}

void SILAutoDiffIndices::print(llvm::raw_ostream &s) const {
  s << "(parameters=(";
  interleave(
      parameters->getIndices(), [&s](unsigned p) { s << p; },
      [&s] { s << ' '; });
  s << ") results=(";
  interleave(
      results->getIndices(), [&s](unsigned p) { s << p; }, [&s] { s << ' '; });
  s << "))";
}

void SILAutoDiffIndices::dump() const {
  print(llvm::errs());
  llvm::errs() << '\n';
}

SILAutoDiffIndices AutoDiffConfig::getSILAutoDiffIndices() const {
  return SILAutoDiffIndices(parameterIndices, resultIndices);
}

void AutoDiffConfig::print(llvm::raw_ostream &s) const {
  s << "(parameters=";
  parameterIndices->print(s);
  s << " results=";
  resultIndices->print(s);
  if (derivativeGenericSignature) {
    s << " where=";
    derivativeGenericSignature->print(s);
  }
  s << ')';
}

bool swift::isDifferentiableProgrammingEnabled(SourceFile &SF) {
  auto &ctx = SF.getASTContext();
  // Return true if differentiable programming is explicitly enabled.
  if (ctx.LangOpts.EnableExperimentalDifferentiableProgramming)
    return true;
  // Otherwise, return true iff the `_Differentiation` module is imported in
  // the given source file.
  bool importsDifferentiationModule = false;
  for (auto import : namelookup::getAllImports(&SF)) {
    if (import.importedModule->getName() == ctx.Id_Differentiation) {
      importsDifferentiationModule = true;
      break;
    }
  }
  return importsDifferentiationModule;
}

// TODO(TF-874): This helper is inefficient and should be removed. Unwrapping at
// most once (for curried method types) is sufficient.
static void unwrapCurryLevels(AnyFunctionType *fnTy,
                              SmallVectorImpl<AnyFunctionType *> &results) {
  while (fnTy != nullptr) {
    results.push_back(fnTy);
    fnTy = fnTy->getResult()->getAs<AnyFunctionType>();
  }
}

static unsigned countNumFlattenedElementTypes(Type type) {
  if (auto *tupleTy = type->getCanonicalType()->getAs<TupleType>())
    return accumulate(tupleTy->getElementTypes(), 0,
                      [&](unsigned num, Type type) {
                        return num + countNumFlattenedElementTypes(type);
                      });
  return 1;
}

// TODO(TF-874): Simplify this helper and remove the `reverseCurryLevels` flag.
void AnyFunctionType::getSubsetParameters(
    IndexSubset *parameterIndices,
    SmallVectorImpl<AnyFunctionType::Param> &results, bool reverseCurryLevels) {
  SmallVector<AnyFunctionType *, 2> curryLevels;
  unwrapCurryLevels(this, curryLevels);

  SmallVector<unsigned, 2> curryLevelParameterIndexOffsets(curryLevels.size());
  unsigned currentOffset = 0;
  for (unsigned curryLevelIndex : llvm::reverse(indices(curryLevels))) {
    curryLevelParameterIndexOffsets[curryLevelIndex] = currentOffset;
    currentOffset += curryLevels[curryLevelIndex]->getNumParams();
  }

  // If `reverseCurryLevels` is true, reverse the curry levels and offsets.
  if (reverseCurryLevels) {
    std::reverse(curryLevels.begin(), curryLevels.end());
    std::reverse(curryLevelParameterIndexOffsets.begin(),
                 curryLevelParameterIndexOffsets.end());
  }

  for (unsigned curryLevelIndex : indices(curryLevels)) {
    auto *curryLevel = curryLevels[curryLevelIndex];
    unsigned parameterIndexOffset =
        curryLevelParameterIndexOffsets[curryLevelIndex];
    for (unsigned paramIndex : range(curryLevel->getNumParams()))
      if (parameterIndices->contains(parameterIndexOffset + paramIndex))
        results.push_back(curryLevel->getParams()[paramIndex]);
  }
}

void autodiff::getFunctionSemanticResultTypes(
    AnyFunctionType *functionType,
    SmallVectorImpl<AutoDiffSemanticFunctionResultType> &result,
    GenericEnvironment *genericEnv) {
  auto &ctx = functionType->getASTContext();

  // Remap type in `genericEnv`, if specified.
  auto remap = [&](Type type) {
    if (!genericEnv)
      return type;
    return genericEnv->mapTypeIntoContext(type);
  };

  // Collect formal result type as a semantic result, unless it is
  // `Void`.
  auto formalResultType = functionType->getResult();
  if (auto *resultFunctionType =
          functionType->getResult()->getAs<AnyFunctionType>()) {
    formalResultType = resultFunctionType->getResult();
  }
  if (!formalResultType->isEqual(ctx.TheEmptyTupleType))
    result.push_back({remap(formalResultType), /*isInout*/ false});

  // Collect `inout` parameters as semantic results.
  for (auto param : functionType->getParams())
    if (param.isInOut())
      result.push_back({remap(param.getPlainType()), /*isInout*/ true});
  if (auto *resultFunctionType =
          functionType->getResult()->getAs<AnyFunctionType>()) {
    for (auto param : resultFunctionType->getParams())
      if (param.isInOut())
        result.push_back({remap(param.getPlainType()), /*isInout*/ true});
  }
}

// TODO(TF-874): Simplify this helper. See TF-874 for WIP.
IndexSubset *
autodiff::getLoweredParameterIndices(IndexSubset *parameterIndices,
                                     AnyFunctionType *functionType) {
  SmallVector<AnyFunctionType *, 2> curryLevels;
  unwrapCurryLevels(functionType, curryLevels);

  // Compute the lowered sizes of all AST parameter types.
  SmallVector<unsigned, 8> paramLoweredSizes;
  unsigned totalLoweredSize = 0;
  auto addLoweredParamInfo = [&](Type type) {
    unsigned paramLoweredSize = countNumFlattenedElementTypes(type);
    paramLoweredSizes.push_back(paramLoweredSize);
    totalLoweredSize += paramLoweredSize;
  };
  for (auto *curryLevel : llvm::reverse(curryLevels))
    for (auto &param : curryLevel->getParams())
      addLoweredParamInfo(param.getPlainType());

  // Build lowered SIL parameter indices by setting the range of bits that
  // corresponds to each "set" AST parameter.
  llvm::SmallVector<unsigned, 8> loweredSILIndices;
  unsigned currentBitIndex = 0;
  for (unsigned i : range(parameterIndices->getCapacity())) {
    auto paramLoweredSize = paramLoweredSizes[i];
    if (parameterIndices->contains(i)) {
      auto indices = range(currentBitIndex, currentBitIndex + paramLoweredSize);
      loweredSILIndices.append(indices.begin(), indices.end());
    }
    currentBitIndex += paramLoweredSize;
  }

  return IndexSubset::get(functionType->getASTContext(), totalLoweredSize,
                          loweredSILIndices);
}

GenericSignature autodiff::getConstrainedDerivativeGenericSignature(
    SILFunctionType *originalFnTy, IndexSubset *diffParamIndices,
    GenericSignature derivativeGenSig, LookupConformanceFn lookupConformance,
    bool isTranspose) {
  if (!derivativeGenSig)
    derivativeGenSig = originalFnTy->getInvocationGenericSignature();
  if (!derivativeGenSig)
    return nullptr;
  auto &ctx = originalFnTy->getASTContext();
  auto *diffableProto = ctx.getProtocol(KnownProtocolKind::Differentiable);
  SmallVector<Requirement, 4> requirements;
  for (unsigned paramIdx : diffParamIndices->getIndices()) {
    // Require differentiability parameters to conform to `Differentiable`.
    auto paramType = originalFnTy->getParameters()[paramIdx].getInterfaceType();
    Requirement req(RequirementKind::Conformance, paramType,
                    diffableProto->getDeclaredType());
    requirements.push_back(req);
    if (isTranspose) {
      // Require linearity parameters to additionally satisfy
      // `Self == Self.TangentVector`.
      auto tanSpace = paramType->getAutoDiffTangentSpace(lookupConformance);
      auto paramTanType = tanSpace->getCanonicalType();
      Requirement req(RequirementKind::SameType, paramType, paramTanType);
      requirements.push_back(req);
    }
  }
  return evaluateOrDefault(
      ctx.evaluator,
      AbstractGenericSignatureRequest{derivativeGenSig.getPointer(),
                                      /*addedGenericParams*/ {},
                                      std::move(requirements)},
      nullptr);
}

// Given the rest of a `Builtin.applyDerivative_{jvp|vjp}` or
// `Builtin.applyTranspose` operation name, attempts to parse the arity and
// throwing-ness from the operation name. Modifies the operation name argument
// in place as substrings get dropped.
static void parseAutoDiffBuiltinCommonConfig(
    StringRef &operationName, unsigned &arity, bool &throws) {
  // Parse '_arity'.
  constexpr char arityPrefix[] = "_arity";
  if (operationName.startswith(arityPrefix)) {
    operationName = operationName.drop_front(sizeof(arityPrefix) - 1);
    auto arityStr = operationName.take_while(llvm::isDigit);
    operationName = operationName.drop_front(arityStr.size());
    auto converted = llvm::to_integer(arityStr, arity);
    assert(converted); (void)converted;
    assert(arity > 0);
  } else {
    arity = 1;
  }
  // Parse '_throws'.
  constexpr char throwsPrefix[] = "_throws";
  if (operationName.startswith(throwsPrefix)) {
    operationName = operationName.drop_front(sizeof(throwsPrefix) - 1);
    throws = true;
  } else {
    throws = false;
  }
}

bool autodiff::getBuiltinApplyDerivativeConfig(
    StringRef operationName, AutoDiffDerivativeFunctionKind &kind,
    unsigned &arity, bool &throws) {
  constexpr char prefix[] = "applyDerivative";
  if (!operationName.startswith(prefix))
    return false;
  operationName = operationName.drop_front(sizeof(prefix) - 1);
  // Parse 'jvp' or 'vjp'.
  constexpr char jvpPrefix[] = "_jvp";
  constexpr char vjpPrefix[] = "_vjp";
  if (operationName.startswith(jvpPrefix))
    kind = AutoDiffDerivativeFunctionKind::JVP;
  else if (operationName.startswith(vjpPrefix))
    kind = AutoDiffDerivativeFunctionKind::VJP;
  operationName = operationName.drop_front(sizeof(jvpPrefix) - 1);
  parseAutoDiffBuiltinCommonConfig(operationName, arity, throws);
  return operationName.empty();
}

bool autodiff::getBuiltinApplyTransposeConfig(
    StringRef operationName, unsigned &arity, bool &throws) {
  constexpr char prefix[] = "applyTranspose";
  if (!operationName.startswith(prefix))
    return false;
  operationName = operationName.drop_front(sizeof(prefix) - 1);
  parseAutoDiffBuiltinCommonConfig(operationName, arity, throws);
  return operationName.empty();
}

bool autodiff::getBuiltinDifferentiableOrLinearFunctionConfig(
    StringRef operationName, unsigned &arity, bool &throws) {
  constexpr char differentiablePrefix[] = "differentiableFunction";
  constexpr char linearPrefix[] = "linearFunction";
  if (operationName.startswith(differentiablePrefix))
    operationName = operationName.drop_front(sizeof(differentiablePrefix) - 1);
  else if (operationName.startswith(linearPrefix))
    operationName = operationName.drop_front(sizeof(linearPrefix) - 1);
  else
    return false;
  parseAutoDiffBuiltinCommonConfig(operationName, arity, throws);
  return operationName.empty();
}

Type TangentSpace::getType() const {
  switch (kind) {
  case Kind::TangentVector:
    return value.tangentVectorType;
  case Kind::Tuple:
    return value.tupleType;
  }
  llvm_unreachable("invalid tangent space kind");
}

CanType TangentSpace::getCanonicalType() const {
  return getType()->getCanonicalType();
}

NominalTypeDecl *TangentSpace::getNominal() const {
  assert(isTangentVector());
  return getTangentVector()->getNominalOrBoundGenericNominal();
}

const char DerivativeFunctionTypeError::ID = '\0';

void DerivativeFunctionTypeError::log(raw_ostream &OS) const {
  OS << "original function type '";
  functionType->print(OS);
  OS << "' ";
  switch (kind) {
  case Kind::NoSemanticResults:
    OS << "has no semantic results ('Void' result)";
    break;
  case Kind::MultipleSemanticResults:
    OS << "has multiple semantic results";
    break;
  case Kind::NoDifferentiabilityParameters:
    OS << "has no differentiability parameters";
    break;
  case Kind::NonDifferentiableDifferentiabilityParameter: {
    auto nonDiffParam = getNonDifferentiableTypeAndIndex();
    OS << "has non-differentiable differentiability parameter "
       << nonDiffParam.second << ": " << nonDiffParam.first;
    break;
  }
  case Kind::NonDifferentiableResult: {
    auto nonDiffResult = getNonDifferentiableTypeAndIndex();
    OS << "has non-differentiable result " << nonDiffResult.second << ": "
       << nonDiffResult.first;
    break;
  }
  }
}

bool swift::operator==(const TangentPropertyInfo::Error &lhs,
                       const TangentPropertyInfo::Error &rhs) {
  if (lhs.kind != rhs.kind)
    return false;
  switch (lhs.kind) {
  case TangentPropertyInfo::Error::Kind::NoDerivativeOriginalProperty:
  case TangentPropertyInfo::Error::Kind::NominalParentNotDifferentiable:
  case TangentPropertyInfo::Error::Kind::OriginalPropertyNotDifferentiable:
  case TangentPropertyInfo::Error::Kind::ParentTangentVectorNotStruct:
  case TangentPropertyInfo::Error::Kind::TangentPropertyNotFound:
  case TangentPropertyInfo::Error::Kind::TangentPropertyNotStored:
    return true;
  case TangentPropertyInfo::Error::Kind::TangentPropertyWrongType:
    return lhs.getType()->isEqual(rhs.getType());
  }
}

void swift::simple_display(llvm::raw_ostream &os, TangentPropertyInfo info) {
  os << "{ ";
  os << "tangent property: "
     << (info.tangentProperty ? info.tangentProperty->printRef() : "null");
  if (info.error) {
    os << ", error: ";
    switch (info.error->kind) {
    case TangentPropertyInfo::Error::Kind::NoDerivativeOriginalProperty:
      os << "'@noDerivative' original property has no tangent property";
      break;
    case TangentPropertyInfo::Error::Kind::NominalParentNotDifferentiable:
      os << "nominal parent does not conform to 'Differentiable'";
      break;
    case TangentPropertyInfo::Error::Kind::OriginalPropertyNotDifferentiable:
      os << "original property type does not conform to 'Differentiable'";
      break;
    case TangentPropertyInfo::Error::Kind::ParentTangentVectorNotStruct:
      os << "'TangentVector' type is not a struct";
      break;
    case TangentPropertyInfo::Error::Kind::TangentPropertyNotFound:
      os << "'TangentVector' struct does not have stored property with the "
            "same name as the original property";
      break;
    case TangentPropertyInfo::Error::Kind::TangentPropertyWrongType:
      os << "tangent property's type is not equal to the original property's "
            "'TangentVector' type";
      break;
    case TangentPropertyInfo::Error::Kind::TangentPropertyNotStored:
      os << "'TangentVector' property '" << info.tangentProperty->getName()
         << "' is not a stored property";
      break;
    }
  }
  os << " }";
}

<<<<<<< HEAD
TangentPropertyInfo
TangentStoredPropertyRequest::evaluate(Evaluator &evaluator,
                                       VarDecl *originalField) const {
  assert(originalField->hasStorage() && originalField->isInstanceMember() &&
         "Expected stored property");
  auto *parentDC = originalField->getDeclContext();
  assert(parentDC->isTypeContext());
  auto parentType = parentDC->getDeclaredTypeInContext();
  auto *moduleDecl = originalField->getModuleContext();
  auto parentTan = parentType->getAutoDiffTangentSpace(
      LookUpConformanceInModule(moduleDecl));
=======
TangentPropertyInfo TangentStoredPropertyRequest::evaluate(
    Evaluator &evaluator, VarDecl *originalField, CanType baseType) const {
  assert(((originalField->hasStorage() && originalField->isInstanceMember()) ||
          originalField->hasAttachedPropertyWrapper()) &&
         "Expected a stored property or a property-wrapped property");
  auto *parentDC = originalField->getDeclContext();
  assert(parentDC->isTypeContext());
  auto *moduleDecl = originalField->getModuleContext();
  auto parentTan =
      baseType->getAutoDiffTangentSpace(LookUpConformanceInModule(moduleDecl));
>>>>>>> 48089868
  // Error if parent nominal type does not conform to `Differentiable`.
  if (!parentTan) {
    return TangentPropertyInfo(
        TangentPropertyInfo::Error::Kind::NominalParentNotDifferentiable);
  }
  // Error if original stored property is `@noDerivative`.
  if (originalField->getAttrs().hasAttribute<NoDerivativeAttr>()) {
    return TangentPropertyInfo(
        TangentPropertyInfo::Error::Kind::NoDerivativeOriginalProperty);
  }
  // Error if original property's type does not conform to `Differentiable`.
<<<<<<< HEAD
  auto originalFieldTan = originalField->getType()->getAutoDiffTangentSpace(
=======
  auto originalFieldType = baseType->getTypeOfMember(
      originalField->getModuleContext(), originalField);
  auto originalFieldTan = originalFieldType->getAutoDiffTangentSpace(
>>>>>>> 48089868
      LookUpConformanceInModule(moduleDecl));
  if (!originalFieldTan) {
    return TangentPropertyInfo(
        TangentPropertyInfo::Error::Kind::OriginalPropertyNotDifferentiable);
  }
<<<<<<< HEAD
  auto parentTanType = parentTan->getType();
=======
  // Get the parent `TangentVector` type.
  auto parentTanType =
      baseType->getAutoDiffTangentSpace(LookUpConformanceInModule(moduleDecl))
          ->getType();
>>>>>>> 48089868
  auto *parentTanStruct = parentTanType->getStructOrBoundGenericStruct();
  // Error if parent `TangentVector` is not a struct.
  if (!parentTanStruct) {
    return TangentPropertyInfo(
        TangentPropertyInfo::Error::Kind::ParentTangentVectorNotStruct);
  }
  // Find the corresponding field in the tangent space.
  VarDecl *tanField = nullptr;
  // If `TangentVector` is the original struct, then the tangent property is the
  // original property.
  if (parentTanStruct == parentDC->getSelfStructDecl()) {
    tanField = originalField;
  }
  // Otherwise, look up the field by name.
  else {
    auto tanFieldLookup =
        parentTanStruct->lookupDirect(originalField->getName());
    llvm::erase_if(tanFieldLookup,
                   [](ValueDecl *v) { return !isa<VarDecl>(v); });
    // Error if tangent property could not be found.
    if (tanFieldLookup.empty()) {
      return TangentPropertyInfo(
          TangentPropertyInfo::Error::Kind::TangentPropertyNotFound);
    }
    tanField = cast<VarDecl>(tanFieldLookup.front());
  }
  // Error if tangent property's type is not equal to the original property's
  // `TangentVector` type.
  auto originalFieldTanType = originalFieldTan->getType();
<<<<<<< HEAD
  if (!originalFieldTanType->isEqual(tanField->getType())) {
=======
  auto tanFieldType =
      parentTanType->getTypeOfMember(tanField->getModuleContext(), tanField);
  if (!originalFieldTanType->isEqual(tanFieldType)) {
>>>>>>> 48089868
    return TangentPropertyInfo(
        TangentPropertyInfo::Error::Kind::TangentPropertyWrongType,
        originalFieldTanType);
  }
  // Error if tangent property is not a stored property.
  if (!tanField->hasStorage()) {
    return TangentPropertyInfo(
        TangentPropertyInfo::Error::Kind::TangentPropertyNotStored);
  }
  // Otherwise, tangent property is valid.
  return TangentPropertyInfo(tanField);
}<|MERGE_RESOLUTION|>--- conflicted
+++ resolved
@@ -475,19 +475,6 @@
   os << " }";
 }
 
-<<<<<<< HEAD
-TangentPropertyInfo
-TangentStoredPropertyRequest::evaluate(Evaluator &evaluator,
-                                       VarDecl *originalField) const {
-  assert(originalField->hasStorage() && originalField->isInstanceMember() &&
-         "Expected stored property");
-  auto *parentDC = originalField->getDeclContext();
-  assert(parentDC->isTypeContext());
-  auto parentType = parentDC->getDeclaredTypeInContext();
-  auto *moduleDecl = originalField->getModuleContext();
-  auto parentTan = parentType->getAutoDiffTangentSpace(
-      LookUpConformanceInModule(moduleDecl));
-=======
 TangentPropertyInfo TangentStoredPropertyRequest::evaluate(
     Evaluator &evaluator, VarDecl *originalField, CanType baseType) const {
   assert(((originalField->hasStorage() && originalField->isInstanceMember()) ||
@@ -498,7 +485,6 @@
   auto *moduleDecl = originalField->getModuleContext();
   auto parentTan =
       baseType->getAutoDiffTangentSpace(LookUpConformanceInModule(moduleDecl));
->>>>>>> 48089868
   // Error if parent nominal type does not conform to `Differentiable`.
   if (!parentTan) {
     return TangentPropertyInfo(
@@ -510,26 +496,18 @@
         TangentPropertyInfo::Error::Kind::NoDerivativeOriginalProperty);
   }
   // Error if original property's type does not conform to `Differentiable`.
-<<<<<<< HEAD
-  auto originalFieldTan = originalField->getType()->getAutoDiffTangentSpace(
-=======
   auto originalFieldType = baseType->getTypeOfMember(
       originalField->getModuleContext(), originalField);
   auto originalFieldTan = originalFieldType->getAutoDiffTangentSpace(
->>>>>>> 48089868
       LookUpConformanceInModule(moduleDecl));
   if (!originalFieldTan) {
     return TangentPropertyInfo(
         TangentPropertyInfo::Error::Kind::OriginalPropertyNotDifferentiable);
   }
-<<<<<<< HEAD
-  auto parentTanType = parentTan->getType();
-=======
   // Get the parent `TangentVector` type.
   auto parentTanType =
       baseType->getAutoDiffTangentSpace(LookUpConformanceInModule(moduleDecl))
           ->getType();
->>>>>>> 48089868
   auto *parentTanStruct = parentTanType->getStructOrBoundGenericStruct();
   // Error if parent `TangentVector` is not a struct.
   if (!parentTanStruct) {
@@ -559,13 +537,9 @@
   // Error if tangent property's type is not equal to the original property's
   // `TangentVector` type.
   auto originalFieldTanType = originalFieldTan->getType();
-<<<<<<< HEAD
-  if (!originalFieldTanType->isEqual(tanField->getType())) {
-=======
   auto tanFieldType =
       parentTanType->getTypeOfMember(tanField->getModuleContext(), tanField);
   if (!originalFieldTanType->isEqual(tanFieldType)) {
->>>>>>> 48089868
     return TangentPropertyInfo(
         TangentPropertyInfo::Error::Kind::TangentPropertyWrongType,
         originalFieldTanType);
