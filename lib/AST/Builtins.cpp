//===--- Builtins.cpp - Swift Language Builtin ASTs -----------------------===//
//
// This source file is part of the Swift.org open source project
//
// Copyright (c) 2014 - 2017 Apple Inc. and the Swift project authors
// Licensed under Apache License v2.0 with Runtime Library Exception
//
// See https://swift.org/LICENSE.txt for license information
// See https://swift.org/CONTRIBUTORS.txt for the list of Swift project authors
//
//===----------------------------------------------------------------------===//
//
//  This file implements the interface to the Builtin APIs.
//
//===----------------------------------------------------------------------===//

#include "swift/AST/Builtins.h"
#include "swift/AST/ASTContext.h"
#include "swift/AST/FileUnit.h"
#include "swift/AST/Module.h"
#include "swift/AST/ParameterList.h"
<<<<<<< HEAD
// SWIFT_ENABLE_TENSORFLOW
#include "swift/AST/TypeCheckRequests.h"
// SWIFT_ENABLE_TENSORFLOW END
=======
#include "swift/AST/TypeCheckRequests.h"
>>>>>>> 025cb9a5
#include "swift/Basic/LLVMContext.h"
#include "swift/Strings.h"
#include "llvm/ADT/SmallString.h"
#include "llvm/ADT/StringSwitch.h"
#include "llvm/IR/Attributes.h"
#include "llvm/IR/Instructions.h"
#include "llvm/IR/Intrinsics.h"
#include "llvm/IR/LLVMContext.h"
#include <tuple>
using namespace swift;

struct BuiltinExtraInfoTy {
  const char *Attributes;
};

static const BuiltinExtraInfoTy BuiltinExtraInfo[] = {
    {nullptr},
#define BUILTIN(Id, Name, Attrs) {Attrs},
#include "swift/AST/Builtins.def"
};

bool BuiltinInfo::isReadNone() const {
  return strchr(BuiltinExtraInfo[(unsigned)ID].Attributes, 'n') != nullptr;
}

bool IntrinsicInfo::hasAttribute(llvm::Attribute::AttrKind Kind) const {
  using DenseMapInfo = llvm::DenseMapInfo<llvm::AttributeList>;
  if (DenseMapInfo::isEqual(Attrs, DenseMapInfo::getEmptyKey())) {
    // FIXME: We should not be relying on the global LLVM context.
    Attrs = llvm::Intrinsic::getAttributes(getGlobalLLVMContext(), ID);
  }
  return Attrs.hasFnAttribute(Kind);
}

Type swift::getBuiltinType(ASTContext &Context, StringRef Name) {
  // Vectors are VecNxT, where "N" is the number of elements and
  // T is the element type.
  if (Name.startswith("Vec")) {
    Name = Name.substr(3);
    StringRef::size_type xPos = Name.find('x');
    if (xPos == StringRef::npos)
      return Type();

    unsigned numElements;
    if (Name.substr(0, xPos).getAsInteger(10, numElements) ||
        numElements == 0 || numElements > 1024)
      return Type();

    Type elementType = getBuiltinType(Context, Name.substr(xPos + 1));
    if (!elementType)
      return Type();

    return BuiltinVectorType::get(Context, elementType, numElements);
  }

  if (Name == "RawPointer")
    return Context.TheRawPointerType;
  if (Name == "NativeObject")
    return Context.TheNativeObjectType;
  if (Name == "BridgeObject")
    return Context.TheBridgeObjectType;
  if (Name == "SILToken")
    return Context.TheSILTokenType;
  if (Name == "UnsafeValueBuffer")
    return Context.TheUnsafeValueBufferType;
  
  if (Name == "FPIEEE32")
    return Context.TheIEEE32Type;
  if (Name == "FPIEEE64")
    return Context.TheIEEE64Type;

  if (Name == "Word")
    return BuiltinIntegerType::getWordType(Context);

  if (Name == "IntLiteral")
    return Context.TheIntegerLiteralType;

  // Handle 'int8' and friends.
  if (Name.substr(0, 3) == "Int") {
    unsigned BitWidth;
    if (!Name.substr(3).getAsInteger(10, BitWidth) &&
        BitWidth <= 2048 && BitWidth != 0)  // Cap to prevent insane things.
      return BuiltinIntegerType::get(BitWidth, Context);
  }
  
  // Target specific FP types.
  if (Name == "FPIEEE16")
    return Context.TheIEEE16Type;
  if (Name == "FPIEEE80")
    return Context.TheIEEE80Type;
  if (Name == "FPIEEE128")
    return Context.TheIEEE128Type;
  if (Name == "FPPPC128")
    return Context.ThePPC128Type;

  // AnyObject is the empty class-constrained existential.
  if (Name == "AnyObject")
    return CanType(
      ProtocolCompositionType::get(Context, {},
                                   /*HasExplicitAnyObject=*/true));

  return Type();
}

/// getBuiltinBaseName - Decode the type list of a builtin (e.g. mul_Int32) and
/// return the base name (e.g. "mul").
StringRef swift::getBuiltinBaseName(ASTContext &C, StringRef Name,
                                    SmallVectorImpl<Type> &Types) {
  // builtin-id ::= operation-id ('_' type-id)*
  for (StringRef::size_type Underscore = Name.find_last_of('_');
       Underscore != StringRef::npos; Underscore = Name.find_last_of('_')) {
    
    // Check that the type parameter is well-formed and set it up for returning.
    // This allows operations with underscores in them, like "icmp_eq".
    Type Ty = getBuiltinType(C, Name.substr(Underscore + 1));
    if (Ty.isNull()) break;
    
    Types.push_back(Ty);
    
    Name = Name.substr(0, Underscore);
  }
  
  std::reverse(Types.begin(), Types.end());
  return Name;
}

/// Build a builtin function declaration.
static FuncDecl *
getBuiltinFunction(Identifier Id, ArrayRef<Type> argTypes, Type ResType) {
  auto &Context = ResType->getASTContext();
  
  ModuleDecl *M = Context.TheBuiltinModule;
  DeclContext *DC = &M->getMainFile(FileUnitKind::Builtin);

  SmallVector<ParamDecl*, 4> params;
  for (Type argType : argTypes) {
    auto PD = new (Context) ParamDecl(SourceLoc(), SourceLoc(),
                                      Identifier(), SourceLoc(), Identifier(), DC);
    PD->setSpecifier(ParamSpecifier::Default);
    PD->setInterfaceType(argType);
    PD->setImplicit();
    params.push_back(PD);
  }

  auto *paramList = ParameterList::create(Context, params);
  
  DeclName Name(Context, Id, paramList);
  auto FD = FuncDecl::create(Context, /*StaticLoc=*/SourceLoc(),
                             StaticSpellingKind::None,
                             /*FuncLoc=*/SourceLoc(),
                             Name, /*NameLoc=*/SourceLoc(),
                             /*Throws=*/false, /*ThrowsLoc=*/SourceLoc(),
                             /*GenericParams=*/nullptr,
                             paramList,
                             TypeLoc::withoutLoc(ResType), DC);
  FD->setImplicit();
  FD->setAccess(AccessLevel::Public);
  return FD;
}

/// Build a builtin function declaration.
static FuncDecl *
getBuiltinGenericFunction(Identifier Id,
                          ArrayRef<AnyFunctionType::Param> ArgParamTypes,
                          Type ResType,
                          GenericParamList *GenericParams,
<<<<<<< HEAD
                          // SWIFT_ENABLE_TENSORFLOW
=======
>>>>>>> 025cb9a5
                          GenericSignature Sig,
                          bool Rethrows = false) {
  assert(GenericParams && "Missing generic parameters");
  auto &Context = ResType->getASTContext();

  ModuleDecl *M = Context.TheBuiltinModule;
  DeclContext *DC = &M->getMainFile(FileUnitKind::Builtin);

  SmallVector<ParamDecl*, 4> params;
  for (unsigned i = 0, e = ArgParamTypes.size(); i < e; i++) {
    auto paramIfaceType = ArgParamTypes[i].getPlainType();
    auto specifier =
      ParamDecl::getParameterSpecifierForValueOwnership(
        ArgParamTypes[i].getParameterFlags().getValueOwnership());
    auto PD = new (Context) ParamDecl(SourceLoc(), SourceLoc(),
                                      Identifier(), SourceLoc(),
                                      Identifier(), DC);
    PD->setSpecifier(specifier);
    PD->setInterfaceType(paramIfaceType);
    PD->setImplicit();
    params.push_back(PD);
  }

  auto *paramList = ParameterList::create(Context, params);

  DeclName Name(Context, Id, paramList);
  auto func = FuncDecl::create(Context, /*StaticLoc=*/SourceLoc(),
                               StaticSpellingKind::None,
                               /*FuncLoc=*/SourceLoc(),
                               Name, /*NameLoc=*/SourceLoc(),
<<<<<<< HEAD
                               // SWIFT_ENABLE_TENSORFLOW
=======
>>>>>>> 025cb9a5
                               /*Throws=*/ Rethrows, /*ThrowsLoc=*/SourceLoc(),
                               GenericParams,
                               paramList,
                               TypeLoc::withoutLoc(ResType), DC);

  func->setImplicit();
  func->setAccess(AccessLevel::Public);
<<<<<<< HEAD
  // SWIFT_ENABLE_TENSORFLOW
  func->setGenericSignature(Sig);
  if (Rethrows)
    func->getAttrs().add(new (Context) RethrowsAttr(/*ThrowsLoc*/ SourceLoc()));
  // SWIFT_ENABLE_TENSORFLOW END
=======
  func->setGenericSignature(Sig);
  if (Rethrows)
    func->getAttrs().add(new (Context) RethrowsAttr(/*ThrowsLoc*/ SourceLoc()));
>>>>>>> 025cb9a5

  return func;
}

/// Build a getelementptr operation declaration.
static ValueDecl *getGepRawOperation(Identifier Id, Type ArgType) {
  auto &Context = ArgType->getASTContext();
  
  // This is always "(i8*, IntTy) -> i8*"
  Type ArgElts[] = { Context.TheRawPointerType, ArgType };
  Type ResultTy = Context.TheRawPointerType;
  return getBuiltinFunction(Id, ArgElts, ResultTy);
}

static ValueDecl *getStringObjectOrOperation(Identifier Id, Type ArgType) {
  return getBuiltinFunction(Id, {ArgType, ArgType}, ArgType);
}

/// Build a binary operation declaration.
static ValueDecl *getBinaryOperation(Identifier Id, Type ArgType) {
  return getBuiltinFunction(Id, { ArgType, ArgType }, ArgType);
}

/// Build a declaration for a binary operation with overflow.
static ValueDecl *getBinaryOperationWithOverflow(Identifier Id,
                                                 Type ArgType) {
  auto &Context = ArgType->getASTContext();
  Type ShouldCheckForOverflowTy = BuiltinIntegerType::get(1, Context);
  Type ArgElts[] = { ArgType, ArgType, ShouldCheckForOverflowTy };
  Type OverflowBitTy = BuiltinIntegerType::get(1, Context);
  TupleTypeElt ResultElts[] = { ArgType, OverflowBitTy };
  Type ResultTy = TupleType::get(ResultElts, Context);
  return getBuiltinFunction(Id, ArgElts, ResultTy);
}

static ValueDecl *getUnaryOperation(Identifier Id, Type ArgType) {
  return getBuiltinFunction(Id, { ArgType }, ArgType);
}

/// Build a binary predicate declaration.
static ValueDecl *getBinaryPredicate(Identifier Id, Type ArgType) {
  auto &Context = ArgType->getASTContext();

  Type ArgElts[] = { ArgType, ArgType };
  Type ResultTy = BuiltinIntegerType::get(1, Context);
  if (auto VecTy = ArgType->getAs<BuiltinVectorType>()) {
    ResultTy = BuiltinVectorType::get(Context, ResultTy,
                                      VecTy->getNumElements());
  }
  return getBuiltinFunction(Id, ArgElts, ResultTy);
}

/// Build a cast.  There is some custom type checking here.
static ValueDecl *getCastOperation(ASTContext &Context, Identifier Id,
                                   BuiltinValueKind VK,
                                   ArrayRef<Type> Types) {
  if (Types.empty() || Types.size() > 2) return nullptr;
  Type Input = Types[0];
  Type Output = Types.size() == 2 ? Types[1] : Type();

  // If both types are vectors, look through the vectors.
  Type CheckInput = Input;
  Type CheckOutput = Output;
  bool UnwrappedVector = false;
  auto InputVec = Input->getAs<BuiltinVectorType>();
  auto OutputVec = Output.isNull()? nullptr :Output->getAs<BuiltinVectorType>();
  if (InputVec && OutputVec &&
      InputVec->getNumElements() == OutputVec->getNumElements()) {
    UnwrappedVector = true;
    CheckInput = InputVec->getElementType();
    CheckOutput = OutputVec->getElementType();
  }

  // Custom type checking.  We know the one or two types have been subjected to
  // the "isBuiltinTypeOverloaded" predicate successfully.
  switch (VK) {
  default: llvm_unreachable("Not a cast operation");

  case BuiltinValueKind::Trunc:
    if (CheckOutput.isNull() ||
        !CheckInput->is<BuiltinIntegerType>() ||
        !CheckOutput->is<BuiltinIntegerType>() ||
        CheckInput->castTo<BuiltinIntegerType>()->getLeastWidth() <=
          CheckOutput->castTo<BuiltinIntegerType>()->getGreatestWidth())
      return nullptr;
    break;
  case BuiltinValueKind::TruncOrBitCast:
    if (CheckOutput.isNull() ||
        !CheckInput->is<BuiltinIntegerType>() ||
        !CheckOutput->is<BuiltinIntegerType>() ||
        CheckInput->castTo<BuiltinIntegerType>()->getLeastWidth() <
          CheckOutput->castTo<BuiltinIntegerType>()->getGreatestWidth())
      return nullptr;
    break;
      
  case BuiltinValueKind::ZExt:
  case BuiltinValueKind::SExt: {
    if (CheckOutput.isNull() ||
        !CheckInput->is<BuiltinIntegerType>() ||
        !CheckOutput->is<BuiltinIntegerType>() ||
        CheckInput->castTo<BuiltinIntegerType>()->getGreatestWidth() >=
          CheckOutput->castTo<BuiltinIntegerType>()->getLeastWidth())
      return nullptr;
    break;
  }
  case BuiltinValueKind::ZExtOrBitCast:
  case BuiltinValueKind::SExtOrBitCast: {
    if (CheckOutput.isNull() ||
        !CheckInput->is<BuiltinIntegerType>() ||
        !CheckOutput->is<BuiltinIntegerType>() ||
        CheckInput->castTo<BuiltinIntegerType>()->getGreatestWidth() >
          CheckOutput->castTo<BuiltinIntegerType>()->getLeastWidth())
      return nullptr;
    break;
  }

  case BuiltinValueKind::FPToUI:
  case BuiltinValueKind::FPToSI:
    if (CheckOutput.isNull() || !CheckInput->is<BuiltinFloatType>() ||
        !CheckOutput->is<BuiltinIntegerType>())
      return nullptr;
    break;

  case BuiltinValueKind::UIToFP:
  case BuiltinValueKind::SIToFP:
    if (CheckOutput.isNull() || !CheckInput->is<BuiltinIntegerType>() ||
        !CheckOutput->is<BuiltinFloatType>())
      return nullptr;
    break;

  case BuiltinValueKind::FPTrunc:
    if (CheckOutput.isNull() ||
        !CheckInput->is<BuiltinFloatType>() ||
        !CheckOutput->is<BuiltinFloatType>() ||
        CheckInput->castTo<BuiltinFloatType>()->getFPKind() <=
        CheckOutput->castTo<BuiltinFloatType>()->getFPKind())
      return nullptr;
    break;
  case BuiltinValueKind::FPExt:
    if (CheckOutput.isNull() ||
        !CheckInput->is<BuiltinFloatType>() ||
        !CheckOutput->is<BuiltinFloatType>() ||
        CheckInput->castTo<BuiltinFloatType>()->getFPKind() >=
        CheckOutput->castTo<BuiltinFloatType>()->getFPKind())
      return nullptr;
    break;

  case BuiltinValueKind::PtrToInt:
    // FIXME: Do we care about vectors of pointers?
    if (!CheckOutput.isNull() || !CheckInput->is<BuiltinIntegerType>() ||
        UnwrappedVector)
      return nullptr;
    Output = Input;
    Input = Context.TheRawPointerType;
    break;
  case BuiltinValueKind::IntToPtr:
    // FIXME: Do we care about vectors of pointers?
    if (!CheckOutput.isNull() || !CheckInput->is<BuiltinIntegerType>() ||
        UnwrappedVector)
      return nullptr;
    Output = Context.TheRawPointerType;
    break;
  case BuiltinValueKind::BitCast:
    if (CheckOutput.isNull()) return nullptr;

    // Support float <-> int bitcast where the types are the same widths.
    if (auto *BIT = CheckInput->getAs<BuiltinIntegerType>())
      if (auto *BFT = CheckOutput->getAs<BuiltinFloatType>())
        if (BIT->isFixedWidth() && BIT->getFixedWidth() == BFT->getBitWidth())
            break;
    if (auto *BFT = CheckInput->getAs<BuiltinFloatType>())
      if (auto *BIT = CheckOutput->getAs<BuiltinIntegerType>())
        if (BIT->isFixedWidth() && BIT->getFixedWidth() == BFT->getBitWidth())
          break;

    // FIXME: Implement bitcast typechecking.
    llvm_unreachable("Bitcast not supported yet!");
    return nullptr;
  }

  return getBuiltinFunction(Id, { Input }, Output);
}

static const char * const GenericParamNames[] = {
  "T",
  "U",
  "V",
  "W",
  "X",
  "Y",
  "Z"
};

static GenericTypeParamDecl*
createGenericParam(ASTContext &ctx, const char *name, unsigned index) {
  ModuleDecl *M = ctx.TheBuiltinModule;
  Identifier ident = ctx.getIdentifier(name);
  auto genericParam =
    new (ctx) GenericTypeParamDecl(&M->getMainFile(FileUnitKind::Builtin),
                                   ident, SourceLoc(), 0, index);
  return genericParam;
}

/// Create a generic parameter list with multiple generic parameters.
static GenericParamList *getGenericParams(ASTContext &ctx,
                                          unsigned numParameters) {
  assert(numParameters <= llvm::array_lengthof(GenericParamNames));

  SmallVector<GenericTypeParamDecl*, 2> genericParams;
  for (unsigned i = 0; i != numParameters; ++i)
    genericParams.push_back(createGenericParam(ctx, GenericParamNames[i], i));

  auto paramList = GenericParamList::create(ctx, SourceLoc(), genericParams,
                                            SourceLoc());
  return paramList;
}

namespace {
  class BuiltinFunctionBuilder {
  public:
    ASTContext &Context;

  private:
    GenericParamList *TheGenericParamList;
    SmallVector<AnyFunctionType::Param, 4> InterfaceParams;
    Type InterfaceResult;
    bool Rethrows = false;

    // Accumulate params and requirements here, so that we can make the
    // appropriate `AbstractGenericSignatureRequest` when `build()` is called.
    SmallVector<GenericTypeParamType *, 2> genericParamTypes;
    SmallVector<Requirement, 2> addedRequirements;

    // SWIFT_ENABLE_TENSORFLOW
    // Accumulate params and requirements here, so that we can make the
    // appropriate `AbstractGenericSignatureRequest` when `build()` is called.
    bool Rethrows = false;
    SmallVector<GenericTypeParamType *, 2> genericParamTypes;
    SmallVector<Requirement, 2> addedRequirements;
    // SWIFT_ENABLE_TENSORFLOW END

  public:
    BuiltinFunctionBuilder(ASTContext &ctx, unsigned numGenericParams = 1)
        : Context(ctx) {
      TheGenericParamList = getGenericParams(ctx, numGenericParams);
<<<<<<< HEAD
      // SWIFT_ENABLE_TENSORFLOW
=======
>>>>>>> 025cb9a5
      for (auto gp : TheGenericParamList->getParams()) {
        genericParamTypes.push_back(
            gp->getDeclaredInterfaceType()->castTo<GenericTypeParamType>());
      }
<<<<<<< HEAD
      // SWIFT_ENABLE_TENSORFLOW END
=======
>>>>>>> 025cb9a5
    }

    template <class G>
    void addParameter(const G &generator,
                      ValueOwnership ownership = ValueOwnership::Default) {
      Type gTyIface = generator.build(*this);
      auto flags = ParameterTypeFlags().withValueOwnership(ownership);
      InterfaceParams.emplace_back(gTyIface, Identifier(), flags);
    }

    template <class G>
    void setResult(const G &generator) {
      InterfaceResult = generator.build(*this);
    }

<<<<<<< HEAD
    // SWIFT_ENABLE_TENSORFLOW
=======
>>>>>>> 025cb9a5
    template <class G>
    void addConformanceRequirement(const G &generator, ProtocolDecl *proto) {
      Requirement req(RequirementKind::Conformance,
                      generator.build(*this),
                      proto->getDeclaredType());
      addedRequirements.push_back(req);
    }

    void setRethrows(bool rethrows = true) {
      Rethrows = rethrows;
    }
<<<<<<< HEAD
    // SWIFT_ENABLE_TENSORFLOW END

    FuncDecl *build(Identifier name) {
      // SWIFT_ENABLE_TENSORFLOW
=======

    FuncDecl *build(Identifier name) {
>>>>>>> 025cb9a5
      auto GenericSig = evaluateOrDefault(
        Context.evaluator,
        AbstractGenericSignatureRequest{
          nullptr, std::move(genericParamTypes), std::move(addedRequirements)},
        nullptr);
<<<<<<< HEAD
      // SWIFT_ENABLE_TENSORFLOW END
      return getBuiltinGenericFunction(name, InterfaceParams,
                                       InterfaceResult,
                                       TheGenericParamList,
                                       // SWIFT_ENABLE_TENSORFLOW
                                       GenericSig);
=======
      return getBuiltinGenericFunction(name, InterfaceParams,
                                       InterfaceResult,
                                       TheGenericParamList, GenericSig);
>>>>>>> 025cb9a5
    }

    // Don't use these generator classes directly; call the make{...}
    // functions which follow this class.

    struct ConcreteGenerator {
      Type TheType;
      Type build(BuiltinFunctionBuilder &builder) const {
        return TheType;
      }
    };
    struct ParameterGenerator {
      unsigned Index;
      Type build(BuiltinFunctionBuilder &builder) const {
        return builder.TheGenericParamList->getParams()[Index]
            ->getDeclaredInterfaceType();
      }
    };
    struct LambdaGenerator {
      std::function<Type(BuiltinFunctionBuilder &)> TheFunction;
      Type build(BuiltinFunctionBuilder &builder) const {
        return TheFunction(builder);
      }
    };
    template <class T>
    struct MetatypeGenerator {
      T Object;
      Optional<MetatypeRepresentation> Repr;
      Type build(BuiltinFunctionBuilder &builder) const {
        return MetatypeType::get(Object.build(builder), Repr);
      }
    };
  };
} // end anonymous namespace

static BuiltinFunctionBuilder::ConcreteGenerator
makeConcrete(Type type) {
  return { type };
}

static BuiltinFunctionBuilder::ParameterGenerator
makeGenericParam(unsigned index = 0) {
  return { index };
}

template <class... Gs>
static BuiltinFunctionBuilder::LambdaGenerator
makeTuple(const Gs & ...elementGenerators) {
  return {
    [=](BuiltinFunctionBuilder &builder) -> Type {
      TupleTypeElt elts[] = {
        elementGenerators.build(builder)...
      };
      return TupleType::get(elts, builder.Context);
    }
  };
}

template <class... Gs>
static BuiltinFunctionBuilder::LambdaGenerator
makeBoundGenericType(NominalTypeDecl *decl,
                     const Gs & ...argumentGenerators) {
  return {
    [=](BuiltinFunctionBuilder &builder) -> Type {
      Type args[] = {
        argumentGenerators.build(builder)...
      };
      return BoundGenericType::get(decl, Type(), args);
    }
  };
}

template <class T>
static BuiltinFunctionBuilder::MetatypeGenerator<T>
makeMetatype(const T &object, Optional<MetatypeRepresentation> repr = None) {
  return { object, repr };
}

/// Create a function with type <T> T -> ().
static ValueDecl *getRefCountingOperation(ASTContext &Context, Identifier Id) {
  BuiltinFunctionBuilder builder(Context);
  builder.addParameter(makeGenericParam());
  builder.setResult(makeConcrete(TupleType::getEmpty(Context)));
  return builder.build(Id);
}

static ValueDecl *getLoadOperation(ASTContext &Context, Identifier Id) {
  BuiltinFunctionBuilder builder(Context);
  builder.addParameter(makeConcrete(Context.TheRawPointerType));
  builder.setResult(makeGenericParam());
  return builder.build(Id);
}

static ValueDecl *getStoreOperation(ASTContext &Context, Identifier Id) {
  BuiltinFunctionBuilder builder(Context);
  builder.addParameter(makeGenericParam(), ValueOwnership::Owned);
  builder.addParameter(makeConcrete(Context.TheRawPointerType));
  builder.setResult(makeConcrete(TupleType::getEmpty(Context)));
  return builder.build(Id);
}

static ValueDecl *getDestroyOperation(ASTContext &Context, Identifier Id) {
  BuiltinFunctionBuilder builder(Context);
  builder.addParameter(makeMetatype(makeGenericParam()));
  builder.addParameter(makeConcrete(Context.TheRawPointerType));
  builder.setResult(makeConcrete(TupleType::getEmpty(Context)));
  return builder.build(Id);
}

static ValueDecl *getDestroyArrayOperation(ASTContext &Context, Identifier Id) {
  auto wordType = BuiltinIntegerType::get(BuiltinIntegerWidth::pointer(),
                                          Context);
  BuiltinFunctionBuilder builder(Context);
  builder.addParameter(makeMetatype(makeGenericParam()));
  builder.addParameter(makeConcrete(Context.TheRawPointerType));
  builder.addParameter(makeConcrete(wordType));
  builder.setResult(makeConcrete(TupleType::getEmpty(Context)));
  return builder.build(Id);
}

static ValueDecl *getTransferArrayOperation(ASTContext &Context, Identifier Id){
  auto wordType = BuiltinIntegerType::get(BuiltinIntegerWidth::pointer(),
                                          Context);
  BuiltinFunctionBuilder builder(Context);
  builder.addParameter(makeMetatype(makeGenericParam()));
  builder.addParameter(makeConcrete(Context.TheRawPointerType));
  builder.addParameter(makeConcrete(Context.TheRawPointerType));
  builder.addParameter(makeConcrete(wordType));
  builder.setResult(makeConcrete(TupleType::getEmpty(Context)));
  return builder.build(Id);
}

static ValueDecl *getIsUniqueOperation(ASTContext &Context, Identifier Id) {
  // <T> (@inout T) -> Int1
  Type Int1Ty = BuiltinIntegerType::get(1, Context);

  BuiltinFunctionBuilder builder(Context);
  builder.addParameter(makeGenericParam(), ValueOwnership::InOut);
  builder.setResult(makeConcrete(Int1Ty));
  return builder.build(Id);
}

static ValueDecl *getBindMemoryOperation(ASTContext &Context, Identifier Id) {
  BuiltinFunctionBuilder builder(Context);
  builder.addParameter(makeConcrete(Context.TheRawPointerType));
  builder.addParameter(makeConcrete(BuiltinIntegerType::getWordType(Context)));
  builder.addParameter(makeMetatype(makeGenericParam()));
  builder.setResult(makeConcrete(TupleType::getEmpty(Context)));
  return builder.build(Id);
}

static ValueDecl *getAllocWithTailElemsOperation(ASTContext &Context,
                                                 Identifier Id,
                                                 int NumTailTypes) {
  if (NumTailTypes < 1 ||
      1 + NumTailTypes > (int)llvm::array_lengthof(GenericParamNames))
    return nullptr;
  BuiltinFunctionBuilder builder(Context, 1 + NumTailTypes);
  builder.addParameter(makeMetatype(makeGenericParam(0)));
  for (int Idx = 0; Idx < NumTailTypes; ++Idx) {
    builder.addParameter(makeConcrete(BuiltinIntegerType::getWordType(Context)));
    builder.addParameter(makeMetatype(makeGenericParam(Idx + 1)));
  }
  builder.setResult(makeGenericParam(0));
  return builder.build(Id);
}

static ValueDecl *getProjectTailElemsOperation(ASTContext &Context,
                                               Identifier Id) {
  BuiltinFunctionBuilder builder(Context, 2);
  builder.addParameter(makeGenericParam(0));
  builder.addParameter(makeMetatype(makeGenericParam(1)));
  builder.setResult(makeConcrete(Context.TheRawPointerType));
  return builder.build(Id);
}

/// Build a getelementptr operation declaration.
static ValueDecl *getGepOperation(ASTContext &Context, Identifier Id,
                                  Type ArgType) {
  BuiltinFunctionBuilder builder(Context, 1);
  builder.addParameter(makeConcrete(Context.TheRawPointerType));
  builder.addParameter(makeConcrete(ArgType));
  builder.addParameter(makeMetatype(makeGenericParam(0)));
  builder.setResult(makeConcrete(Context.TheRawPointerType));
  return builder.build(Id);
}

static ValueDecl *getGetTailAddrOperation(ASTContext &Context, Identifier Id,
                                          Type ArgType) {
  BuiltinFunctionBuilder builder(Context, 2);
  builder.addParameter(makeConcrete(Context.TheRawPointerType));
  builder.addParameter(makeConcrete(ArgType));
  builder.addParameter(makeMetatype(makeGenericParam(0)));
  builder.addParameter(makeMetatype(makeGenericParam(1)));
  builder.setResult(makeConcrete(Context.TheRawPointerType));
  return builder.build(Id);
}

static ValueDecl *getBeginUnpairedAccessOperation(ASTContext &Context,
                                                  Identifier Id) {
  BuiltinFunctionBuilder builder(Context);
  builder.addParameter(makeConcrete(Context.TheRawPointerType));
  builder.addParameter(makeConcrete(Context.TheRawPointerType));
  builder.addParameter(makeMetatype(makeGenericParam(0)));
  builder.setResult(makeConcrete(Context.TheEmptyTupleType));
  return builder.build(Id);
}

static ValueDecl *
getPerformInstantaneousReadAccessOperation(ASTContext &Context,
                                           Identifier Id) {
  BuiltinFunctionBuilder builder(Context);
  builder.addParameter(makeConcrete(Context.TheRawPointerType));
  builder.addParameter(makeMetatype(makeGenericParam(0)));
  builder.setResult(makeConcrete(Context.TheEmptyTupleType));
  return builder.build(Id);
}

static ValueDecl *getEndUnpairedAccessOperation(ASTContext &Context,
                                                Identifier Id) {
  return getBuiltinFunction(Id, { Context.TheRawPointerType },
                                Context.TheEmptyTupleType);
}
static ValueDecl *getSizeOrAlignOfOperation(ASTContext &Context,
                                            Identifier Id) {
  BuiltinFunctionBuilder builder(Context);
  builder.addParameter(makeMetatype(makeGenericParam()));
  builder.setResult(makeConcrete(BuiltinIntegerType::getWordType(Context)));
  return builder.build(Id);
}

static ValueDecl *getIsPODOperation(ASTContext &Context, Identifier Id) {
  BuiltinFunctionBuilder builder(Context);
  builder.addParameter(makeMetatype(makeGenericParam()));
  builder.setResult(makeConcrete(BuiltinIntegerType::get(1,Context)));
  return builder.build(Id);
}

static ValueDecl *getIsConcrete(ASTContext &Context, Identifier Id) {
  BuiltinFunctionBuilder builder(Context);
  builder.addParameter(makeMetatype(makeGenericParam()));
  builder.setResult(makeConcrete(BuiltinIntegerType::get(1,Context)));
  return builder.build(Id);
}

static ValueDecl *getIsBitwiseTakable(ASTContext &Context, Identifier Id) {
  BuiltinFunctionBuilder builder(Context);
  builder.addParameter(makeMetatype(makeGenericParam()));
  builder.setResult(makeConcrete(BuiltinIntegerType::get(1,Context)));
  return builder.build(Id);
}

static ValueDecl *getIsOptionalOperation(ASTContext &Context, Identifier Id) {
  BuiltinFunctionBuilder builder(Context);
  builder.addParameter(makeMetatype(makeGenericParam()));
  builder.setResult(makeConcrete(BuiltinIntegerType::get(1,Context)));
  return builder.build(Id);
}

static ValueDecl *getIsSameMetatypeOperation(ASTContext &Context, Identifier Id) {
  CanType anyMetatype = CanExistentialMetatypeType::get(Context.TheAnyType);
  auto ResultTy = BuiltinIntegerType::get(1,Context);
  return getBuiltinFunction(Id, {anyMetatype, anyMetatype}, ResultTy);
}

static ValueDecl *getAllocOperation(ASTContext &Context, Identifier Id) {
  Type PtrSizeTy = BuiltinIntegerType::getWordType(Context);
  Type ResultTy = Context.TheRawPointerType;
  return getBuiltinFunction(Id, { PtrSizeTy, PtrSizeTy }, ResultTy);
}

static ValueDecl *getDeallocOperation(ASTContext &Context, Identifier Id) {
  auto PtrSizeTy = BuiltinIntegerType::getWordType(Context);
  Type ArgElts[] = { Context.TheRawPointerType, PtrSizeTy, PtrSizeTy };
  Type ResultTy = TupleType::getEmpty(Context);
  return getBuiltinFunction(Id, ArgElts, ResultTy);
}

static ValueDecl *getFenceOperation(ASTContext &Context, Identifier Id) {
  return getBuiltinFunction(Id, {}, TupleType::getEmpty(Context));
}

static ValueDecl *getVoidErrorOperation(ASTContext &Context, Identifier Id) {
  return getBuiltinFunction(Id, {Context.getExceptionType()},
                            TupleType::getEmpty(Context));
}

static ValueDecl *getUnexpectedErrorOperation(ASTContext &Context,
                                              Identifier Id) {
  return getBuiltinFunction(Id, {Context.getExceptionType()},
                            Context.getNeverType());
}

static ValueDecl *getCmpXChgOperation(ASTContext &Context, Identifier Id,
                                      Type T) {
  Type ArgElts[] = { Context.TheRawPointerType, T, T };
  Type BoolTy = BuiltinIntegerType::get(1, Context);
  Type ResultTy = TupleType::get({ T, BoolTy }, Context);
  return getBuiltinFunction(Id, ArgElts, ResultTy);
}

static ValueDecl *getAtomicRMWOperation(ASTContext &Context, Identifier Id,
                                        Type T) {
  return getBuiltinFunction(Id, { Context.TheRawPointerType, T }, T);
}

static ValueDecl *getAtomicLoadOperation(ASTContext &Context, Identifier Id,
                                         Type T) {
  return getBuiltinFunction(Id, { Type(Context.TheRawPointerType) }, T);
}

static ValueDecl *getAtomicStoreOperation(ASTContext &Context, Identifier Id,
                                          Type T) {
  return getBuiltinFunction(Id, { Context.TheRawPointerType, T },
                            Context.TheEmptyTupleType);
}

static ValueDecl *getNativeObjectCast(ASTContext &Context, Identifier Id,
                                      BuiltinValueKind BV) {

  ValueOwnership ownership;
  Type builtinTy;
  switch (BV) {
  case BuiltinValueKind::CastToNativeObject:
  case BuiltinValueKind::UnsafeCastToNativeObject:
  case BuiltinValueKind::CastFromNativeObject:
    builtinTy = Context.TheNativeObjectType;
    ownership = ValueOwnership::Owned;
    break;

  case BuiltinValueKind::BridgeToRawPointer:
  case BuiltinValueKind::BridgeFromRawPointer:
    builtinTy = Context.TheRawPointerType;
    ownership = ValueOwnership::Default;
    break;

  default:
    llvm_unreachable("unexpected kind");
  }

  BuiltinFunctionBuilder builder(Context);
  if (BV == BuiltinValueKind::CastToNativeObject ||
      BV == BuiltinValueKind::UnsafeCastToNativeObject ||
      BV == BuiltinValueKind::BridgeToRawPointer) {
    builder.addParameter(makeGenericParam(), ownership);
    builder.setResult(makeConcrete(builtinTy));
  } else {
    builder.addParameter(makeConcrete(builtinTy), ownership);
    builder.setResult(makeGenericParam());
  }
  return builder.build(Id);
}

static ValueDecl *getCastToBridgeObjectOperation(ASTContext &C,
                                                 Identifier Id) {
  auto wordType = BuiltinIntegerType::get(BuiltinIntegerWidth::pointer(),
                                          C);
  BuiltinFunctionBuilder builder(C);
  builder.addParameter(makeGenericParam(), ValueOwnership::Owned);
  builder.addParameter(makeConcrete(wordType));
  builder.setResult(makeConcrete(C.TheBridgeObjectType));
  return builder.build(Id);
}

static ValueDecl *getCastFromBridgeObjectOperation(ASTContext &C,
                                                   Identifier Id,
                                                   BuiltinValueKind BV) {
  Type BridgeTy = C.TheBridgeObjectType;
  switch (BV) {
  case BuiltinValueKind::CastReferenceFromBridgeObject: {
    BuiltinFunctionBuilder builder(C);
    builder.addParameter(makeConcrete(BridgeTy), ValueOwnership::Owned);
    builder.setResult(makeGenericParam());
    return builder.build(Id);
  }

  case BuiltinValueKind::CastBitPatternFromBridgeObject: {
    Type WordTy = BuiltinIntegerType::get(BuiltinIntegerWidth::pointer(), C);
    return getBuiltinFunction(Id, { BridgeTy }, WordTy);
  }

  default:
    llvm_unreachable("not a cast from bridge object op");
  }
}

/// ClassifyBridgeObject has type:
///      (Builtin.BridgeObject) -> (Builtin.Int1, Builtin.Int1).
static ValueDecl *getClassifyBridgeObject(ASTContext &C, Identifier Id) {
  Type int1Ty = BuiltinIntegerType::get(1, C);
  Type resultTy = TupleType::get({
    TupleTypeElt(int1Ty, C.getIdentifier("isObjCObject")),
    TupleTypeElt(int1Ty, C.getIdentifier("isObjCTaggedPointer"))
  }, C);

  return getBuiltinFunction(Id, { C.TheBridgeObjectType }, resultTy);
}

static ValueDecl *getValueToBridgeObject(ASTContext &C, Identifier Id) {
  BuiltinFunctionBuilder builder(C);
  builder.addParameter(makeGenericParam(0));
  builder.setResult(makeConcrete(C.TheBridgeObjectType));
  return builder.build(Id);
}

static ValueDecl *getUnsafeGuaranteed(ASTContext &C, Identifier Id) {
  // <T : AnyObject> T -> (T, Int8Ty)
  //
  BuiltinFunctionBuilder builder(C);
  auto T = makeGenericParam();
  builder.addParameter(T);
  Type Int8Ty = BuiltinIntegerType::get(8, C);
  builder.setResult(makeTuple(T, makeConcrete(Int8Ty)));
  return builder.build(Id);
}

static ValueDecl *getUnsafeGuaranteedEnd(ASTContext &C, Identifier Id) {
  // Int8Ty -> ()
  Type Int8Ty = BuiltinIntegerType::get(8, C);
  return getBuiltinFunction(Id, { Int8Ty }, TupleType::getEmpty(C));
}

static ValueDecl *getTypePtrAuthDiscriminator(ASTContext &C, Identifier Id) {
  // <T : AnyObject> (T.Type) -> Int64
  BuiltinFunctionBuilder builder(C);
  builder.addParameter(makeMetatype(makeGenericParam()));
  Type Int64Ty = BuiltinIntegerType::get(64, C);
  builder.setResult(makeConcrete(Int64Ty));
  return builder.build(Id);
}

static ValueDecl *getOnFastPath(ASTContext &Context, Identifier Id) {
  return getBuiltinFunction(Id, {}, TupleType::getEmpty(Context));
}

static ValueDecl *getCastReferenceOperation(ASTContext &ctx,
                                            Identifier name) {
  // <T, U> T -> U
  // SILGen and IRGen check additional constraints during lowering.
  BuiltinFunctionBuilder builder(ctx, 2);
  builder.addParameter(makeGenericParam(0), ValueOwnership::Owned);
  builder.setResult(makeGenericParam(1));
  return builder.build(name);
}

static ValueDecl *getReinterpretCastOperation(ASTContext &ctx,
                                              Identifier name) {
  // <T, U> T -> U
  // SILGen and IRGen check additional constraints during lowering.
  BuiltinFunctionBuilder builder(ctx, 2);
  builder.addParameter(makeGenericParam(0), ValueOwnership::Owned);
  builder.setResult(makeGenericParam(1));
  return builder.build(name);
}

static ValueDecl *getZeroInitializerOperation(ASTContext &Context,
                                             Identifier Id) {
  // <T> () -> T
  BuiltinFunctionBuilder builder(Context);
  builder.setResult(makeGenericParam());
  return builder.build(Id);
}

static ValueDecl *getGetObjCTypeEncodingOperation(ASTContext &Context,
                                                  Identifier Id) {
  // <T> T.Type -> RawPointer
  BuiltinFunctionBuilder builder(Context);
  builder.addParameter(makeMetatype(makeGenericParam()));
  builder.setResult(makeConcrete(Context.TheRawPointerType));
  return builder.build(Id);
}

<<<<<<< HEAD
// SWIFT_ENABLE_TENSORFLOW
=======
>>>>>>> 025cb9a5
static ValueDecl *getAutoDiffApplyDerivativeFunction(
    ASTContext &Context, Identifier Id, AutoDiffDerivativeFunctionKind kind,
    unsigned arity, bool throws) {
  assert(arity >= 1);
  // JVP:
  //   <...T...(arity), R> (@differentiable (...T) throws -> R, ...T)
  //       rethrows -> (R, (...T.TangentVector) -> R.TangentVector)
  // VJP:
  //   <...T...(arity), R> (@differentiable (...T) throws -> R, ...T)
  //       rethrows -> (R, (R.TangentVector) -> ...T.TangentVector)
  unsigned numGenericParams = 1 + arity;
  BuiltinFunctionBuilder builder(Context, numGenericParams);
  // Get the `Differentiable` protocol.
  auto *diffableProto = Context.getProtocol(KnownProtocolKind::Differentiable);
  // Create type parameters and add conformance constraints.
  auto fnResultGen = makeGenericParam(arity);
  builder.addConformanceRequirement(fnResultGen, diffableProto);
  SmallVector<decltype(fnResultGen), 2> fnParamGens;
  for (auto i : range(arity)) {
    auto T = makeGenericParam(i);
    builder.addConformanceRequirement(T, diffableProto);
    fnParamGens.push_back(T);
  }
  // Generator for the first argument, i.e. the `@differentiable` function.
  BuiltinFunctionBuilder::LambdaGenerator firstArgGen {
    // Generator for the function type at the argument position, i.e. the
    // function being differentiated.
    [=, &fnParamGens](BuiltinFunctionBuilder &builder) -> Type {
      FunctionType::ExtInfo ext;
      auto extInfo = FunctionType::ExtInfo()
          .withDifferentiabilityKind(DifferentiabilityKind::Normal)
          .withNoEscape().withThrows(throws);
      SmallVector<FunctionType::Param, 2> params;
      for (auto &paramGen : fnParamGens)
        params.push_back(FunctionType::Param(paramGen.build(builder)));
      auto innerFunction = FunctionType::get(params,
                                             fnResultGen.build(builder));
      return innerFunction->withExtInfo(extInfo);
    }
  };
  // Eagerly build the type of the first arg, then use that to compute the type
  // of the result.
  auto *diffFnType =
      firstArgGen.build(builder)->castTo<AnyFunctionType>();
  diffFnType = diffFnType->getWithoutDifferentiability()->withExtInfo(
      diffFnType->getExtInfo().withNoEscape(false));
  auto *paramIndices = IndexSubset::get(
      Context, SmallBitVector(diffFnType->getNumParams(), true));
  // Generator for the resultant function type, i.e. the AD derivative function.
  BuiltinFunctionBuilder::LambdaGenerator resultGen{
      [=, &Context](BuiltinFunctionBuilder &builder) -> Type {
        auto derivativeFnTy = diffFnType->getAutoDiffDerivativeFunctionType(
            paramIndices, kind,
            LookUpConformanceInModule(Context.TheBuiltinModule));
        return derivativeFnTy->getResult();
      }};
  builder.addParameter(firstArgGen);
  for (auto argGen : fnParamGens)
    builder.addParameter(argGen);
  if (throws)
    builder.setRethrows();
  builder.setResult(resultGen);
  return builder.build(Id);
}

static ValueDecl *getAutoDiffApplyTransposeFunction(
    ASTContext &Context, Identifier Id, unsigned arity, bool throws) {
  assert(arity >= 1);
  // <...T...(arity), R>
  //     (@differentiable (...T) throws -> R, ...R.TangentVector)
  //         rethrows -> (...T.TangentVector)
  unsigned numGenericParams = 1 + arity;
  BuiltinFunctionBuilder builder(Context, numGenericParams);
  auto *diffableProto = Context.getProtocol(KnownProtocolKind::Differentiable);
  auto *addArithProto =
      Context.getProtocol(KnownProtocolKind::AdditiveArithmetic);
  // Create type parameters and add conformance constraints.
  auto linearFnResultGen = makeGenericParam(arity);
  builder.addConformanceRequirement(linearFnResultGen, diffableProto);
  builder.addConformanceRequirement(linearFnResultGen, addArithProto);
  SmallVector<decltype(linearFnResultGen), 2> linearFnParamGens;
  for (auto i : range(arity)) {
    auto T = makeGenericParam(i);
    builder.addConformanceRequirement(T, diffableProto);
    builder.addConformanceRequirement(T, addArithProto);
    linearFnParamGens.push_back(T);
  }
  // Generator for the first argument, i.e. the `@differentiable(linear)`
  // function.
  BuiltinFunctionBuilder::LambdaGenerator firstArgGen {
    // Generator for the function type at the argument position, i.e. the
    // function being differentiated.
    [=, &linearFnParamGens](BuiltinFunctionBuilder &builder) -> Type {
      FunctionType::ExtInfo ext;
      auto extInfo = FunctionType::ExtInfo()
          .withDifferentiabilityKind(DifferentiabilityKind::Linear)
          .withNoEscape().withThrows(throws);
      SmallVector<FunctionType::Param, 2> params;
      for (auto &paramGen : linearFnParamGens)
        params.push_back(FunctionType::Param(paramGen.build(builder)));
      auto innerFunction = FunctionType::get(params,
                                             linearFnResultGen.build(builder));
      return innerFunction->withExtInfo(extInfo);
    }
  };
  builder.addParameter(firstArgGen);
  builder.addParameter(linearFnResultGen);
  if (throws)
    builder.setRethrows();
  if (arity == 1)
    builder.setResult(linearFnParamGens.front());
  else {
    BuiltinFunctionBuilder::LambdaGenerator tupleResultGen {
      [&](BuiltinFunctionBuilder &builder) -> Type {
        SmallVector<TupleTypeElt, 2> tupleElts;
        for (auto linearFnParamGen : linearFnParamGens)
          tupleElts.push_back(linearFnParamGen.build(builder));
        return TupleType::get(tupleElts, Context);
      }
    };
    builder.setResult(tupleResultGen);
  }
  return builder.build(Id);
}

static ValueDecl *getDifferentiableFunctionConstructor(
    ASTContext &Context, Identifier Id, unsigned arity, bool throws) {
  assert(arity >= 1);
  unsigned numGenericParams = 1 + arity;
  BuiltinFunctionBuilder builder(Context, numGenericParams);
  // Get the `Differentiable` and `AdditiveArithmetic` protocols.
  auto *diffableProto =
      Context.getProtocol(KnownProtocolKind::Differentiable);
  auto *tangentVectorDecl =
      diffableProto->getAssociatedType(Context.Id_TangentVector);
  assert(tangentVectorDecl);
  // Create type parameters and add conformance constraints.
  auto origResultGen = makeGenericParam(arity);
  builder.addConformanceRequirement(origResultGen, diffableProto);
  SmallVector<decltype(origResultGen), 2> fnArgGens;
  for (auto i : range(arity)) {
    auto T = makeGenericParam(i);
    builder.addConformanceRequirement(T, diffableProto);
    fnArgGens.push_back(T);
  }

  BuiltinFunctionBuilder::LambdaGenerator origFnGen {
    [=, &fnArgGens](BuiltinFunctionBuilder &builder) -> Type {
      SmallVector<FunctionType::Param, 2> params;
      for (auto &paramGen : fnArgGens)
        params.push_back(FunctionType::Param(paramGen.build(builder)));
      return FunctionType::get(params, origResultGen.build(builder))
          ->withExtInfo(
              FunctionType::ExtInfo(FunctionTypeRepresentation::Swift, throws));
    }
  };

  BuiltinFunctionBuilder::LambdaGenerator jvpGen {
    [=, &fnArgGens, &Context](BuiltinFunctionBuilder &builder) -> Type {
      SmallVector<FunctionType::Param, 2> params;
      for (auto &paramGen : fnArgGens)
        params.push_back(FunctionType::Param(paramGen.build(builder)));
      auto origResultType = origResultGen.build(builder);
      SmallVector<FunctionType::Param, 2> differentialParams;
      for (auto &param : params) {
        auto tanType = DependentMemberType::get(
            param.getPlainType(), tangentVectorDecl);
        differentialParams.push_back(FunctionType::Param(tanType));
      }
      auto differentialResultType = DependentMemberType::get(
          origResultType, tangentVectorDecl);
      auto differentialType =
          FunctionType::get({differentialParams}, differentialResultType);
      auto jvpResultType = TupleType::get(
          {TupleTypeElt(origResultType, Context.Id_value),
           TupleTypeElt(differentialType, Context.Id_differential)}, Context);
      return FunctionType::get(params, jvpResultType)
          ->withExtInfo(
              FunctionType::ExtInfo(FunctionTypeRepresentation::Swift, throws));
    }
  };

  BuiltinFunctionBuilder::LambdaGenerator vjpGen {
    [=, &fnArgGens, &Context](BuiltinFunctionBuilder &builder) -> Type {
      SmallVector<FunctionType::Param, 2> params;
      for (auto &paramGen : fnArgGens)
        params.push_back(FunctionType::Param(paramGen.build(builder)));
      auto origResultType = origResultGen.build(builder);
      SmallVector<TupleTypeElt, 2> pullbackResultTupleElts;
      for (auto &param : params) {
        auto tanType = DependentMemberType::get(
            param.getPlainType(), tangentVectorDecl);
        pullbackResultTupleElts.push_back(TupleTypeElt(tanType));
      }
      auto pullbackParam = FunctionType::Param(
            DependentMemberType::get(origResultType, tangentVectorDecl));
      auto pullbackType = FunctionType::get(
          {pullbackParam},
          pullbackResultTupleElts.size() == 1
              ? pullbackResultTupleElts.front().getType()
              : TupleType::get(pullbackResultTupleElts, Context));
      auto vjpResultType = TupleType::get(
          {TupleTypeElt(origResultType, Context.Id_value),
           TupleTypeElt(pullbackType, Context.Id_pullback)}, Context);
      return FunctionType::get(params, vjpResultType)
          ->withExtInfo(
              FunctionType::ExtInfo(FunctionTypeRepresentation::Swift, throws));
    }
  };

  BuiltinFunctionBuilder::LambdaGenerator resultGen {
    [&](BuiltinFunctionBuilder &builder) -> Type {
      auto origFnType = origFnGen.build(builder)->castTo<FunctionType>();
      return origFnType->withExtInfo(
          origFnType->getExtInfo()
              .withDifferentiabilityKind(DifferentiabilityKind::Normal));
    }
  };

  builder.addParameter(origFnGen, ValueOwnership::Owned);
  builder.addParameter(jvpGen, ValueOwnership::Owned);
  builder.addParameter(vjpGen, ValueOwnership::Owned);
  builder.setResult(resultGen);
  return builder.build(Id);
}

static ValueDecl *getLinearFunctionConstructor(
    ASTContext &Context, Identifier Id, unsigned arity, bool throws) {
  assert(arity >= 1);
  unsigned numGenericParams = 1 + arity;
  BuiltinFunctionBuilder builder(Context, numGenericParams);
  // Get the `Differentiable` and `AdditiveArithmetic` protocols.
  auto *diffableProto =
      Context.getProtocol(KnownProtocolKind::Differentiable);
  auto *addArithProto =
      Context.getProtocol(KnownProtocolKind::AdditiveArithmetic);
  // Create type parameters and add conformance constraints.
  auto origResultGen = makeGenericParam(arity);
  builder.addConformanceRequirement(origResultGen, diffableProto);
  builder.addConformanceRequirement(origResultGen, addArithProto);
  SmallVector<decltype(origResultGen), 2> fnArgGens;
  for (auto i : range(arity)) {
    auto T = makeGenericParam(i);
    builder.addConformanceRequirement(T, diffableProto);
    builder.addConformanceRequirement(T, addArithProto);
    fnArgGens.push_back(T);
  }

  BuiltinFunctionBuilder::LambdaGenerator origFnGen {
    [=, &fnArgGens](BuiltinFunctionBuilder &builder) -> Type {
      SmallVector<FunctionType::Param, 2> params;
      for (auto &paramGen : fnArgGens)
        params.push_back(FunctionType::Param(paramGen.build(builder)));
      return FunctionType::get(params, origResultGen.build(builder))
          ->withExtInfo(
              FunctionType::ExtInfo(FunctionTypeRepresentation::Swift, throws));
    }
  };

  BuiltinFunctionBuilder::LambdaGenerator transposeFnGen {
    [=, &fnArgGens, &Context](BuiltinFunctionBuilder &builder) -> Type {
      auto origResultType = origResultGen.build(builder);
      SmallVector<TupleTypeElt, 2> resultTupleElts;
      for (auto &paramGen : fnArgGens)
        resultTupleElts.push_back(paramGen.build(builder));
      return FunctionType::get(
          {FunctionType::Param(origResultType)},
          resultTupleElts.size() == 1
              ? resultTupleElts.front().getType()
              : TupleType::get(resultTupleElts, Context));
    }
  };

  BuiltinFunctionBuilder::LambdaGenerator resultGen {
    [&](BuiltinFunctionBuilder &builder) -> Type {
      auto origFnType = origFnGen.build(builder)->castTo<FunctionType>();
      return origFnType->withExtInfo(
          origFnType->getExtInfo()
              .withDifferentiabilityKind(DifferentiabilityKind::Linear));
    }
  };

  builder.addParameter(origFnGen, ValueOwnership::Owned);
  builder.addParameter(transposeFnGen, ValueOwnership::Owned);
  builder.setResult(resultGen);
  return builder.build(Id);
}

<<<<<<< HEAD
=======


>>>>>>> 025cb9a5
static ValueDecl *getGlobalStringTablePointer(ASTContext &Context,
                                              Identifier Id) {
  // String -> Builtin.RawPointer
  auto stringType = NominalType::get(Context.getStringDecl(), Type(), Context);
  return getBuiltinFunction(Id, {stringType}, Context.TheRawPointerType);
}

static ValueDecl *getConvertStrongToUnownedUnsafe(ASTContext &ctx,
                                                  Identifier id) {
  // We actually want this:
  //
  // (T, inout unowned (unsafe) T) -> ()
  //
  // But for simplicity, we actually accept T, U and do the checking
  // in the emission method that everything works up. This is a
  // builtin, so we can crash.
  BuiltinFunctionBuilder builder(ctx, 2);
  builder.addParameter(makeGenericParam(0));
  builder.addParameter(makeGenericParam(1), ValueOwnership::InOut);
  builder.setResult(makeConcrete(TupleType::getEmpty(ctx)));
  return builder.build(id);
}

static ValueDecl *getConvertUnownedUnsafeToGuaranteed(ASTContext &ctx,
                                                      Identifier id) {
  // We actually want this:
  //
  ///   <BaseT, T> (BaseT, @inout unowned(unsafe) T) -> T
  //
  // But for simplicity, we actually accept three generic params T, U and do the
  // checking in the emission method that everything works up. This is a
  // builtin, so we can crash.
  BuiltinFunctionBuilder builder(ctx, 3);
  builder.addParameter(makeGenericParam(0));                        // Base
  builder.addParameter(makeGenericParam(1), ValueOwnership::InOut); // Unmanaged
  builder.setResult(makeGenericParam(2)); // Guaranteed Result
  return builder.build(id);
}

static ValueDecl *getPoundAssert(ASTContext &Context, Identifier Id) {
  auto int1Type = BuiltinIntegerType::get(1, Context);
  auto optionalRawPointerType = BoundGenericEnumType::get(
      Context.getOptionalDecl(), Type(), {Context.TheRawPointerType});
  return getBuiltinFunction(Id, {int1Type, optionalRawPointerType},
                            Context.TheEmptyTupleType);
}

static ValueDecl *getTSanInoutAccess(ASTContext &Context, Identifier Id) {
  // <T> T -> ()
  BuiltinFunctionBuilder builder(Context);
  builder.addParameter(makeGenericParam());
  builder.setResult(makeConcrete(Context.TheEmptyTupleType));
  return builder.build(Id);
}

static ValueDecl *getAddressOfOperation(ASTContext &Context, Identifier Id) {
  // <T> (@inout T) -> RawPointer
  BuiltinFunctionBuilder builder(Context);
  builder.addParameter(makeGenericParam(), ValueOwnership::InOut);
  builder.setResult(makeConcrete(Context.TheRawPointerType));
  return builder.build(Id);
}

static ValueDecl *getAddressOfBorrowOperation(ASTContext &Context,
                                              Identifier Id) {
  // <T> (T) -> RawPointer
  BuiltinFunctionBuilder builder(Context);
  builder.addParameter(makeGenericParam());
  builder.setResult(makeConcrete(Context.TheRawPointerType));
  return builder.build(Id);
}

static ValueDecl *getTypeJoinOperation(ASTContext &Context, Identifier Id) {
  // <T,U,V> (T.Type, U.Type) -> V.Type
  BuiltinFunctionBuilder builder(Context, 3);
  builder.addParameter(makeMetatype(makeGenericParam(0)));
  builder.addParameter(makeMetatype(makeGenericParam(1)));
  builder.setResult(makeMetatype(makeGenericParam(2)));
  return builder.build(Id);
}

static ValueDecl *getTypeJoinInoutOperation(ASTContext &Context,
                                            Identifier Id) {
  // <T,U,V> (inout T, U.Type) -> V.Type
  BuiltinFunctionBuilder builder(Context, 3);
  builder.addParameter(makeGenericParam(0), ValueOwnership::InOut);
  builder.addParameter(makeMetatype(makeGenericParam(1)));
  builder.setResult(makeMetatype(makeGenericParam(2)));
  return builder.build(Id);
}

static ValueDecl *getTypeJoinMetaOperation(ASTContext &Context, Identifier Id) {
  // <T,U,V> (T.Type, U.Type) -> V.Type
  BuiltinFunctionBuilder builder(Context, 3);
  builder.addParameter(makeMetatype(makeGenericParam(0)));
  builder.addParameter(makeMetatype(makeGenericParam(1)));
  builder.setResult(makeMetatype(makeGenericParam(2)));
  return builder.build(Id);
}

static ValueDecl *getTriggerFallbackDiagnosticOperation(ASTContext &Context,
                                                        Identifier Id) {
  // () -> Void
  return getBuiltinFunction(Id, {}, Context.TheEmptyTupleType);
}

static ValueDecl *getCanBeObjCClassOperation(ASTContext &Context,
                                             Identifier Id) {
  // <T> T.Type -> Builtin.Int8
  BuiltinFunctionBuilder builder(Context);
  builder.addParameter(makeMetatype(makeGenericParam()));
  builder.setResult(makeConcrete(BuiltinIntegerType::get(8, Context)));
  return builder.build(Id);
}

static ValueDecl *getLegacyCondFailOperation(ASTContext &C, Identifier Id) {
  // Int1 -> ()
  auto CondTy = BuiltinIntegerType::get(1, C);
  auto VoidTy = TupleType::getEmpty(C);
  return getBuiltinFunction(Id, {CondTy}, VoidTy);
}

static ValueDecl *getCondFailOperation(ASTContext &C, Identifier Id) {
  // Int1 -> ()
  auto CondTy = BuiltinIntegerType::get(1, C);
  auto MsgTy = C.TheRawPointerType;
  auto VoidTy = TupleType::getEmpty(C);
  return getBuiltinFunction(Id, {CondTy, MsgTy}, VoidTy);
}

static ValueDecl *getAssertConfOperation(ASTContext &C, Identifier Id) {
  // () -> Int32
  auto Int32Ty = BuiltinIntegerType::get(32, C);
  return getBuiltinFunction(Id, {}, Int32Ty);
}

static ValueDecl *getFixLifetimeOperation(ASTContext &C, Identifier Id) {
  // <T> T -> ()
  BuiltinFunctionBuilder builder(C);
  builder.addParameter(makeGenericParam());
  builder.setResult(makeConcrete(TupleType::getEmpty(C)));
  return builder.build(Id);
}

static ValueDecl *getExtractElementOperation(ASTContext &Context, Identifier Id,
                                             Type FirstTy, Type SecondTy) {
  // (Vector<N, T>, Int32) -> T
  auto VecTy = FirstTy->getAs<BuiltinVectorType>();
  if (!VecTy)
    return nullptr;

  auto IndexTy = SecondTy->getAs<BuiltinIntegerType>();
  if (!IndexTy || !IndexTy->isFixedWidth() || IndexTy->getFixedWidth() != 32)
    return nullptr;

  Type ResultTy = VecTy->getElementType();
  return getBuiltinFunction(Id, { VecTy, IndexTy }, ResultTy);
}

static ValueDecl *getInsertElementOperation(ASTContext &Context, Identifier Id,
                                            Type FirstTy, Type SecondTy,
                                            Type ThirdTy) {
  // (Vector<N, T>, T, Int32) -> Vector<N, T>
  auto VecTy = FirstTy->getAs<BuiltinVectorType>();
  if (!VecTy)
    return nullptr;
  auto ElementTy = VecTy->getElementType();

  if (!SecondTy->isEqual(ElementTy))
    return nullptr;

  auto IndexTy = ThirdTy->getAs<BuiltinIntegerType>();
  if (!IndexTy || !IndexTy->isFixedWidth() || IndexTy->getFixedWidth() != 32)
    return nullptr;

  Type ArgElts[] = { VecTy, ElementTy, IndexTy };
  return getBuiltinFunction(Id, ArgElts, VecTy);
}

static ValueDecl *getStaticReportOperation(ASTContext &Context, Identifier Id) {
  auto BoolTy = BuiltinIntegerType::get(1, Context);
  auto MessageTy = Context.TheRawPointerType;

  Type ArgElts[] = { BoolTy, BoolTy, MessageTy };
  Type ResultTy = TupleType::getEmpty(Context);
  
  return getBuiltinFunction(Id, ArgElts, ResultTy);
}

static ValueDecl *getCheckedTruncOperation(ASTContext &Context, Identifier Id,
                                           Type InputTy, Type OutputTy,
                                           bool AllowLiteral) {
  auto InTy = InputTy->getAs<AnyBuiltinIntegerType>();
  auto OutTy = OutputTy->getAs<BuiltinIntegerType>();
  if (!InTy || !OutTy)
    return nullptr;
  if (isa<BuiltinIntegerLiteralType>(InTy)) {
    if (!AllowLiteral)
      return nullptr;
  } else if (cast<BuiltinIntegerType>(InTy)->getLeastWidth()
               < OutTy->getGreatestWidth()) {
    return nullptr;
  }

  Type OverflowBitTy = BuiltinIntegerType::get(1, Context);
  TupleTypeElt ResultElts[] = { Type(OutTy), OverflowBitTy };
  Type ResultTy = TupleType::get(ResultElts, Context);
  return getBuiltinFunction(Id, { InTy }, ResultTy);
}

static ValueDecl *getIntToFPWithOverflowOperation(ASTContext &Context,
                                                  Identifier Id, Type InputTy,
                                                  Type OutputTy) {
  auto InTy = InputTy->getAs<BuiltinIntegerLiteralType>();
  auto OutTy = OutputTy->getAs<BuiltinFloatType>();
  if (!InTy || !OutTy)
    return nullptr;

  return getBuiltinFunction(Id, { InTy }, OutTy);
}

static ValueDecl *getUnreachableOperation(ASTContext &Context,
                                          Identifier Id) {
  auto NeverTy = Context.getNeverType();
  if (!NeverTy)
    return nullptr;

  // () -> Never
  return getBuiltinFunction(Id, {}, NeverTy);
}

static ValueDecl *getOnceOperation(ASTContext &Context,
                                   Identifier Id,
                                   bool withContext) {
  // (RawPointer, @convention(c) ([Context]) -> ()[, Context]) -> ()
  
  auto HandleTy = Context.TheRawPointerType;
  auto VoidTy = Context.TheEmptyTupleType;
  auto Thin = FunctionType::ExtInfo(FunctionTypeRepresentation::CFunctionPointer,
                                    /*throws*/ false);
  if (withContext) {
    auto ContextTy = Context.TheRawPointerType;
    auto ContextArg = FunctionType::Param(ContextTy);
    auto BlockTy = FunctionType::get({ContextArg}, VoidTy, Thin);
    return getBuiltinFunction(Id, {HandleTy, BlockTy, ContextTy}, VoidTy);
  } else {
    auto BlockTy = FunctionType::get({}, VoidTy, Thin);
    return getBuiltinFunction(Id, {HandleTy, BlockTy}, VoidTy);
  }
}

static ValueDecl *getPolymorphicBinaryOperation(ASTContext &ctx,
                                                Identifier id) {
  BuiltinFunctionBuilder builder(ctx);
  builder.addParameter(makeGenericParam());
  builder.addParameter(makeGenericParam());
  builder.setResult(makeGenericParam());
  return builder.build(id);
}

/// An array of the overloaded builtin kinds.
static const OverloadedBuiltinKind OverloadedBuiltinKinds[] = {
  OverloadedBuiltinKind::None,

// There's deliberately no BUILTIN clause here so that we'll blow up
// if new builtin categories are added there and not here.
#define BUILTIN_CAST_OPERATION(id, attrs, name) \
   OverloadedBuiltinKind::Special,
#define BUILTIN_CAST_OR_BITCAST_OPERATION(id, attrs, name) \
   OverloadedBuiltinKind::Special,
#define BUILTIN_BINARY_OPERATION_OVERLOADED_STATIC(id, name, attrs, overload)  \
  OverloadedBuiltinKind::overload,
#define BUILTIN_BINARY_OPERATION_POLYMORPHIC(id, name)                         \
  OverloadedBuiltinKind::Special,
#define BUILTIN_BINARY_OPERATION_WITH_OVERFLOW(id, name, _, attrs, overload) \
   OverloadedBuiltinKind::overload,
#define BUILTIN_BINARY_PREDICATE(id, name, attrs, overload) \
   OverloadedBuiltinKind::overload,
#define BUILTIN_UNARY_OPERATION(id, name, attrs, overload) \
   OverloadedBuiltinKind::overload,
#define BUILTIN_SIL_OPERATION(id, name, overload) \
   OverloadedBuiltinKind::overload,
#define BUILTIN_MISC_OPERATION(id, name, attrs, overload) \
   OverloadedBuiltinKind::overload,
#define BUILTIN_SANITIZER_OPERATION(id, name, attrs) \
  OverloadedBuiltinKind::None,
#define BUILTIN_TYPE_CHECKER_OPERATION(id, name) OverloadedBuiltinKind::Special,
#define BUILTIN_TYPE_TRAIT_OPERATION(id, name) \
   OverloadedBuiltinKind::Special,
#define BUILTIN_RUNTIME_CALL(id, attrs, name) \
  OverloadedBuiltinKind::Special,
#include "swift/AST/Builtins.def"
};

/// Determines if a builtin type falls within the given category.
inline bool isBuiltinTypeOverloaded(Type T, OverloadedBuiltinKind OK) {
  switch (OK) {
  case OverloadedBuiltinKind::None:
    return false;  // always fail. 
  case OverloadedBuiltinKind::Integer:
    return T->is<BuiltinIntegerType>();
  case OverloadedBuiltinKind::IntegerOrVector:
    return T->is<BuiltinIntegerType>() ||
           (T->is<BuiltinVectorType>() &&
            T->castTo<BuiltinVectorType>()->getElementType()
              ->is<BuiltinIntegerType>());
  case OverloadedBuiltinKind::IntegerOrRawPointer:
    return T->is<BuiltinIntegerType>() || T->is<BuiltinRawPointerType>();
  case OverloadedBuiltinKind::IntegerOrRawPointerOrVector:
    return T->is<BuiltinIntegerType>() || T->is<BuiltinRawPointerType>() ||
           (T->is<BuiltinVectorType>() &&
            T->castTo<BuiltinVectorType>()->getElementType()
              ->is<BuiltinIntegerType>());
  case OverloadedBuiltinKind::Float:
    return T->is<BuiltinFloatType>();
  case OverloadedBuiltinKind::FloatOrVector:
    return T->is<BuiltinFloatType>() ||
           (T->is<BuiltinVectorType>() &&
            T->castTo<BuiltinVectorType>()->getElementType()
              ->is<BuiltinFloatType>());
  case OverloadedBuiltinKind::Special:
    return true;
  }
  llvm_unreachable("bad overloaded builtin kind");
}

bool swift::canBuiltinBeOverloadedForType(BuiltinValueKind ID, Type Ty) {
  if (ID == BuiltinValueKind::None)
    return false;

  return isBuiltinTypeOverloaded(Ty, OverloadedBuiltinKinds[unsigned(ID)]);
}

/// Table of string intrinsic names indexed by enum value.
static const char *const IntrinsicNameTable[] = {
    "not_intrinsic",
#define GET_INTRINSIC_NAME_TABLE
#include "llvm/IR/IntrinsicImpl.inc"
#undef GET_INTRINSIC_NAME_TABLE
};

#define GET_INTRINSIC_TARGET_DATA
#include "llvm/IR/IntrinsicImpl.inc"
#undef GET_INTRINSIC_TARGET_DATA

llvm::Intrinsic::ID swift::getLLVMIntrinsicID(StringRef InName) {
  using namespace llvm;

  // Swift intrinsic names start with int_.
  if (!InName.startswith("int_"))
    return llvm::Intrinsic::not_intrinsic;
  InName = InName.drop_front(strlen("int_"));
  
  // Prepend "llvm." and change _ to . in name.
  SmallString<128> NameS;
  NameS.append("llvm.");
  for (char C : InName)
    NameS.push_back(C == '_' ? '.' : C);

  const char *Name = NameS.c_str();
  ArrayRef<const char *> NameTable(&IntrinsicNameTable[1],
                                   TargetInfos[1].Offset);
  int Idx = Intrinsic::lookupLLVMIntrinsicByName(NameTable, Name);
  return static_cast<Intrinsic::ID>(Idx + 1);
}

llvm::Intrinsic::ID
swift::getLLVMIntrinsicIDForBuiltinWithOverflow(BuiltinValueKind ID) {
  switch (ID) {
    default: break;
    case BuiltinValueKind::SAddOver:
      return llvm::Intrinsic::sadd_with_overflow;
    case BuiltinValueKind::UAddOver:
      return llvm::Intrinsic::uadd_with_overflow;
    case BuiltinValueKind::SSubOver:
      return llvm::Intrinsic::ssub_with_overflow;
    case BuiltinValueKind::USubOver:
      return llvm::Intrinsic::usub_with_overflow;
    case BuiltinValueKind::SMulOver:
      return llvm::Intrinsic::smul_with_overflow;
    case BuiltinValueKind::UMulOver:
      return llvm::Intrinsic::umul_with_overflow;
  }
  llvm_unreachable("Cannot convert the overflow builtin to llvm intrinsic.");
}

namespace {

class IntrinsicTypeDecoder {
  ArrayRef<llvm::Intrinsic::IITDescriptor> &Table;
  ArrayRef<Type> TypeArguments;
  ASTContext &Context;
public:
  IntrinsicTypeDecoder(ArrayRef<llvm::Intrinsic::IITDescriptor> &table,
                       ArrayRef<Type> typeArguments, ASTContext &ctx)
    : Table(table), TypeArguments(typeArguments), Context(ctx) {}

  Type decodeImmediate();

  /// Return the type argument at the given index.
  Type getTypeArgument(unsigned index) {
    if (index >= TypeArguments.size())
      return Type();
    return TypeArguments[index];
  }

  /// Create a pointer type.
  Type makePointer(Type eltType, unsigned addrspace) {
    // Reject non-default address space pointers.
    if (addrspace)
      return Type();

    // For now, always ignore the element type and use RawPointer.
    return Context.TheRawPointerType;
  }

  /// Create a vector type.
  Type makeVector(Type eltType, unsigned width) {
    return BuiltinVectorType::get(Context, eltType, width);
  }

  /// Return the first type or, if the second type is a vector type, a vector
  /// of the first type of the same length as the second type.
  Type maybeMakeVectorized(Type eltType, Type maybeVectorType) {
    if (auto vectorType = maybeVectorType->getAs<BuiltinVectorType>()) {
      return makeVector(eltType, vectorType->getNumElements());
    }
    return eltType;
  }
};

} // end anonymous namespace

static Type DecodeIntrinsicType(ArrayRef<llvm::Intrinsic::IITDescriptor> &table,
                                ArrayRef<Type> typeArguments, ASTContext &ctx) {
  return IntrinsicTypeDecoder(table, typeArguments, ctx).decodeImmediate();
}

Type IntrinsicTypeDecoder::decodeImmediate() {
  typedef llvm::Intrinsic::IITDescriptor IITDescriptor;
  IITDescriptor D = Table.front();
  Table = Table.slice(1);
  switch (D.Kind) {
  case IITDescriptor::MMX:
  case IITDescriptor::Metadata:
  case IITDescriptor::ExtendArgument:
  case IITDescriptor::TruncArgument:
  case IITDescriptor::HalfVecArgument:
  case IITDescriptor::ScalableVecArgument:
  case IITDescriptor::VarArg:
  case IITDescriptor::Token:
  case IITDescriptor::VecElementArgument:
  case IITDescriptor::VecOfAnyPtrsToElt:
  case IITDescriptor::VecOfBitcastsToInt:
  case IITDescriptor::Subdivide2Argument:
  case IITDescriptor::Subdivide4Argument:
    // These types cannot be expressed in swift yet.
    return Type();

  // Fundamental types.
  case IITDescriptor::Void:
    return TupleType::getEmpty(Context);
  case IITDescriptor::Half:
    return Context.TheIEEE16Type;
  case IITDescriptor::Float:
    return Context.TheIEEE32Type;
  case IITDescriptor::Double:
    return Context.TheIEEE64Type;
  case IITDescriptor::Quad:
    return Context.TheIEEE128Type;
  case IITDescriptor::Integer:
    return BuiltinIntegerType::get(D.Integer_Width, Context);

  // A vector of an immediate type.
  case IITDescriptor::Vector: {
    Type eltType = decodeImmediate();
    if (!eltType) return Type();
    return makeVector(eltType, D.Vector_Width);
  }

  // A pointer to an immediate type.
  case IITDescriptor::Pointer: {
    Type pointeeType = decodeImmediate();
    if (!pointeeType) return Type();
    return makePointer(pointeeType, D.Pointer_AddressSpace);
  }

  // A type argument.
  case IITDescriptor::Argument:
    return getTypeArgument(D.getArgumentNumber());

  // A pointer to a type argument.
  case IITDescriptor::PtrToArgument: {
    Type argType = getTypeArgument(D.getArgumentNumber());
    if (!argType) return Type();
    unsigned addrspace = 0; // An apparent limitation of LLVM.
    return makePointer(argType, addrspace);
  }

  // A vector of the same width as a type argument.
  case IITDescriptor::SameVecWidthArgument: {
    Type maybeVectorType = getTypeArgument(D.getArgumentNumber());
    if (!maybeVectorType) return Type();
    Type eltType = decodeImmediate();
    if (!eltType) return Type();
    return maybeMakeVectorized(eltType, maybeVectorType);
  }

  // A pointer to the element type of a type argument, which must be a vector.
  case IITDescriptor::PtrToElt: {
    Type argType = getTypeArgument(D.getArgumentNumber());
    if (!argType) return Type();
    auto vecType = argType->getAs<BuiltinVectorType>();
    if (!vecType) return Type();
    unsigned addrspace = 0; // An apparent limitation of LLVM.
    return makePointer(vecType->getElementType(), addrspace);
  }

  // A struct, which we translate as a tuple.
  case IITDescriptor::Struct: {
    SmallVector<TupleTypeElt, 5> Elts;
    for (unsigned i = 0; i != D.Struct_NumElements; ++i) {
      Type T = decodeImmediate();
      if (!T) return Type();
      
      Elts.push_back(T);
    }
    return TupleType::get(Elts, Context);
  }
  }
  llvm_unreachable("unhandled");
}

/// \returns true on success, false on failure.
static bool
getSwiftFunctionTypeForIntrinsic(llvm::Intrinsic::ID ID,
                                 ArrayRef<Type> TypeArgs,
                                 ASTContext &Context,
                                 SmallVectorImpl<Type> &ArgElts,
                                 Type &ResultTy) {
  typedef llvm::Intrinsic::IITDescriptor IITDescriptor;
  SmallVector<IITDescriptor, 8> Table;
  getIntrinsicInfoTableEntries(ID, Table);

  ArrayRef<IITDescriptor> TableRef = Table;

  // Decode the intrinsic's LLVM IR type, and map it to swift builtin types.
  ResultTy = DecodeIntrinsicType(TableRef, TypeArgs, Context);
  if (!ResultTy)
    return false;

  while (!TableRef.empty()) {
    Type ArgTy = DecodeIntrinsicType(TableRef, TypeArgs, Context);
    if (!ArgTy)
      return false;
    ArgElts.push_back(ArgTy);
  }
  
  // Translate LLVM function attributes to Swift function attributes.
  llvm::AttributeList attrs =
      llvm::Intrinsic::getAttributes(getGlobalLLVMContext(), ID);
  if (attrs.hasAttribute(llvm::AttributeList::FunctionIndex,
                         llvm::Attribute::NoReturn)) {
    ResultTy = Context.getNeverType();
    if (!ResultTy)
      return false;
  }
  
  return true;
}

static bool isValidFenceOrdering(StringRef Ordering) {
  return Ordering == "acquire" || Ordering == "release" ||
         Ordering == "acqrel" || Ordering == "seqcst";
}

static bool isValidRMWOrdering(StringRef Ordering) {
  return Ordering == "unordered" || Ordering == "monotonic" ||
         Ordering == "acquire" || Ordering == "release" ||
         Ordering == "acqrel" || Ordering == "seqcst";
}

static bool isValidLoadOrdering(StringRef Ordering) {
  return Ordering == "unordered" || Ordering == "monotonic" ||
         Ordering == "acquire" ||
         Ordering == "seqcst";
}

static bool isValidStoreOrdering(StringRef Ordering) {
  return Ordering == "unordered" || Ordering == "monotonic" ||
         Ordering == "release" ||
         Ordering == "seqcst";
}

llvm::AtomicOrdering swift::decodeLLVMAtomicOrdering(StringRef O) {
  using namespace llvm;
  return StringSwitch<AtomicOrdering>(O)
    .Case("unordered", AtomicOrdering::Unordered)
    .Case("monotonic", AtomicOrdering::Monotonic)
    .Case("acquire", AtomicOrdering::Acquire)
    .Case("release", AtomicOrdering::Release)
    .Case("acqrel", AtomicOrdering::AcquireRelease)
    .Case("seqcst", AtomicOrdering::SequentiallyConsistent)
    .Default(AtomicOrdering::NotAtomic);
}

static bool isUnknownOrUnordered(llvm::AtomicOrdering ordering) {
  using namespace llvm;
  switch (ordering) {
  case AtomicOrdering::NotAtomic:
  case AtomicOrdering::Unordered:
    return true;

  case AtomicOrdering::Monotonic:
  case AtomicOrdering::Acquire:
  case AtomicOrdering::Release:
  case AtomicOrdering::AcquireRelease:
  case AtomicOrdering::SequentiallyConsistent:
    return false;
  }

  llvm_unreachable("Unhandled AtomicOrdering in switch.");
}

static bool isValidCmpXChgOrdering(StringRef SuccessString, 
                                   StringRef FailureString) {
  using namespace llvm;
  AtomicOrdering SuccessOrdering = decodeLLVMAtomicOrdering(SuccessString);
  AtomicOrdering FailureOrdering = decodeLLVMAtomicOrdering(FailureString);

  // Unordered and unknown values are not allowed.
  if (isUnknownOrUnordered(SuccessOrdering) ||
      isUnknownOrUnordered(FailureOrdering))
    return false;
  // Success must be at least as strong as failure.
  if (!isAtLeastOrStrongerThan(SuccessOrdering, FailureOrdering))
    return false;
  // Failure may not release because no store occurred.
  if (FailureOrdering == AtomicOrdering::Release ||
      FailureOrdering == AtomicOrdering::AcquireRelease)
    return false;

  return true;
}

ValueDecl *swift::getBuiltinValueDecl(ASTContext &Context, Identifier Id) {
  #if SWIFT_BUILD_ONLY_SYNTAXPARSERLIB
    return nullptr; // not needed for the parser library.
  #endif

  SmallVector<Type, 4> Types;
  StringRef OperationName = getBuiltinBaseName(Context, Id.str(), Types);

  // If this is the name of an LLVM intrinsic, cons up a swift function with a
  // type that matches the IR types.
  if (llvm::Intrinsic::ID ID = getLLVMIntrinsicID(OperationName)) {
    SmallVector<Type, 8> ArgElts;
    Type ResultTy;
    if (getSwiftFunctionTypeForIntrinsic(ID, Types, Context, ArgElts, ResultTy))
      return getBuiltinFunction(Id, ArgElts, ResultTy);
  }
  
  // If this starts with fence, we have special suffixes to handle.
  if (OperationName.startswith("fence_")) {
    OperationName = OperationName.drop_front(strlen("fence_"));
    
    // Verify we have a single integer, floating point, or pointer type.
    if (!Types.empty()) return nullptr;
    
    // Get and validate the ordering argument, which is required.
    auto Underscore = OperationName.find('_');
    if (!isValidFenceOrdering(OperationName.substr(0, Underscore)))
      return nullptr;
    OperationName = OperationName.substr(Underscore);
    
    // Accept singlethread if present.
    if (OperationName.startswith("_singlethread"))
      OperationName = OperationName.drop_front(strlen("_singlethread"));
    // Nothing else is allowed in the name.
    if (!OperationName.empty())
      return nullptr;
    return getFenceOperation(Context, Id);
  }
  
  // If this starts with cmpxchg, we have special suffixes to handle.
  if (OperationName.startswith("cmpxchg_")) {
    OperationName = OperationName.drop_front(strlen("cmpxchg_"));
    
    // Verify we have a single integer, floating point, or pointer type.
    if (Types.size() != 1) return nullptr;
    Type T = Types[0];
    if (!T->is<BuiltinIntegerType>() && !T->is<BuiltinRawPointerType>() &&
        !T->is<BuiltinFloatType>())
      return nullptr;

    // Get and validate the ordering arguments, which are both required.
    SmallVector<StringRef, 4> Parts;
    OperationName.split(Parts, "_");
    if (Parts.size() < 2)
      return nullptr;
    if (!isValidCmpXChgOrdering(Parts[0], Parts[1]))
      return nullptr;
    auto NextPart = Parts.begin() + 2;

    // Accept weak, volatile, and singlethread if present.
    if (NextPart != Parts.end() && *NextPart == "weak")
      NextPart++;
    if (NextPart != Parts.end() && *NextPart == "volatile")
      NextPart++;
    if (NextPart != Parts.end() && *NextPart == "singlethread")
      NextPart++;
    // Nothing else is allowed in the name.
    if (NextPart != Parts.end())
      return nullptr;
    return getCmpXChgOperation(Context, Id, T);
  }

  // If this starts with atomicrmw, we have special suffixes to handle.
  if (OperationName.startswith("atomicrmw_")) {
    OperationName = OperationName.drop_front(strlen("atomicrmw_"));
    
    // Verify we have a single integer or pointer type.
    if (Types.size() != 1) return nullptr;
    Type Ty = Types[0];
    if (!Ty->is<BuiltinIntegerType>() && !Ty->is<BuiltinRawPointerType>())
      return nullptr;
    
    // Get and validate the suboperation name, which is required.
    auto Underscore = OperationName.find('_');
    if (Underscore == StringRef::npos) return nullptr;
    StringRef SubOp = OperationName.substr(0, Underscore);
    if (SubOp != "xchg" && SubOp != "add" && SubOp != "sub" && SubOp != "and" &&
        SubOp != "nand" && SubOp != "or" && SubOp != "xor" && SubOp != "max" &&
        SubOp != "min" && SubOp != "umax" && SubOp != "umin")
      return nullptr;
    OperationName = OperationName.drop_front(Underscore+1);
    
    // Get and validate the ordering argument, which is required.
    Underscore = OperationName.find('_');
    if (!isValidRMWOrdering(OperationName.substr(0, Underscore)))
      return nullptr;
    OperationName = OperationName.substr(Underscore);
    
    // Accept volatile and singlethread if present.
    if (OperationName.startswith("_volatile"))
      OperationName = OperationName.drop_front(strlen("_volatile"));
    if (OperationName.startswith("_singlethread"))
      OperationName = OperationName.drop_front(strlen("_singlethread"));
    // Nothing else is allowed in the name.
    if (!OperationName.empty())
      return nullptr;
    return getAtomicRMWOperation(Context, Id, Ty);
  }

  // If this starts with atomicload or atomicstore, we have special suffixes to
  // handle.
  if (OperationName.startswith("atomicload_")) {
    OperationName = OperationName.drop_front(strlen("atomicload_"));

    // Verify we have a single integer, floating point, or pointer type.
    if (Types.size() != 1) return nullptr;
    Type T = Types[0];
    if (!T->is<BuiltinIntegerType>() && !T->is<BuiltinRawPointerType>() &&
        !T->is<BuiltinFloatType>())
      return nullptr;

    // Get and validate the ordering argument, which is required.
    auto Underscore = OperationName.find('_');
    if (!isValidLoadOrdering(OperationName.substr(0, Underscore)))
      return nullptr;
    OperationName = OperationName.substr(Underscore);

    // Accept volatile and singlethread if present.
    if (OperationName.startswith("_volatile"))
      OperationName = OperationName.drop_front(strlen("_volatile"));
    if (OperationName.startswith("_singlethread"))
      OperationName = OperationName.drop_front(strlen("_singlethread"));
    // Nothing else is allowed in the name.
    if (!OperationName.empty())
      return nullptr;
    return getAtomicLoadOperation(Context, Id, T);
  }
  if (OperationName.startswith("atomicstore_")) {
    OperationName = OperationName.drop_front(strlen("atomicstore_"));

    // Verify we have a single integer, floating point, or pointer type.
    if (Types.size() != 1) return nullptr;
    Type T = Types[0];
    if (!T->is<BuiltinIntegerType>() && !T->is<BuiltinRawPointerType>() &&
        !T->is<BuiltinFloatType>())
      return nullptr;

    // Get and validate the ordering argument, which is required.
    auto Underscore = OperationName.find('_');
    if (!isValidStoreOrdering(OperationName.substr(0, Underscore)))
      return nullptr;
    OperationName = OperationName.substr(Underscore);

    // Accept volatile and singlethread if present.
    if (OperationName.startswith("_volatile"))
      OperationName = OperationName.drop_front(strlen("_volatile"));
    if (OperationName.startswith("_singlethread"))
      OperationName = OperationName.drop_front(strlen("_singlethread"));
    // Nothing else is allowed in the name.
    if (!OperationName.empty())
      return nullptr;
    return getAtomicStoreOperation(Context, Id, T);
  }
  if (OperationName.startswith("allocWithTailElems_")) {
    OperationName = OperationName.drop_front(strlen("allocWithTailElems_"));
    int NumTailTypes = 0;
    if (OperationName.getAsInteger(10, NumTailTypes))
      return nullptr;

    return getAllocWithTailElemsOperation(Context, Id, NumTailTypes);
  }
<<<<<<< HEAD
  // SWIFT_ENABLE_TENSORFLOW
=======
>>>>>>> 025cb9a5
  if (OperationName.startswith("applyDerivative_")) {
    AutoDiffDerivativeFunctionKind kind;
    unsigned arity;
    bool throws;
    if (!autodiff::getBuiltinApplyDerivativeConfig(
            OperationName, kind, arity, throws))
      return nullptr;
    return getAutoDiffApplyDerivativeFunction(Context, Id, kind, arity,
                                              throws);
  }
  if (OperationName.startswith("applyTranspose_")) {
    unsigned arity;
    bool throws;
    if (!autodiff::getBuiltinApplyTransposeConfig(
            OperationName, arity, throws))
      return nullptr;
    return getAutoDiffApplyTransposeFunction(Context, Id, arity, throws);
  }
  if (OperationName.startswith("differentiableFunction_")) {
    unsigned arity;
    bool throws;
    if (!autodiff::getBuiltinDifferentiableOrLinearFunctionConfig(
            OperationName, arity, throws))
      return nullptr;
    return getDifferentiableFunctionConstructor(Context, Id, arity, throws);
  }
  if (OperationName.startswith("linearFunction_")) {
    unsigned arity;
    bool throws;
    if (!autodiff::getBuiltinDifferentiableOrLinearFunctionConfig(
          OperationName, arity, throws))
      return nullptr;
    return getLinearFunctionConstructor(Context, Id, arity, throws);
  }
<<<<<<< HEAD
=======

>>>>>>> 025cb9a5
  auto BV = llvm::StringSwitch<BuiltinValueKind>(OperationName)
#define BUILTIN(id, name, Attrs) .Case(name, BuiltinValueKind::id)
#include "swift/AST/Builtins.def"
    .Default(BuiltinValueKind::None);

  // Filter out inappropriate overloads.
  OverloadedBuiltinKind OBK = OverloadedBuiltinKinds[unsigned(BV)];

  // Verify that all types match the overload filter.
  for (Type T : Types)
    if (!isBuiltinTypeOverloaded(T, OBK))
      return nullptr;

  switch (BV) {
  case BuiltinValueKind::Fence:
  case BuiltinValueKind::CmpXChg:
  case BuiltinValueKind::AtomicRMW:
  case BuiltinValueKind::AtomicLoad:
  case BuiltinValueKind::AtomicStore:
  case BuiltinValueKind::AllocWithTailElems:
    llvm_unreachable("Handled above");
  case BuiltinValueKind::None: return nullptr;

  case BuiltinValueKind::GepRaw:
    if (Types.size() != 1) return nullptr;
    return getGepRawOperation(Id, Types[0]);

  case BuiltinValueKind::StringObjectOr:
    if (Types.size() != 1)
      return nullptr;
    return getStringObjectOrOperation(Id, Types[0]);

  case BuiltinValueKind::Gep:
    if (Types.size() != 1) return nullptr;
    return getGepOperation(Context, Id, Types[0]);

  case BuiltinValueKind::GetTailAddr:
    if (Types.size() != 1) return nullptr;
    return getGetTailAddrOperation(Context, Id, Types[0]);

  case BuiltinValueKind::PerformInstantaneousReadAccess:
    if (!Types.empty()) return nullptr;
      return getPerformInstantaneousReadAccessOperation(Context, Id);

  case BuiltinValueKind::BeginUnpairedModifyAccess:
    if (!Types.empty()) return nullptr;
    return getBeginUnpairedAccessOperation(Context, Id);

  case BuiltinValueKind::EndUnpairedAccess:
    if (!Types.empty()) return nullptr;
    return getEndUnpairedAccessOperation(Context, Id);

#define BUILTIN(id, name, Attrs)
#define BUILTIN_BINARY_OPERATION(id, name, attrs)
#define BUILTIN_BINARY_OPERATION_OVERLOADED_STATIC(id, name, attrs, overload)  \
  case BuiltinValueKind::id:
#include "swift/AST/Builtins.def"
    if (Types.size() != 1) return nullptr;
      return getBinaryOperation(Id, Types[0]);

#define BUILTIN(id, name, attrs)
#define BUILTIN_BINARY_OPERATION(id, name, attrs)
#define BUILTIN_BINARY_OPERATION_POLYMORPHIC(id, name)                         \
  case BuiltinValueKind::id:
#include "swift/AST/Builtins.def"
      if (!Types.empty())
        return nullptr;
      return getPolymorphicBinaryOperation(Context, Id);

#define BUILTIN(id, name, Attrs)
#define BUILTIN_BINARY_OPERATION_WITH_OVERFLOW(id, name, _, attrs, overload)  case BuiltinValueKind::id:
#include "swift/AST/Builtins.def"
      if (Types.size() != 1) return nullptr;
      return getBinaryOperationWithOverflow(Id, Types[0]);

#define BUILTIN(id, name, Attrs)
#define BUILTIN_BINARY_PREDICATE(id, name, attrs, overload)  case BuiltinValueKind::id:
#include "swift/AST/Builtins.def"
    if (Types.size() != 1) return nullptr;
    return getBinaryPredicate(Id, Types[0]);

#define BUILTIN(id, name, Attrs)
#define BUILTIN_UNARY_OPERATION(id, name, attrs, overload)   case BuiltinValueKind::id:
#include "swift/AST/Builtins.def"
    if (Types.size() != 1) return nullptr;
    return getUnaryOperation(Id, Types[0]);
      
#define BUILTIN(id, name, Attrs)
#define BUILTIN_CAST_OPERATION(id, name, attrs)  case BuiltinValueKind::id:
#define BUILTIN_CAST_OR_BITCAST_OPERATION(id, name, attrs)  case BuiltinValueKind::id:
#include "swift/AST/Builtins.def"
    return getCastOperation(Context, Id, BV, Types);

  case BuiltinValueKind::Retain:
  case BuiltinValueKind::Release:
  case BuiltinValueKind::Autorelease:
    if (!Types.empty()) return nullptr;
    return getRefCountingOperation(Context, Id);
      
  case BuiltinValueKind::Load:
  case BuiltinValueKind::LoadRaw:
  case BuiltinValueKind::LoadInvariant:
  case BuiltinValueKind::Take:
    if (!Types.empty()) return nullptr;
    return getLoadOperation(Context, Id);
      
  case BuiltinValueKind::Destroy:
    if (!Types.empty()) return nullptr;
    return getDestroyOperation(Context, Id);

  case BuiltinValueKind::Assign:
  case BuiltinValueKind::Init:
    if (!Types.empty()) return nullptr;
    return getStoreOperation(Context, Id);

  case BuiltinValueKind::DestroyArray:
    if (!Types.empty()) return nullptr;
    return getDestroyArrayOperation(Context, Id);
      
  case BuiltinValueKind::CopyArray:
  case BuiltinValueKind::TakeArrayNoAlias:
  case BuiltinValueKind::TakeArrayFrontToBack:
  case BuiltinValueKind::TakeArrayBackToFront:
  case BuiltinValueKind::AssignCopyArrayNoAlias:
  case BuiltinValueKind::AssignCopyArrayFrontToBack:
  case BuiltinValueKind::AssignCopyArrayBackToFront:
  case BuiltinValueKind::AssignTakeArray:
    if (!Types.empty()) return nullptr;
    return getTransferArrayOperation(Context, Id);

  case BuiltinValueKind::IsUnique:
  case BuiltinValueKind::IsUnique_native:
    if (!Types.empty()) return nullptr;
    return getIsUniqueOperation(Context, Id);

  case BuiltinValueKind::BindMemory:
    if (!Types.empty()) return nullptr;
    return getBindMemoryOperation(Context, Id);

  case BuiltinValueKind::ProjectTailElems:
    if (!Types.empty()) return nullptr;
    return getProjectTailElemsOperation(Context, Id);

  case BuiltinValueKind::Sizeof:
  case BuiltinValueKind::Strideof:
  case BuiltinValueKind::Alignof:
    return getSizeOrAlignOfOperation(Context, Id);

  case BuiltinValueKind::IsPOD:
    return getIsPODOperation(Context, Id);

  case BuiltinValueKind::IsConcrete:
    return getIsConcrete(Context, Id);

  case BuiltinValueKind::IsBitwiseTakable:
    return getIsBitwiseTakable(Context, Id);

  case BuiltinValueKind::IsOptionalType:
    return getIsOptionalOperation(Context, Id);

  case BuiltinValueKind::IsSameMetatype:
    return getIsSameMetatypeOperation(Context, Id);

  case BuiltinValueKind::AllocRaw:
    return getAllocOperation(Context, Id);

  case BuiltinValueKind::DeallocRaw:
    return getDeallocOperation(Context, Id);

  case BuiltinValueKind::CastToNativeObject:
  case BuiltinValueKind::UnsafeCastToNativeObject:
  case BuiltinValueKind::CastFromNativeObject:
  case BuiltinValueKind::BridgeToRawPointer:
  case BuiltinValueKind::BridgeFromRawPointer:
    if (!Types.empty()) return nullptr;
    return getNativeObjectCast(Context, Id, BV);

  case BuiltinValueKind::CastToBridgeObject:
    if (!Types.empty()) return nullptr;
    return getCastToBridgeObjectOperation(Context, Id);
  case BuiltinValueKind::CastReferenceFromBridgeObject:
  case BuiltinValueKind::CastBitPatternFromBridgeObject:
    if (!Types.empty()) return nullptr;
    return getCastFromBridgeObjectOperation(Context, Id, BV);
      
  case BuiltinValueKind::CastReference:
    if (!Types.empty()) return nullptr;
    return getCastReferenceOperation(Context, Id);

  case BuiltinValueKind::ReinterpretCast:
    if (!Types.empty()) return nullptr;
    return getReinterpretCastOperation(Context, Id);
      
  case BuiltinValueKind::AddressOf:
    if (!Types.empty()) return nullptr;
    return getAddressOfOperation(Context, Id);

  case BuiltinValueKind::LegacyCondFail:
    return getLegacyCondFailOperation(Context, Id);

  case BuiltinValueKind::AddressOfBorrow:
    if (!Types.empty()) return nullptr;
    return getAddressOfBorrowOperation(Context, Id);

  case BuiltinValueKind::CondFailMessage:
    return getCondFailOperation(Context, Id);

  case BuiltinValueKind::AssertConf:
    return getAssertConfOperation(Context, Id);
      
  case BuiltinValueKind::FixLifetime:
    return getFixLifetimeOperation(Context, Id);
      
  case BuiltinValueKind::CanBeObjCClass:
    return getCanBeObjCClassOperation(Context, Id);
      
  case BuiltinValueKind::CondUnreachable:
  case BuiltinValueKind::Unreachable:
    return getUnreachableOperation(Context, Id);
      
  case BuiltinValueKind::ZeroInitializer:
    return getZeroInitializerOperation(Context, Id);
      
  case BuiltinValueKind::Once:
  case BuiltinValueKind::OnceWithContext:
    return getOnceOperation(Context, Id, BV == BuiltinValueKind::OnceWithContext);

  case BuiltinValueKind::WillThrow:
  case BuiltinValueKind::ErrorInMain:
    return getVoidErrorOperation(Context, Id);

  case BuiltinValueKind::UnexpectedError:
    return getUnexpectedErrorOperation(Context, Id);

  case BuiltinValueKind::ExtractElement:
    if (Types.size() != 2) return nullptr;
    return getExtractElementOperation(Context, Id, Types[0], Types[1]);

  case BuiltinValueKind::InsertElement:
    if (Types.size() != 3) return nullptr;
    return getInsertElementOperation(Context, Id, Types[0], Types[1], Types[2]);

  case BuiltinValueKind::StaticReport:
    if (!Types.empty()) return nullptr;
    return getStaticReportOperation(Context, Id);

  case BuiltinValueKind::SToSCheckedTrunc:
  case BuiltinValueKind::SToUCheckedTrunc:
    if (Types.size() != 2) return nullptr;
    return getCheckedTruncOperation(Context, Id, Types[0], Types[1], true);

  case BuiltinValueKind::UToSCheckedTrunc:
  case BuiltinValueKind::UToUCheckedTrunc:
    if (Types.size() != 2) return nullptr;
    return getCheckedTruncOperation(Context, Id, Types[0], Types[1], false);

  case BuiltinValueKind::ClassifyBridgeObject:
    if (!Types.empty()) return nullptr;
    return getClassifyBridgeObject(Context, Id);
  case BuiltinValueKind::ValueToBridgeObject:
    if (!Types.empty())
      return nullptr;
    return getValueToBridgeObject(Context, Id);
  case BuiltinValueKind::UnsafeGuaranteed:
    return getUnsafeGuaranteed(Context, Id);

  case BuiltinValueKind::UnsafeGuaranteedEnd:
    return getUnsafeGuaranteedEnd(Context, Id);

<<<<<<< HEAD
  // SWIFT_ENABLE_TENSORFLOW
=======
>>>>>>> 025cb9a5
  case BuiltinValueKind::ApplyDerivative:
  case BuiltinValueKind::ApplyTranspose:
  case BuiltinValueKind::DifferentiableFunction:
  case BuiltinValueKind::LinearFunction:
    llvm_unreachable("Handled above");

  case BuiltinValueKind::OnFastPath:
    return getOnFastPath(Context, Id);

  case BuiltinValueKind::IntToFPWithOverflow:
    if (Types.size() != 2) return nullptr;
    return getIntToFPWithOverflowOperation(Context, Id, Types[0], Types[1]);

  case BuiltinValueKind::GetObjCTypeEncoding:
    return getGetObjCTypeEncodingOperation(Context, Id);

  case BuiltinValueKind::GlobalStringTablePointer:
    return getGlobalStringTablePointer(Context, Id);

  case BuiltinValueKind::ConvertStrongToUnownedUnsafe:
    return getConvertStrongToUnownedUnsafe(Context, Id);

  case BuiltinValueKind::ConvertUnownedUnsafeToGuaranteed:
    return getConvertUnownedUnsafeToGuaranteed(Context, Id);

  case BuiltinValueKind::PoundAssert:
    return getPoundAssert(Context, Id);

  case BuiltinValueKind::TSanInoutAccess:
    return getTSanInoutAccess(Context, Id);

  case BuiltinValueKind::Swift3ImplicitObjCEntrypoint:
    return getBuiltinFunction(Id,
                              {},
                              TupleType::getEmpty(Context));

  case BuiltinValueKind::TypePtrAuthDiscriminator:
    return getTypePtrAuthDiscriminator(Context, Id);
    
  case BuiltinValueKind::TypeJoin:
    return getTypeJoinOperation(Context, Id);

  case BuiltinValueKind::TypeJoinInout:
    return getTypeJoinInoutOperation(Context, Id);

  case BuiltinValueKind::TypeJoinMeta:
    return getTypeJoinMetaOperation(Context, Id);

  case BuiltinValueKind::TriggerFallbackDiagnostic:
    return getTriggerFallbackDiagnosticOperation(Context, Id);
  }

  llvm_unreachable("bad builtin value!");
}

StringRef swift::getBuiltinName(BuiltinValueKind ID) {
  switch (ID) {
  case BuiltinValueKind::None:
    llvm_unreachable("no builtin kind");
#define BUILTIN(Id, Name, Attrs) \
  case BuiltinValueKind::Id: \
    return Name;
#include "swift/AST/Builtins.def"
  }
  llvm_unreachable("bad BuiltinValueKind");
}

bool swift::isPolymorphicBuiltin(BuiltinValueKind id) {
  switch (id) {
  case BuiltinValueKind::None:
    llvm_unreachable("no builtin kind");
#define BUILTIN(Id, Name, Attrs)                                               \
  case BuiltinValueKind::Id:                                                   \
    return false;
#define BUILTIN_BINARY_OPERATION_POLYMORPHIC(Id, Name)                         \
  case BuiltinValueKind::Id:                                                   \
    return true;
#include "swift/AST/Builtins.def"
  }
  llvm_unreachable("bad BuiltinValueKind");
}

BuiltinTypeKind BuiltinType::getBuiltinTypeKind() const {
  // If we do not have a vector or an integer our job is easy.
  return BuiltinTypeKind(std::underlying_type<TypeKind>::type(getKind()));
}

StringRef BuiltinType::getTypeName(SmallVectorImpl<char> &result,
                                   bool prependBuiltinNamespace) const {
#ifdef MAYBE_GET_NAMESPACED_BUILTIN
#error                                                                         \
    "We define MAYBE_GET_NAMESPACED_BUILTIN here. Do not define before this?!"
#endif
#define MAYBE_GET_NAMESPACED_BUILTIN(NAME)                                     \
  ((prependBuiltinNamespace) ? NAME : NAME.getWithoutPrefix())

  llvm::raw_svector_ostream printer(result);
  switch (getBuiltinTypeKind()) {
  case BuiltinTypeKind::BuiltinRawPointer:
    printer << MAYBE_GET_NAMESPACED_BUILTIN(BUILTIN_TYPE_NAME_RAWPOINTER);
    break;
  case BuiltinTypeKind::BuiltinNativeObject:
    printer << MAYBE_GET_NAMESPACED_BUILTIN(BUILTIN_TYPE_NAME_NATIVEOBJECT);
    break;
  case BuiltinTypeKind::BuiltinBridgeObject:
    printer << MAYBE_GET_NAMESPACED_BUILTIN(BUILTIN_TYPE_NAME_BRIDGEOBJECT);
    break;
  case BuiltinTypeKind::BuiltinUnsafeValueBuffer:
    printer << MAYBE_GET_NAMESPACED_BUILTIN(
        BUILTIN_TYPE_NAME_UNSAFEVALUEBUFFER);
    break;
  case BuiltinTypeKind::BuiltinIntegerLiteral:
    printer << MAYBE_GET_NAMESPACED_BUILTIN(BUILTIN_TYPE_NAME_INTLITERAL);
    break;
  case BuiltinTypeKind::BuiltinVector: {
    const auto *t = cast<const BuiltinVectorType>(this);
    llvm::SmallString<32> UnderlyingStrVec;
    StringRef UnderlyingStr;
    {
      // FIXME: Ugly hack: remove the .Builtin from the element type.
      {
        llvm::raw_svector_ostream UnderlyingOS(UnderlyingStrVec);
        t->getElementType().print(UnderlyingOS);
      }
      if (UnderlyingStrVec.startswith(BUILTIN_TYPE_NAME_PREFIX))
        UnderlyingStr = UnderlyingStrVec.substr(8);
      else
        UnderlyingStr = UnderlyingStrVec;
    }

    printer << MAYBE_GET_NAMESPACED_BUILTIN(BUILTIN_TYPE_NAME_VEC)
            << t->getNumElements() << "x" << UnderlyingStr;
    break;
  }
  case BuiltinTypeKind::BuiltinInteger: {
    auto width = cast<const BuiltinIntegerType>(this)->getWidth();
    if (width.isFixedWidth()) {
      printer << MAYBE_GET_NAMESPACED_BUILTIN(BUILTIN_TYPE_NAME_INT)
              << width.getFixedWidth();
      break;
    }

    if (width.isPointerWidth()) {
      printer << MAYBE_GET_NAMESPACED_BUILTIN(BUILTIN_TYPE_NAME_WORD);
      break;
    }

    llvm_unreachable("impossible bit width");
  }
  case BuiltinTypeKind::BuiltinFloat: {
    switch (cast<const BuiltinFloatType>(this)->getFPKind()) {
    case BuiltinFloatType::IEEE16:
      printer << MAYBE_GET_NAMESPACED_BUILTIN(BUILTIN_TYPE_NAME_FLOAT) << "16";
      break;
    case BuiltinFloatType::IEEE32:
      printer << MAYBE_GET_NAMESPACED_BUILTIN(BUILTIN_TYPE_NAME_FLOAT) << "32";
      break;
    case BuiltinFloatType::IEEE64:
      printer << MAYBE_GET_NAMESPACED_BUILTIN(BUILTIN_TYPE_NAME_FLOAT) << "64";
      break;
    case BuiltinFloatType::IEEE80:
      printer << MAYBE_GET_NAMESPACED_BUILTIN(BUILTIN_TYPE_NAME_FLOAT) << "80";
      break;
    case BuiltinFloatType::IEEE128:
      printer << MAYBE_GET_NAMESPACED_BUILTIN(BUILTIN_TYPE_NAME_FLOAT) << "128";
      break;
    case BuiltinFloatType::PPC128:
      printer << MAYBE_GET_NAMESPACED_BUILTIN(BUILTIN_TYPE_NAME_FLOAT_PPC)
              << "128";
      break;
    }
    break;
  }
  }
#undef MAYBE_GET_NAMESPACED_BUILTIN

  return printer.str();
}<|MERGE_RESOLUTION|>--- conflicted
+++ resolved
@@ -19,13 +19,7 @@
 #include "swift/AST/FileUnit.h"
 #include "swift/AST/Module.h"
 #include "swift/AST/ParameterList.h"
-<<<<<<< HEAD
-// SWIFT_ENABLE_TENSORFLOW
 #include "swift/AST/TypeCheckRequests.h"
-// SWIFT_ENABLE_TENSORFLOW END
-=======
-#include "swift/AST/TypeCheckRequests.h"
->>>>>>> 025cb9a5
 #include "swift/Basic/LLVMContext.h"
 #include "swift/Strings.h"
 #include "llvm/ADT/SmallString.h"
@@ -192,10 +186,6 @@
                           ArrayRef<AnyFunctionType::Param> ArgParamTypes,
                           Type ResType,
                           GenericParamList *GenericParams,
-<<<<<<< HEAD
-                          // SWIFT_ENABLE_TENSORFLOW
-=======
->>>>>>> 025cb9a5
                           GenericSignature Sig,
                           bool Rethrows = false) {
   assert(GenericParams && "Missing generic parameters");
@@ -226,10 +216,6 @@
                                StaticSpellingKind::None,
                                /*FuncLoc=*/SourceLoc(),
                                Name, /*NameLoc=*/SourceLoc(),
-<<<<<<< HEAD
-                               // SWIFT_ENABLE_TENSORFLOW
-=======
->>>>>>> 025cb9a5
                                /*Throws=*/ Rethrows, /*ThrowsLoc=*/SourceLoc(),
                                GenericParams,
                                paramList,
@@ -237,17 +223,9 @@
 
   func->setImplicit();
   func->setAccess(AccessLevel::Public);
-<<<<<<< HEAD
-  // SWIFT_ENABLE_TENSORFLOW
   func->setGenericSignature(Sig);
   if (Rethrows)
     func->getAttrs().add(new (Context) RethrowsAttr(/*ThrowsLoc*/ SourceLoc()));
-  // SWIFT_ENABLE_TENSORFLOW END
-=======
-  func->setGenericSignature(Sig);
-  if (Rethrows)
-    func->getAttrs().add(new (Context) RethrowsAttr(/*ThrowsLoc*/ SourceLoc()));
->>>>>>> 025cb9a5
 
   return func;
 }
@@ -481,30 +459,14 @@
     SmallVector<GenericTypeParamType *, 2> genericParamTypes;
     SmallVector<Requirement, 2> addedRequirements;
 
-    // SWIFT_ENABLE_TENSORFLOW
-    // Accumulate params and requirements here, so that we can make the
-    // appropriate `AbstractGenericSignatureRequest` when `build()` is called.
-    bool Rethrows = false;
-    SmallVector<GenericTypeParamType *, 2> genericParamTypes;
-    SmallVector<Requirement, 2> addedRequirements;
-    // SWIFT_ENABLE_TENSORFLOW END
-
   public:
     BuiltinFunctionBuilder(ASTContext &ctx, unsigned numGenericParams = 1)
         : Context(ctx) {
       TheGenericParamList = getGenericParams(ctx, numGenericParams);
-<<<<<<< HEAD
-      // SWIFT_ENABLE_TENSORFLOW
-=======
->>>>>>> 025cb9a5
       for (auto gp : TheGenericParamList->getParams()) {
         genericParamTypes.push_back(
             gp->getDeclaredInterfaceType()->castTo<GenericTypeParamType>());
       }
-<<<<<<< HEAD
-      // SWIFT_ENABLE_TENSORFLOW END
-=======
->>>>>>> 025cb9a5
     }
 
     template <class G>
@@ -520,10 +482,6 @@
       InterfaceResult = generator.build(*this);
     }
 
-<<<<<<< HEAD
-    // SWIFT_ENABLE_TENSORFLOW
-=======
->>>>>>> 025cb9a5
     template <class G>
     void addConformanceRequirement(const G &generator, ProtocolDecl *proto) {
       Requirement req(RequirementKind::Conformance,
@@ -535,32 +493,16 @@
     void setRethrows(bool rethrows = true) {
       Rethrows = rethrows;
     }
-<<<<<<< HEAD
-    // SWIFT_ENABLE_TENSORFLOW END
 
     FuncDecl *build(Identifier name) {
-      // SWIFT_ENABLE_TENSORFLOW
-=======
-
-    FuncDecl *build(Identifier name) {
->>>>>>> 025cb9a5
       auto GenericSig = evaluateOrDefault(
         Context.evaluator,
         AbstractGenericSignatureRequest{
           nullptr, std::move(genericParamTypes), std::move(addedRequirements)},
         nullptr);
-<<<<<<< HEAD
-      // SWIFT_ENABLE_TENSORFLOW END
-      return getBuiltinGenericFunction(name, InterfaceParams,
-                                       InterfaceResult,
-                                       TheGenericParamList,
-                                       // SWIFT_ENABLE_TENSORFLOW
-                                       GenericSig);
-=======
       return getBuiltinGenericFunction(name, InterfaceParams,
                                        InterfaceResult,
                                        TheGenericParamList, GenericSig);
->>>>>>> 025cb9a5
     }
 
     // Don't use these generator classes directly; call the make{...}
@@ -1033,10 +975,6 @@
   return builder.build(Id);
 }
 
-<<<<<<< HEAD
-// SWIFT_ENABLE_TENSORFLOW
-=======
->>>>>>> 025cb9a5
 static ValueDecl *getAutoDiffApplyDerivativeFunction(
     ASTContext &Context, Identifier Id, AutoDiffDerivativeFunctionKind kind,
     unsigned arity, bool throws) {
@@ -1325,11 +1263,8 @@
   return builder.build(Id);
 }
 
-<<<<<<< HEAD
-=======
-
-
->>>>>>> 025cb9a5
+
+
 static ValueDecl *getGlobalStringTablePointer(ASTContext &Context,
                                               Identifier Id) {
   // String -> Builtin.RawPointer
@@ -2146,10 +2081,6 @@
 
     return getAllocWithTailElemsOperation(Context, Id, NumTailTypes);
   }
-<<<<<<< HEAD
-  // SWIFT_ENABLE_TENSORFLOW
-=======
->>>>>>> 025cb9a5
   if (OperationName.startswith("applyDerivative_")) {
     AutoDiffDerivativeFunctionKind kind;
     unsigned arity;
@@ -2184,10 +2115,6 @@
       return nullptr;
     return getLinearFunctionConstructor(Context, Id, arity, throws);
   }
-<<<<<<< HEAD
-=======
-
->>>>>>> 025cb9a5
   auto BV = llvm::StringSwitch<BuiltinValueKind>(OperationName)
 #define BUILTIN(id, name, Attrs) .Case(name, BuiltinValueKind::id)
 #include "swift/AST/Builtins.def"
@@ -2457,10 +2384,6 @@
   case BuiltinValueKind::UnsafeGuaranteedEnd:
     return getUnsafeGuaranteedEnd(Context, Id);
 
-<<<<<<< HEAD
-  // SWIFT_ENABLE_TENSORFLOW
-=======
->>>>>>> 025cb9a5
   case BuiltinValueKind::ApplyDerivative:
   case BuiltinValueKind::ApplyTranspose:
   case BuiltinValueKind::DifferentiableFunction:
