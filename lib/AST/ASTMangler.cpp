//===--- ASTMangler.cpp - Swift AST symbol mangling -----------------------===//
//
// This source file is part of the Swift.org open source project
//
// Copyright (c) 2014 - 2017 Apple Inc. and the Swift project authors
// Licensed under Apache License v2.0 with Runtime Library Exception
//
// See https://swift.org/LICENSE.txt for license information
// See https://swift.org/CONTRIBUTORS.txt for the list of Swift project authors
//
//===----------------------------------------------------------------------===//
//
//  This file implements declaration name mangling in Swift.
//
//===----------------------------------------------------------------------===//

#include "swift/AST/ASTMangler.h"
#include "swift/AST/ASTContext.h"
#include "swift/AST/ASTVisitor.h"
#include "swift/AST/ExistentialLayout.h"
#include "swift/AST/FileUnit.h"
#include "swift/AST/GenericSignature.h"
#include "swift/AST/Initializer.h"
#include "swift/AST/LazyResolver.h"
#include "swift/AST/Module.h"
#include "swift/AST/Ownership.h"
#include "swift/AST/ParameterList.h"
#include "swift/AST/PrettyStackTrace.h"
#include "swift/AST/ProtocolConformance.h"
#include "swift/AST/ProtocolConformanceRef.h"
#include "swift/Basic/Defer.h"
#include "swift/Demangling/ManglingUtils.h"
#include "swift/Demangling/Demangler.h"
#include "swift/Strings.h"
#include "clang/Basic/CharInfo.h"
#include "clang/AST/Attr.h"
#include "clang/AST/Decl.h"
#include "clang/AST/DeclObjC.h"
#include "llvm/ADT/DenseMap.h"
#include "llvm/ADT/SmallString.h"
#include "llvm/ADT/StringRef.h"
#include "llvm/Support/ErrorHandling.h"
#include "llvm/Support/SaveAndRestore.h"
#include "llvm/Support/raw_ostream.h"
#include "llvm/Support/CommandLine.h"

using namespace swift;
using namespace swift::Mangle;

static StringRef getCodeForAccessorKind(AccessorKind kind) {
  switch (kind) {
  case AccessorKind::Get:
    return "g";
  case AccessorKind::Set:
    return "s";
  case AccessorKind::WillSet:
    return "w";
  case AccessorKind::DidSet:
    return "W";
  case AccessorKind::Read:
    return "r";
  case AccessorKind::Modify:
    return "M";
  case AccessorKind::Address:
    // 'l' is for location. 'A' was taken.
    return "lu";
  case AccessorKind::MutableAddress:
    return "au";
  }
  llvm_unreachable("bad accessor kind");
}

std::string ASTMangler::mangleClosureEntity(const AbstractClosureExpr *closure,
                                            SymbolKind SKind) {
  beginMangling();
  appendClosureEntity(closure);
  appendSymbolKind(SKind);
  return finalize();
}

std::string ASTMangler::mangleEntity(const ValueDecl *decl, SymbolKind SKind) {
  beginMangling();
  appendEntity(decl);
  appendSymbolKind(SKind);
  return finalize();
}

std::string ASTMangler::mangleDestructorEntity(const DestructorDecl *decl,
                                               bool isDeallocating,
                                               SymbolKind SKind) {
  beginMangling();
  appendDestructorEntity(decl, isDeallocating);
  appendSymbolKind(SKind);
  return finalize();
}

std::string ASTMangler::mangleConstructorEntity(const ConstructorDecl *ctor,
                                                bool isAllocating,
                                                SymbolKind SKind) {
  beginMangling();
  appendConstructorEntity(ctor, isAllocating);
  appendSymbolKind(SKind);
  return finalize();
}

std::string ASTMangler::mangleIVarInitDestroyEntity(const ClassDecl *decl,
                                                    bool isDestroyer,
                                                    SymbolKind SKind) {
  beginMangling();
  appendContext(decl, decl->getAlternateModuleName());
  appendOperator(isDestroyer ? "fE" : "fe");
  appendSymbolKind(SKind);
  return finalize();
}

std::string ASTMangler::mangleAccessorEntity(AccessorKind kind,
                                             const AbstractStorageDecl *decl,
                                             bool isStatic,
                                             SymbolKind SKind) {
  beginMangling();
  appendAccessorEntity(getCodeForAccessorKind(kind), decl, isStatic);
  appendSymbolKind(SKind);
  return finalize();
}

std::string ASTMangler::mangleGlobalGetterEntity(const ValueDecl *decl,
                                                 SymbolKind SKind) {
  assert(isa<VarDecl>(decl) && "Only variables can have global getters");
  beginMangling();
  appendEntity(decl, "vG", /*isStatic*/false);
  appendSymbolKind(SKind);
  return finalize();
}

std::string ASTMangler::mangleDefaultArgumentEntity(const DeclContext *func,
                                                    unsigned index,
                                                    SymbolKind SKind) {
  beginMangling();
  appendDefaultArgumentEntity(func, index);
  appendSymbolKind(SKind);
  return finalize();
}

std::string ASTMangler::mangleInitializerEntity(const VarDecl *var,
                                                SymbolKind SKind) {
  beginMangling();
  appendInitializerEntity(var);
  appendSymbolKind(SKind);
  return finalize();
}

std::string ASTMangler::mangleBackingInitializerEntity(const VarDecl *var,
                                                       SymbolKind SKind) {
  beginMangling();
  appendBackingInitializerEntity(var);
  appendSymbolKind(SKind);
  return finalize();
}

std::string ASTMangler::mangleNominalType(const NominalTypeDecl *decl) {
  beginMangling();
  appendAnyGenericType(decl);
  return finalize();
}

std::string ASTMangler::mangleVTableThunk(const FuncDecl *Base,
                                          const FuncDecl *Derived) {
  beginMangling();

  appendEntity(Derived);
  appendEntity(Base);
  appendOperator("TV");

  return finalize();
}

std::string ASTMangler::mangleConstructorVTableThunk(
                                               const ConstructorDecl *Base,
                                               const ConstructorDecl *Derived,
                                               bool isAllocating) {
  beginMangling();

  appendConstructorEntity(Derived, isAllocating);
  appendConstructorEntity(Base, isAllocating);
  appendOperator("TV");

  return finalize();
}

std::string ASTMangler::mangleWitnessTable(const RootProtocolConformance *C) {
  beginMangling();
  if (isa<NormalProtocolConformance>(C)) {
    appendProtocolConformance(C);
    appendOperator("WP");
  } else {
    appendProtocolName(cast<SelfProtocolConformance>(C)->getProtocol());
    appendOperator("WS");
  }
  return finalize();
}

std::string ASTMangler::mangleWitnessThunk(
                                     const ProtocolConformance *Conformance,
                                           const ValueDecl *Requirement) {
  beginMangling();

  // Concrete witness thunks get a special mangling.
  if (Conformance) {
    if (!isa<SelfProtocolConformance>(Conformance)) {
      appendProtocolConformance(Conformance);
    }
  }

  if (auto ctor = dyn_cast<ConstructorDecl>(Requirement)) {
    appendConstructorEntity(ctor, /*isAllocating=*/true);
  } else {
    assert(isa<FuncDecl>(Requirement) && "expected function");
    appendEntity(cast<FuncDecl>(Requirement));
  }

  if (Conformance) {
    appendOperator(isa<SelfProtocolConformance>(Conformance) ? "TS" : "TW");
  }
  return finalize();
}

std::string ASTMangler::mangleClosureWitnessThunk(
                                         const ProtocolConformance *Conformance,
                                         const AbstractClosureExpr *Closure) {
  beginMangling();
  appendProtocolConformance(Conformance);
  appendClosureEntity(Closure);
  appendOperator("TW");
  return finalize();
}

std::string ASTMangler::mangleGlobalVariableFull(const VarDecl *decl) {
  // As a special case, Clang functions and globals don't get mangled at all.
  // FIXME: When we can import C++, use Clang's mangler.
  if (auto clangDecl =
      dyn_cast_or_null<clang::DeclaratorDecl>(decl->getClangDecl())) {
    if (auto asmLabel = clangDecl->getAttr<clang::AsmLabelAttr>()) {
      Buffer << '\01' << asmLabel->getLabel();
    } else {
      Buffer << clangDecl->getName();
    }
    return finalize();
  }
  beginMangling();
  appendEntity(decl);
  return finalize();
}

std::string ASTMangler::mangleKeyPathGetterThunkHelper(
                                            const AbstractStorageDecl *property,
                                            GenericSignature signature,
                                            CanType baseType,
                                            SubstitutionMap subs,
                                            ResilienceExpansion expansion) {
  beginMangling();
  appendEntity(property);
  if (signature)
    appendGenericSignature(signature);
  appendType(baseType);
  if (isa<SubscriptDecl>(property)) {
    // Subscripts can be generic, and different key paths could capture the same
    // subscript at different generic arguments.
    for (auto sub : subs.getReplacementTypes()) {
      appendType(sub->mapTypeOutOfContext()->getCanonicalType());
    }
  }
  appendOperator("TK");
  if (expansion == ResilienceExpansion::Minimal)
    appendOperator("q");
  return finalize();
}

std::string ASTMangler::mangleKeyPathSetterThunkHelper(
                                          const AbstractStorageDecl *property,
                                          GenericSignature signature,
                                          CanType baseType,
                                          SubstitutionMap subs,
                                          ResilienceExpansion expansion) {
  beginMangling();
  appendEntity(property);
  if (signature)
    appendGenericSignature(signature);
  appendType(baseType);
  if (isa<SubscriptDecl>(property)) {
    // Subscripts can be generic, and different key paths could capture the same
    // subscript at different generic arguments.
    for (auto sub : subs.getReplacementTypes()) {
      appendType(sub->mapTypeOutOfContext()->getCanonicalType());
    }
  }
  appendOperator("Tk");
  if (expansion == ResilienceExpansion::Minimal)
    appendOperator("q");
  return finalize();
}

std::string ASTMangler::mangleKeyPathEqualsHelper(ArrayRef<CanType> indices,
                                                  GenericSignature signature,
                                                  ResilienceExpansion expansion) {
  beginMangling();
  for (auto &index : indices)
    appendType(index);
  if (signature)
    appendGenericSignature(signature);
  appendOperator("TH");
  if (expansion == ResilienceExpansion::Minimal)
    appendOperator("q");
  return finalize();
}

std::string ASTMangler::mangleKeyPathHashHelper(ArrayRef<CanType> indices,
                                                GenericSignature signature,
                                                ResilienceExpansion expansion) {
  beginMangling();
  for (auto &index : indices)
    appendType(index);
  if (signature)
    appendGenericSignature(signature);
  appendOperator("Th");
  if (expansion == ResilienceExpansion::Minimal)
    appendOperator("q");
  return finalize();
}

std::string ASTMangler::mangleGlobalInit(const VarDecl *decl, int counter,
                                         bool isInitFunc) {
  auto topLevelContext = decl->getDeclContext()->getModuleScopeContext();
  auto fileUnit = cast<FileUnit>(topLevelContext);
  Identifier discriminator = fileUnit->getDiscriminatorForPrivateValue(decl);
  assert(!discriminator.empty());
  assert(!isNonAscii(discriminator.str()) &&
         "discriminator contains non-ASCII characters");
  assert(!clang::isDigit(discriminator.str().front()) &&
         "not a valid identifier");

  Buffer << "globalinit_";
  appendIdentifier(discriminator.str());
  Buffer << (isInitFunc ? "_func" : "_token");
  Buffer << counter;
  return finalize();
}

std::string ASTMangler::mangleReabstractionThunkHelper(
                                            CanSILFunctionType ThunkType,
                                            Type FromType,
                                            Type ToType,
                                            Type SelfType,
                                            ModuleDecl *Module) {
  Mod = Module;
  assert(ThunkType->getPatternSubstitutions().empty() && "not implemented");
  GenericSignature GenSig = ThunkType->getInvocationGenericSignature();
  if (GenSig)
    CurGenericSignature = GenSig.getCanonicalSignature();

  beginMangling();
  appendType(FromType);
  appendType(ToType);
  if (SelfType)
    appendType(SelfType);

  if (GenSig)
    appendGenericSignature(GenSig);

  if (SelfType)
    appendOperator("Ty");
  else
    appendOperator("TR");

  return finalize();
}

<<<<<<< HEAD
// SWIFT_ENABLE_TENSORFLOW
=======
>>>>>>> 24445dd2
std::string ASTMangler::mangleAutoDiffDerivativeFunctionHelper(
    StringRef name, AutoDiffDerivativeFunctionKind kind,
    AutoDiffConfig config) {
  // TODO(TF-20): Make the mangling scheme robust. Support demangling.
  beginManglingWithoutPrefix();

  Buffer << "AD__" << name << '_';
  switch (kind) {
  case AutoDiffDerivativeFunctionKind::JVP:
    Buffer << "_jvp_";
    break;
  case AutoDiffDerivativeFunctionKind::VJP:
    Buffer << "_vjp_";
    break;
  }
  Buffer << config.getSILAutoDiffIndices().mangle();
  if (config.derivativeGenericSignature) {
    Buffer << '_';
    appendGenericSignature(config.derivativeGenericSignature);
  }

  auto result = Storage.str().str();
  Storage.clear();
  return result;
}

std::string ASTMangler::mangleAutoDiffLinearMapHelper(
    StringRef name, AutoDiffLinearMapKind kind, AutoDiffConfig config) {
  // TODO(TF-20): Make the mangling scheme robust. Support demangling.
  beginManglingWithoutPrefix();

  Buffer << "AD__" << name << '_';
  switch (kind) {
  case AutoDiffLinearMapKind::Differential:
    Buffer << "_differential_";
    break;
  case AutoDiffLinearMapKind::Pullback:
    Buffer << "_pullback_";
    break;
  }
  Buffer << config.getSILAutoDiffIndices().mangle();
  if (config.derivativeGenericSignature) {
    Buffer << '_';
    appendGenericSignature(config.derivativeGenericSignature);
  }

  auto result = Storage.str().str();
  Storage.clear();
  return result;
}
<<<<<<< HEAD
// SWIFT_ENABLE_TENSORFLOW END
=======
>>>>>>> 24445dd2

std::string ASTMangler::mangleSILDifferentiabilityWitnessKey(
    SILDifferentiabilityWitnessKey key) {
  // TODO(TF-20): Make the mangling scheme robust. Support demangling.
  beginManglingWithoutPrefix();

  auto originalName = key.first;
  auto *parameterIndices = key.second.parameterIndices;
  auto *resultIndices = key.second.resultIndices;
  auto derivativeGenericSignature = key.second.derivativeGenericSignature;

  Buffer << "AD__" << originalName << '_';
  Buffer << "P" << parameterIndices->getString();
  Buffer << "R" << resultIndices->getString();
  if (derivativeGenericSignature)
    appendGenericSignature(derivativeGenericSignature);

  auto result = Storage.str().str();
  Storage.clear();
  return result;
}


std::string ASTMangler::mangleTypeForDebugger(Type Ty, const DeclContext *DC) {
  PrettyStackTraceType prettyStackTrace(Ty->getASTContext(),
                                        "mangling type for debugger", Ty);

  DWARFMangling = true;
  OptimizeProtocolNames = false;
  beginMangling();

  if (DC)
    bindGenericParameters(DC);

  appendType(Ty);
  appendOperator("D");
  return finalize();
}

std::string ASTMangler::mangleDeclType(const ValueDecl *decl) {
  DWARFMangling = true;
  beginMangling();
  
  appendDeclType(decl);
  appendOperator("D");
  return finalize();
}

#ifdef USE_NEW_MANGLING_FOR_OBJC_RUNTIME_NAMES
static bool isPrivate(const NominalTypeDecl *Nominal) {
  return Nominal->getFormalAccess() <= AccessLevel::FilePrivate;
}
#endif

std::string ASTMangler::mangleObjCRuntimeName(const NominalTypeDecl *Nominal) {
#ifdef USE_NEW_MANGLING_FOR_OBJC_RUNTIME_NAMES
  // Using the new mangling for ObjC runtime names (except for top-level
  // classes). This is currently disabled to support old archives.
  // TODO: re-enable this as we switch to the new mangling for ObjC names.
  DeclContext *Ctx = Nominal->getDeclContext();

  if (Ctx->isModuleScopeContext() && !isPrivate(Nominal)) {
    // Use the old mangling for non-private top-level classes and protocols.
    // This is what the ObjC runtime needs to demangle.
    // TODO: Use new mangling scheme as soon as the ObjC runtime
    // can demangle it.
    //
    // Don't use word-substitutions and punycode encoding.
    MaxNumWords = 0;
    UsePunycode = false;
    UseSubstitutions = false;
    Buffer << "_Tt";
    bool isProto = false;
    if (isa<ClassDecl>(Nominal)) {
      Buffer << 'C';
    } else {
      isProto = true;
      assert(isa<ProtocolDecl>(Nominal));
      Buffer << 'P';
    }
    appendModule(Ctx->getParentModule(), StringRef());
    appendIdentifier(Nominal->getName().str());
    if (isProto)
      Buffer << '_';
    return finalize();
  }
  // For all other cases, we can use the new mangling.
  beginMangling();
  appendAnyGenericType(Nominal);
  return finalize();
#else
  // Use the old mangling for ObjC runtime names.
  beginMangling();
  appendAnyGenericType(Nominal);
  std::string NewName = finalize();
  Demangle::Demangler Dem;
  Demangle::Node *Root = Dem.demangleSymbol(NewName);
  assert(Root->getKind() == Node::Kind::Global);
  Node *NomTy = Root->getFirstChild();
  if (NomTy->getKind() == Node::Kind::Protocol) {
    // Protocol types are mangled as protocol lists.
    Node *PTy = Dem.createNode(Node::Kind::Type);
    PTy->addChild(NomTy, Dem);
    Node *TList = Dem.createNode(Node::Kind::TypeList);
    TList->addChild(PTy, Dem);
    NomTy = Dem.createNode(Node::Kind::ProtocolList);
    NomTy->addChild(TList, Dem);
  }
  // Add a TypeMangling node at the top
  Node *Ty = Dem.createNode(Node::Kind::Type);
  Ty->addChild(NomTy, Dem);
  Node *TyMangling = Dem.createNode(Node::Kind::TypeMangling);
  TyMangling->addChild(Ty, Dem);
  Node *NewGlobal = Dem.createNode(Node::Kind::Global);
  NewGlobal->addChild(TyMangling, Dem);
  std::string OldName = mangleNodeOld(NewGlobal);
  return OldName;
#endif
}

std::string ASTMangler::mangleTypeAsContextUSR(const NominalTypeDecl *type) {
  beginManglingWithoutPrefix();
  llvm::SaveAndRestore<bool> allowUnnamedRAII(AllowNamelessEntities, true);
  appendContext(type, type->getAlternateModuleName());
  return finalize();
}

std::string ASTMangler::mangleTypeAsUSR(Type Ty) {
  DWARFMangling = true;
  beginMangling();
  
  if (auto *fnType = Ty->getAs<AnyFunctionType>()) {
    appendFunction(fnType, false);
  } else {
    appendType(Ty);
  }

  appendOperator("D");
  return finalize();
}

std::string ASTMangler::mangleDeclAsUSR(const ValueDecl *Decl,
                                        StringRef USRPrefix) {
#if SWIFT_BUILD_ONLY_SYNTAXPARSERLIB
  return std::string(); // not needed for the parser library.
#endif

  DWARFMangling = true;
  beginManglingWithoutPrefix();
  llvm::SaveAndRestore<bool> allowUnnamedRAII(AllowNamelessEntities, true);
  Buffer << USRPrefix;
  bindGenericParameters(Decl->getDeclContext());

  if (auto Ctor = dyn_cast<ConstructorDecl>(Decl)) {
    appendConstructorEntity(Ctor, /*isAllocating=*/false);
  } else if (auto Dtor = dyn_cast<DestructorDecl>(Decl)) {
    appendDestructorEntity(Dtor, /*isDeallocating=*/false);
  } else if (auto GTD = dyn_cast<GenericTypeDecl>(Decl)) {
    appendAnyGenericType(GTD);
  } else if (isa<AssociatedTypeDecl>(Decl)) {
    appendContextOf(Decl);
    appendDeclName(Decl);
    appendOperator("Qa");
  } else {
    appendEntity(Decl);
  }

  // We have a custom prefix, so finalize() won't verify for us. If we're not
  // in invalid code (coming from an IDE caller) verify manually.
  if (!Decl->isInvalid())
    verify(Storage.str().drop_front(USRPrefix.size()));
  return finalize();
}

std::string ASTMangler::mangleAccessorEntityAsUSR(AccessorKind kind,
                                                  const AbstractStorageDecl *decl,
                                                  StringRef USRPrefix,
                                                  bool isStatic) {
  beginManglingWithoutPrefix();
  llvm::SaveAndRestore<bool> allowUnnamedRAII(AllowNamelessEntities, true);
  Buffer << USRPrefix;
  appendAccessorEntity(getCodeForAccessorKind(kind), decl, isStatic);
  // We have a custom prefix, so finalize() won't verify for us. Do it manually.
  verify(Storage.str().drop_front(USRPrefix.size()));
  return finalize();
}

std::string ASTMangler::mangleLocalTypeDecl(const TypeDecl *type) {
  beginManglingWithoutPrefix();
  AllowNamelessEntities = true;
  OptimizeProtocolNames = false;

  if (auto GTD = dyn_cast<GenericTypeDecl>(type)) {
    appendAnyGenericType(GTD);
  } else {
    assert(isa<AssociatedTypeDecl>(type));
    appendContextOf(type);
    appendDeclName(type);
    appendOperator("Qa");
  }

  return finalize();
}

void ASTMangler::appendSymbolKind(SymbolKind SKind) {
  switch (SKind) {
    case SymbolKind::Default: return;
    case SymbolKind::DynamicThunk: return appendOperator("TD");
    case SymbolKind::SwiftAsObjCThunk: return appendOperator("To");
    case SymbolKind::ObjCAsSwiftThunk: return appendOperator("TO");
  }
}

static bool getUnnamedParamIndex(const ParameterList *ParamList,
                                 const ParamDecl *D,
                                 unsigned &UnnamedIndex) {
  for (auto Param : *ParamList) {
    if (!Param->hasName()) {
      if (Param == D)
        return true;
      ++UnnamedIndex;
    }
  }
  return false;
}

static unsigned getUnnamedParamIndex(const ParamDecl *D) {
  if (auto SD = dyn_cast<SubscriptDecl>(D->getDeclContext())) {
    unsigned UnnamedIndex = 0;
    auto *ParamList = SD->getIndices();
    if (getUnnamedParamIndex(ParamList, D, UnnamedIndex))
      return UnnamedIndex;
    llvm_unreachable("param not found");
  }

  ParameterList *ParamList;

  if (auto AFD = dyn_cast<AbstractFunctionDecl>(D->getDeclContext())) {
    ParamList = AFD->getParameters();
  } else if (auto EED = dyn_cast<EnumElementDecl>(D->getDeclContext())) {
    ParamList = EED->getParameterList();
  } else {
    auto ACE = cast<AbstractClosureExpr>(D->getDeclContext());
    ParamList = ACE->getParameters();
  }

  unsigned UnnamedIndex = 0;
  if (getUnnamedParamIndex(ParamList, D, UnnamedIndex))
    return UnnamedIndex;

  llvm_unreachable("param not found");
}

static StringRef getPrivateDiscriminatorIfNecessary(const ValueDecl *decl) {
  if (!decl->isOutermostPrivateOrFilePrivateScope())
    return StringRef();

  // Mangle non-local private declarations with a textual discriminator
  // based on their enclosing file.
  auto topLevelContext = decl->getDeclContext()->getModuleScopeContext();
  auto fileUnit = cast<FileUnit>(topLevelContext);

  Identifier discriminator =
      fileUnit->getDiscriminatorForPrivateValue(decl);
  assert(!discriminator.empty());
  assert(!isNonAscii(discriminator.str()) &&
         "discriminator contains non-ASCII characters");
  (void)&isNonAscii;
  assert(!clang::isDigit(discriminator.str().front()) &&
         "not a valid identifier");
  return discriminator.str();
}

/// If the declaration is an @objc protocol defined in Swift and the
/// Objective-C name has been overrridden from the default, return the
/// specified name.
///
/// \param useObjCProtocolNames When false, always returns \c None.
static Optional<std::string> getOverriddenSwiftProtocolObjCName(
                                                  const ValueDecl *decl,
                                                  bool useObjCProtocolNames) {
  if (!useObjCProtocolNames)
    return None;

  auto proto = dyn_cast<ProtocolDecl>(decl);
  if (!proto) return None;

  if (!proto->isObjC()) return None;

  // If there is an 'objc' attribute with a name, use that name.
  if (auto objc = proto->getAttrs().getAttribute<ObjCAttr>()) {
    if (auto name = objc->getName()) {
      llvm::SmallString<4> buffer;
      return std::string(name->getString(buffer));
    }
  }

  return None;
}

void ASTMangler::appendDeclName(const ValueDecl *decl) {
  DeclBaseName name = decl->getBaseName();
  assert(!name.isSpecial() && "Cannot print special names");

  auto *synthesizedTypeAttr =
      decl->getAttrs().getAttribute<ClangImporterSynthesizedTypeAttr>();

  if (synthesizedTypeAttr) {
    assert(!isDigit(synthesizedTypeAttr->originalTypeName[0]) &&
           "synthesized type's original name must be a valid Swift identifier");
    appendIdentifier(synthesizedTypeAttr->originalTypeName);
  } else if (name.isOperator()) {
    appendIdentifier(translateOperator(name.getIdentifier().str()));
    switch (decl->getAttrs().getUnaryOperatorKind()) {
      case UnaryOperatorKind::Prefix:
        appendOperator("op");
        break;
      case UnaryOperatorKind::Postfix:
        appendOperator("oP");
        break;
      case UnaryOperatorKind::None:
        appendOperator("oi");
        break;
    }
  } else if (auto objCName =
               getOverriddenSwiftProtocolObjCName(decl, UseObjCRuntimeNames)) {
    // @objc Swift protocols should be mangled as Objective-C protocols,
    // so append the Objective-C runtime name.
    appendIdentifier(*objCName);
  } else if (!name.empty()) {
    appendIdentifier(name.getIdentifier().str());
  } else {
    assert(AllowNamelessEntities && "attempt to mangle unnamed decl");
    // Fall back to an unlikely name, so that we still generate a valid
    // mangled name.
    appendIdentifier("_");
  }

  if (decl->getDeclContext()->isLocalContext()) {
    if (auto *paramDecl = dyn_cast<ParamDecl>(decl)) {
      if (!decl->hasName()) {
        // Mangle unnamed params with their ordering.
        return appendOperator("L", Index(getUnnamedParamIndex(paramDecl)));
      }
    }
    // Mangle local declarations with a numeric discriminator.
    return appendOperator("L", Index(decl->getLocalDiscriminator()));
  }

  if (synthesizedTypeAttr) {
    StringRef relatedEntityKind = synthesizedTypeAttr->getManglingName();
    assert(relatedEntityKind.size() == 1 &&
           "'L' operator only supports a single letter payload");
    assert(((relatedEntityKind[0] >= 'a' && relatedEntityKind[0] <= 'j') ||
            (relatedEntityKind[0] >= 'A' && relatedEntityKind[0] <= 'J')) &&
           "Only [a-jA-J] are reserved for related entity kinds");
    return appendOperatorParam("L", relatedEntityKind);
  }

  StringRef privateDiscriminator = getPrivateDiscriminatorIfNecessary(decl);
  if (!privateDiscriminator.empty()) {
    appendIdentifier(privateDiscriminator.str());
    return appendOperator("LL");
  }
}

static const char *getMetatypeRepresentationOp(MetatypeRepresentation Rep) {
  switch (Rep) {
    case MetatypeRepresentation::Thin:
      return "t";
    case MetatypeRepresentation::Thick:
      return "T";
    case MetatypeRepresentation::ObjC:
      return "o";
  }

  llvm_unreachable("Unhandled MetatypeRepresentation in switch.");
}

/// Whether to mangle the given type as generic.
static bool shouldMangleAsGeneric(Type type) {
  if (!type)
    return false;

  if (auto typeAlias = dyn_cast<TypeAliasType>(type.getPointer()))
    return !typeAlias->getSubstitutionMap().empty();

  return type->isSpecialized();
}

void ASTMangler::appendOpaqueDeclName(const OpaqueTypeDecl *opaqueDecl) {
  if (canSymbolicReference(opaqueDecl)) {
    appendSymbolicReference(opaqueDecl);
  } else if (auto namingDecl = opaqueDecl->getNamingDecl()) {
    llvm::SaveAndRestore<CanGenericSignature> savedSignature(
        CurGenericSignature);
    appendEntity(namingDecl);
    appendOperator("QO");
  } else {
    llvm_unreachable("todo: independent opaque type decls");
  }
}

/// Mangle a type into the buffer.
///
void ASTMangler::appendType(Type type, const ValueDecl *forDecl) {
  assert((DWARFMangling || type->isCanonical()) &&
         "expecting canonical types when not mangling for the debugger");
  TypeBase *tybase = type.getPointer();
  switch (type->getKind()) {
    case TypeKind::TypeVariable:
      llvm_unreachable("mangling type variable");

    case TypeKind::Module:
      llvm_unreachable("Cannot mangle module type yet");

    case TypeKind::Error:
    case TypeKind::Unresolved:
      appendOperator("Xe");
      return;

      // We don't care about these types being a bit verbose because we
      // don't expect them to come up that often in API names.
    case TypeKind::BuiltinFloat:
      switch (cast<BuiltinFloatType>(tybase)->getFPKind()) {
        case BuiltinFloatType::IEEE16: appendOperator("Bf16_"); return;
        case BuiltinFloatType::IEEE32: appendOperator("Bf32_"); return;
        case BuiltinFloatType::IEEE64: appendOperator("Bf64_"); return;
        case BuiltinFloatType::IEEE80: appendOperator("Bf80_"); return;
        case BuiltinFloatType::IEEE128: appendOperator("Bf128_"); return;
        case BuiltinFloatType::PPC128: llvm_unreachable("ppc128 not supported");
      }
      llvm_unreachable("bad floating-point kind");
    case TypeKind::BuiltinInteger: {
      auto width = cast<BuiltinIntegerType>(tybase)->getWidth();
      if (width.isFixedWidth())
        appendOperator("Bi", Index(width.getFixedWidth() + 1));
      else if (width.isPointerWidth())
        appendOperator("Bw");
      else
        llvm_unreachable("impossible width value");
      return;
    }
    case TypeKind::BuiltinIntegerLiteral:
      return appendOperator("BI");
    case TypeKind::BuiltinRawPointer:
      return appendOperator("Bp");
    case TypeKind::BuiltinNativeObject:
      return appendOperator("Bo");
    case TypeKind::BuiltinBridgeObject:
      return appendOperator("Bb");
    case TypeKind::BuiltinUnsafeValueBuffer:
      return appendOperator("BB");
    case TypeKind::SILToken:
      return appendOperator("Bt");
    case TypeKind::BuiltinVector:
      appendType(cast<BuiltinVectorType>(tybase)->getElementType(),
                 forDecl);
      // The mangling calls for using the actual element count, which we have
      // to adjust by 1 in order to mangle it as an index.
      return appendOperator("Bv",
                  Index(cast<BuiltinVectorType>(tybase)->getNumElements() + 1));
    case TypeKind::TypeAlias: {
      assert(DWARFMangling && "sugared types are only legal for the debugger");
      auto aliasTy = cast<TypeAliasType>(tybase);

      // It's not possible to mangle the context of the builtin module.
      // For the DWARF output we want to mangle the type alias + context,
      // unless the type alias references a builtin type.
      auto underlyingType = aliasTy->getSinglyDesugaredType();
      TypeAliasDecl *decl = aliasTy->getDecl();
      if (decl->getModuleContext() == decl->getASTContext().TheBuiltinModule) {
        return appendType(underlyingType, forDecl);
      }

      if (decl->getDeclaredInterfaceType()
            .subst(aliasTy->getSubstitutionMap()).getPointer()
            != aliasTy) {
        return appendType(underlyingType, forDecl);
      }

      if (aliasTy->getSubstitutionMap()) {
        // Try to mangle the entire name as a substitution.
        if (tryMangleTypeSubstitution(tybase))
          return;

        appendAnyGenericType(decl);
        bool isFirstArgList = true;
        appendBoundGenericArgs(type, isFirstArgList);
        appendRetroactiveConformances(type);
        appendOperator("G");
        addTypeSubstitution(type);
        return;
      }

      return appendAnyGenericType(decl);
    }

    case TypeKind::Paren:
      assert(DWARFMangling && "sugared types are only legal for the debugger");
      appendType(cast<ParenType>(tybase)->getUnderlyingType());
      appendOperator("XSp");
      return;

    case TypeKind::ArraySlice:
      assert(DWARFMangling && "sugared types are only legal for the debugger");
      appendType(cast<ArraySliceType>(tybase)->getBaseType());
      appendOperator("XSa");
      return;

    case TypeKind::Optional:
      assert(DWARFMangling && "sugared types are only legal for the debugger");
      appendType(cast<OptionalType>(tybase)->getBaseType());
      appendOperator("XSq");
      return;

    case TypeKind::Dictionary:
      assert(DWARFMangling && "sugared types are only legal for the debugger");
      appendType(cast<DictionaryType>(tybase)->getKeyType());
      appendType(cast<DictionaryType>(tybase)->getValueType());
      appendOperator("XSD");
      return;

    case TypeKind::ExistentialMetatype: {
      ExistentialMetatypeType *EMT = cast<ExistentialMetatypeType>(tybase);
      appendType(EMT->getInstanceType(), forDecl);
      if (EMT->hasRepresentation()) {
        appendOperator("Xm",
                       getMetatypeRepresentationOp(EMT->getRepresentation()));
      } else {
        appendOperator("Xp");
      }
      return;
    }
    case TypeKind::Metatype: {
      MetatypeType *MT = cast<MetatypeType>(tybase);
      appendType(MT->getInstanceType(), forDecl);
      if (MT->hasRepresentation()) {
        appendOperator("XM",
                       getMetatypeRepresentationOp(MT->getRepresentation()));
      } else {
        appendOperator("m");
      }
      return;
    }
    case TypeKind::LValue:
      llvm_unreachable("@lvalue types should not occur in function interfaces");

    case TypeKind::InOut:
      appendType(cast<InOutType>(tybase)->getObjectType(), forDecl);
      return appendOperator("z");

#define REF_STORAGE(Name, ...) \
    case TypeKind::Name##Storage: \
      appendType(cast<Name##StorageType>(tybase)->getReferentType(), forDecl); \
      return appendOperator(manglingOf(ReferenceOwnership::Name));
#include "swift/AST/ReferenceStorage.def"

    case TypeKind::Tuple:
      appendTypeList(type, forDecl);
      return appendOperator("t");

    case TypeKind::Protocol: {
      bool First = true;
      appendProtocolName(cast<ProtocolType>(tybase)->getDecl());
      appendListSeparator(First);
      return appendOperator("p");
    }

    case TypeKind::ProtocolComposition: {
      // We mangle ProtocolType and ProtocolCompositionType using the
      // same production:
      bool First = true;
      auto layout = type->getExistentialLayout();
      for (Type protoTy : layout.getProtocols()) {
        appendProtocolName(protoTy->castTo<ProtocolType>()->getDecl());
        appendListSeparator(First);
      }
      if (First)
        appendOperator("y");

      if (auto superclass = layout.explicitSuperclass) {
        appendType(superclass, forDecl);
        return appendOperator("Xc");
      } else if (layout.hasExplicitAnyObject) {
        return appendOperator("Xl");
      }
      return appendOperator("p");
    }

    case TypeKind::UnboundGeneric:
    case TypeKind::Class:
    case TypeKind::Enum:
    case TypeKind::Struct:
    case TypeKind::BoundGenericClass:
    case TypeKind::BoundGenericEnum:
    case TypeKind::BoundGenericStruct: {
      GenericTypeDecl *Decl;
      if (auto typeAlias = dyn_cast<TypeAliasType>(type.getPointer()))
        Decl = typeAlias->getDecl();
      else
        Decl = type->getAnyGeneric();
      if (shouldMangleAsGeneric(type)) {
        // Try to mangle the entire name as a substitution.
        if (tryMangleTypeSubstitution(tybase))
          return;

        if (Decl->isStdlibDecl() && Decl->getName().str() == "Optional") {
          auto GenArgs = type->castTo<BoundGenericType>()->getGenericArgs();
          assert(GenArgs.size() == 1);
          appendType(GenArgs[0], forDecl);
          appendOperator("Sg");
        } else {
          appendAnyGenericType(Decl);
          bool isFirstArgList = true;
          appendBoundGenericArgs(type, isFirstArgList);
          appendRetroactiveConformances(type);
          appendOperator("G");
        }
        addTypeSubstitution(type);
        return;
      }
      appendAnyGenericType(type->getAnyGeneric());
      return;
    }

    case TypeKind::SILFunction:
      return appendImplFunctionType(cast<SILFunctionType>(tybase));

      // type ::= archetype
    case TypeKind::PrimaryArchetype:
    case TypeKind::OpenedArchetype:
      llvm_unreachable("Cannot mangle free-standing archetypes");

    case TypeKind::OpaqueTypeArchetype: {
      // If this is the opaque return type of the declaration currently being
      // mangled, use a short mangling to represent it.
      auto opaqueType = cast<OpaqueTypeArchetypeType>(tybase);
      auto opaqueDecl = opaqueType->getDecl();
      if (opaqueDecl->getNamingDecl() == forDecl) {
        assert(opaqueType->getSubstitutions().isIdentity());
        return appendOperator("Qr");
      }
      
      // Otherwise, try to substitute it.
      if (tryMangleTypeSubstitution(type))
        return;
      
      // Use the fully elaborated explicit mangling.
      appendOpaqueDeclName(opaqueDecl);
      bool isFirstArgList = true;
      appendBoundGenericArgs(opaqueDecl,
                             opaqueType->getSubstitutions(),
                             isFirstArgList);
      appendRetroactiveConformances(opaqueType->getSubstitutions(),
                                    opaqueDecl->getParentModule());
      
      // TODO: If we support multiple opaque types in a return, put the
      // ordinal for this archetype here.
      appendOperator("Qo", Index(0));

      addTypeSubstitution(type);
      return;
    }
      
    case TypeKind::NestedArchetype: {
      auto nestedType = cast<NestedArchetypeType>(tybase);
      
      // Mangle associated types of opaque archetypes like dependent member
      // types, so that they can be accurately demangled at runtime.
      if (auto opaque =
            dyn_cast<OpaqueTypeArchetypeType>(nestedType->getRoot())) {
        if (tryMangleTypeSubstitution(nestedType))
          return;
        
        appendType(opaque);
        bool isAssocTypeAtDepth = false;
        appendAssocType(nestedType->getInterfaceType(), isAssocTypeAtDepth);
        appendOperator(isAssocTypeAtDepth ? "QX" : "Qx");
        addTypeSubstitution(nestedType);
        return;
      }
      
      appendType(nestedType->getParent());
      appendIdentifier(nestedType->getName().str());
      appendOperator("Qa");
      return;
    }
      
    case TypeKind::DynamicSelf: {
      auto dynamicSelf = cast<DynamicSelfType>(tybase);
      if (dynamicSelf->getSelfType()->getAnyNominal()) {
        appendType(dynamicSelf->getSelfType(), forDecl);
        return appendOperator("XD");
      }
      return appendType(dynamicSelf->getSelfType(), forDecl);
    }

    case TypeKind::GenericFunction: {
      auto genFunc = cast<GenericFunctionType>(tybase);
      appendFunctionType(genFunc, /*autoclosure*/ false, forDecl);
      appendGenericSignature(genFunc->getGenericSignature());
      appendOperator("u");
      return;
    }

    case TypeKind::GenericTypeParam: {
      auto paramTy = cast<GenericTypeParamType>(tybase);
      // A special mangling for the very first generic parameter. This shows up
      // frequently because it corresponds to 'Self' in protocol requirement
      // generic signatures.
      if (paramTy->getDepth() == 0 && paramTy->getIndex() == 0)
        return appendOperator("x");

      return appendOpWithGenericParamIndex("q", paramTy);
    }

    case TypeKind::DependentMember: {
      auto *DepTy = cast<DependentMemberType>(tybase);
      if (tryMangleTypeSubstitution(DepTy))
        return;

      bool isAssocTypeAtDepth = false;
      if (GenericTypeParamType *gpBase = appendAssocType(DepTy,
                                                         isAssocTypeAtDepth)) {
        if (gpBase->getDepth() == 0 && gpBase->getIndex() == 0) {
          appendOperator(isAssocTypeAtDepth ? "QZ" : "Qz");
        } else {
          appendOpWithGenericParamIndex(isAssocTypeAtDepth ? "QY" : "Qy",
                                        gpBase);
        }
      } else {
        // Dependent members of non-generic-param types are not canonical, but
        // we may still want to mangle them for debugging or indexing purposes.
        appendType(DepTy->getBase(), forDecl);
        appendIdentifier(DepTy->getName().str());
        appendOperator("Qa");
      }
      addTypeSubstitution(DepTy);
      return;
    }
      
    case TypeKind::Function:
      appendFunctionType(cast<FunctionType>(tybase), /*autoclosure*/ false,
                         forDecl);
      return;
      
    case TypeKind::SILBox: {
      auto box = cast<SILBoxType>(tybase);
      auto layout = box->getLayout();
      bool firstField = true;
      for (auto &field : layout->getFields()) {
        appendType(field.getLoweredType(), forDecl);
        if (field.isMutable()) {
          // Use the `inout` mangling to represent a mutable field.
          appendOperator("z");
        }
        appendListSeparator(firstField);
      }
      if (firstField)
        appendOperator("y");

      if (auto sig = layout->getGenericSignature()) {
        bool firstType = true;
        for (Type type : box->getSubstitutions().getReplacementTypes()) {
          appendType(type, forDecl);
          appendListSeparator(firstType);
        }
        if (firstType)
          appendOperator("y");

        appendGenericSignature(sig);
        appendOperator("XX");
      } else {
        appendOperator("Xx");
      }

      return;
    }

    case TypeKind::SILBlockStorage:
      llvm_unreachable("should never be mangled");
  }
  llvm_unreachable("bad type kind");
}

GenericTypeParamType *ASTMangler::appendAssocType(DependentMemberType *DepTy,
                                                  bool &isAssocTypeAtDepth) {
  auto base = DepTy->getBase()->getCanonicalType();
  // 't_0_0.Member'
  if (auto gpBase = dyn_cast<GenericTypeParamType>(base)) {
    appendAssociatedTypeName(DepTy);
    isAssocTypeAtDepth = false;
    return gpBase;
  }

  // 't_0_0.Member.Member...'
  SmallVector<DependentMemberType*, 2> path;
  path.push_back(DepTy);
  while (auto dmBase = dyn_cast<DependentMemberType>(base)) {
    path.push_back(dmBase);
    base = dmBase.getBase();
  }
  if (auto gpRoot = dyn_cast<GenericTypeParamType>(base)) {
    bool first = true;
    for (auto *member : llvm::reverse(path)) {
      appendAssociatedTypeName(member);
      appendListSeparator(first);
    }
    isAssocTypeAtDepth = true;
    return gpRoot;
  }
  return nullptr;
}

void ASTMangler::appendOpWithGenericParamIndex(StringRef Op,
                                          const GenericTypeParamType *paramTy) {
  llvm::SmallVector<char, 8> OpBuf(Op.begin(), Op.end());
  if (paramTy->getDepth() > 0) {
    OpBuf.push_back('d');
    return appendOperator(StringRef(OpBuf.data(), OpBuf.size()),
                          Index(paramTy->getDepth() - 1),
                          Index(paramTy->getIndex()));
  }
  if (paramTy->getIndex() == 0) {
    OpBuf.push_back('z');
    return appendOperator(StringRef(OpBuf.data(), OpBuf.size()));
  }
  appendOperator(Op, Index(paramTy->getIndex() - 1));
}


/// Bind the generic parameters from the given signature.
void ASTMangler::bindGenericParameters(CanGenericSignature sig) {
  if (sig)
    CurGenericSignature = sig;
}

/// Bind the generic parameters from the given context and its parents.
void ASTMangler::bindGenericParameters(const DeclContext *DC) {
  if (auto sig = DC->getGenericSignatureOfContext())
    bindGenericParameters(sig.getCanonicalSignature());
}

void ASTMangler::appendFlatGenericArgs(SubstitutionMap subs) {
  appendOperator("y");

  for (auto replacement : subs.getReplacementTypes()) {
    if (replacement->hasArchetype())
      replacement = replacement->mapTypeOutOfContext();
    appendType(replacement);
  }
}

unsigned ASTMangler::appendBoundGenericArgs(DeclContext *dc,
                                            SubstitutionMap subs,
                                            bool &isFirstArgList) {
  auto decl = dc->getInnermostDeclarationDeclContext();
  if (!decl) return 0;

  // For a non-protocol extension declaration, use the nominal type declaration
  // instead.
  //
  // This is important when extending a nested type, because the generic
  // parameters will line up with the (semantic) nesting of the nominal type.
  if (auto ext = dyn_cast<ExtensionDecl>(decl))
    decl = ext->getSelfNominalTypeDecl();

  // Handle the generic arguments of the parent.
  unsigned currentGenericParamIdx =
    appendBoundGenericArgs(decl->getDeclContext(), subs, isFirstArgList);

  // If this is potentially a generic context, emit a generic argument list.
  if (auto genericContext = decl->getAsGenericContext()) {
    if (isFirstArgList) {
      appendOperator("y");
      isFirstArgList = false;
    } else {
      appendOperator("_");
    }

    // If we are generic at this level, emit all of the replacements at
    // this level.
    if (genericContext->isGeneric()) {
      auto genericParams = subs.getGenericSignature()->getGenericParams();
      unsigned depth = genericParams[currentGenericParamIdx]->getDepth();
      auto replacements = subs.getReplacementTypes();
      for (unsigned lastGenericParamIdx = genericParams.size();
           (currentGenericParamIdx != lastGenericParamIdx &&
            genericParams[currentGenericParamIdx]->getDepth() == depth);
           ++currentGenericParamIdx) {
        Type replacementType = replacements[currentGenericParamIdx];
        if (replacementType->hasArchetype())
          replacementType = replacementType->mapTypeOutOfContext();

        appendType(replacementType);
      }
    }
  }

  return currentGenericParamIdx;
}

void ASTMangler::appendBoundGenericArgs(Type type, bool &isFirstArgList) {
  TypeBase *typePtr = type.getPointer();
  ArrayRef<Type> genericArgs;
  if (auto *typeAlias = dyn_cast<TypeAliasType>(typePtr)) {
    appendBoundGenericArgs(typeAlias->getDecl(),
                           typeAlias->getSubstitutionMap(),
                           isFirstArgList);
    return;
  }

  if (auto *unboundType = dyn_cast<UnboundGenericType>(typePtr)) {
    if (Type parent = unboundType->getParent())
      appendBoundGenericArgs(parent->getDesugaredType(), isFirstArgList);
  } else if (auto *nominalType = dyn_cast<NominalType>(typePtr)) {
    if (Type parent = nominalType->getParent())
      appendBoundGenericArgs(parent->getDesugaredType(), isFirstArgList);
  } else {
    auto boundType = cast<BoundGenericType>(typePtr);
    genericArgs = boundType->getGenericArgs();
    if (Type parent = boundType->getParent()) {
      GenericTypeDecl *decl = boundType->getAnyGeneric();
      if (!getSpecialManglingContext(decl, UseObjCRuntimeNames))
        appendBoundGenericArgs(parent->getDesugaredType(), isFirstArgList);
    }
  }
  if (isFirstArgList) {
    appendOperator("y");
    isFirstArgList = false;
  } else {
    appendOperator("_");
  }
  for (Type arg : genericArgs) {
    appendType(arg);
  }
}

static bool conformanceHasIdentity(const RootProtocolConformance *root) {
  auto conformance = dyn_cast<NormalProtocolConformance>(root);
  if (!conformance) {
    assert(isa<SelfProtocolConformance>(root));
    return true;
  }

  // Synthesized non-unique conformances all get collapsed together at run time.
  if (conformance->isSynthesizedNonUnique())
    return false;

  // Objective-C protocol conformances are checked by the ObjC runtime.
  if (conformance->getProtocol()->isObjC())
    return false;

  return true;
}

/// Determine whether the given protocol conformance is itself retroactive,
/// meaning that there might be multiple conflicting conformances of the
/// same type to the same protocol.
static bool isRetroactiveConformance(const RootProtocolConformance *root) {
  auto conformance = dyn_cast<NormalProtocolConformance>(root);
  if (!conformance) {
    assert(isa<SelfProtocolConformance>(root));
    return false; // self-conformances are never retroactive.
  }

  return conformance->isRetroactive();
}

/// Determine whether the given protocol conformance contains a retroactive
/// protocol conformance anywhere in it.
static bool containsRetroactiveConformance(
                                      const ProtocolConformance *conformance,
                                      ModuleDecl *module) {
  // If the root conformance is retroactive, it's retroactive.
  const RootProtocolConformance *rootConformance =
      conformance->getRootConformance();
  if (isRetroactiveConformance(rootConformance) &&
      conformanceHasIdentity(rootConformance))
    return true;

  // If the conformance is conditional and any of the substitutions used to
  // satisfy the conditions are retroactive, it's retroactive.
  auto subMap = conformance->getSubstitutions(module);
  for (auto requirement : rootConformance->getConditionalRequirements()) {
    if (requirement.getKind() != RequirementKind::Conformance)
      continue;
    ProtocolDecl *proto =
        requirement.getSecondType()->castTo<ProtocolType>()->getDecl();
    auto conformance = subMap.lookupConformance(
        requirement.getFirstType()->getCanonicalType(), proto);
    if (conformance.isInvalid()) {
      // This should only happen when mangling invalid ASTs, but that happens
      // for indexing purposes.
      continue;
    }
    if (conformance.isConcrete() &&
        containsRetroactiveConformance(conformance.getConcrete(), module)) {
      return true;
    }
  }

  return false;
}

void ASTMangler::appendRetroactiveConformances(SubstitutionMap subMap,
                                               ModuleDecl *fromModule) {
  if (subMap.empty()) return;

  unsigned numProtocolRequirements = 0;
  for (auto conformance : subMap.getConformances()) {
    SWIFT_DEFER {
      ++numProtocolRequirements;
    };

    // Ignore abstract conformances.
    if (!conformance.isConcrete())
      continue;

    // Skip non-retroactive conformances.
    if (!containsRetroactiveConformance(conformance.getConcrete(), fromModule))
      continue;

    appendConcreteProtocolConformance(conformance.getConcrete());
    appendOperator("g", Index(numProtocolRequirements));
  }
}

void ASTMangler::appendRetroactiveConformances(Type type) {
  // Dig out the substitution map to use.
  SubstitutionMap subMap;
  ModuleDecl *module;
  if (auto typeAlias = dyn_cast<TypeAliasType>(type.getPointer())) {
    module = Mod ? Mod : typeAlias->getDecl()->getModuleContext();
    subMap = typeAlias->getSubstitutionMap();
  } else {
    if (type->hasUnboundGenericType())
      return;

    auto nominal = type->getAnyNominal();
    if (!nominal) return;

    module = Mod ? Mod : nominal->getModuleContext();
    subMap = type->getContextSubstitutionMap(module, nominal);
  }

  appendRetroactiveConformances(subMap, module);
}

static char getParamConvention(ParameterConvention conv) {
  // @in and @out are mangled the same because they're put in
  // different places.
  switch (conv) {
    case ParameterConvention::Indirect_In: return 'i';
    case ParameterConvention::Indirect_In_Constant:
      return 'c';
    case ParameterConvention::Indirect_Inout: return 'l';
    case ParameterConvention::Indirect_InoutAliasable: return 'b';
    case ParameterConvention::Indirect_In_Guaranteed: return 'n';
    case ParameterConvention::Direct_Owned: return 'x';
    case ParameterConvention::Direct_Unowned: return 'y';
    case ParameterConvention::Direct_Guaranteed: return 'g';
  }
  llvm_unreachable("bad parameter convention");
};

static char getResultConvention(ResultConvention conv) {
  switch (conv) {
    case ResultConvention::Indirect: return 'r';
    case ResultConvention::Owned: return 'o';
    case ResultConvention::Unowned: return 'd';
    case ResultConvention::UnownedInnerPointer: return 'u';
    case ResultConvention::Autoreleased: return 'a';
  }
  llvm_unreachable("bad result convention");
};

void ASTMangler::appendImplFunctionType(SILFunctionType *fn) {

  llvm::SmallVector<char, 32> OpArgs;

  if (fn->getPatternSubstitutions()) {
    OpArgs.push_back('s');
  }
  if (fn->getInvocationSubstitutions()) {
    OpArgs.push_back('I');
  }
  
  if (fn->isPolymorphic() && fn->isPseudogeneric())
    OpArgs.push_back('P');

  if (!fn->isNoEscape())
    OpArgs.push_back('e');

  // SWIFT_ENABLE_TENSORFLOW
  switch (fn->getExtInfo().getDifferentiabilityKind()) {
  case DifferentiabilityKind::NonDifferentiable:
    break;
  case DifferentiabilityKind::Normal:
    OpArgs.push_back('d');
    break;
  case DifferentiabilityKind::Linear:
    OpArgs.push_back('l');
    break;
  }

  // <impl-callee-convention>
  if (fn->getExtInfo().hasContext()) {
    OpArgs.push_back(getParamConvention(fn->getCalleeConvention()));
  } else {
    OpArgs.push_back('t');
  }

  switch (fn->getRepresentation()) {
    case SILFunctionTypeRepresentation::Thick:
    case SILFunctionTypeRepresentation::Thin:
      break;
    case SILFunctionTypeRepresentation::Block:
      OpArgs.push_back('B');
      break;
    case SILFunctionTypeRepresentation::CFunctionPointer:
      OpArgs.push_back('C');
      break;
    case SILFunctionTypeRepresentation::ObjCMethod:
      OpArgs.push_back('O');
      break;
    case SILFunctionTypeRepresentation::Method:
      OpArgs.push_back('M');
      break;
    case SILFunctionTypeRepresentation::Closure:
      OpArgs.push_back('K');
      break;
    case SILFunctionTypeRepresentation::WitnessMethod:
      OpArgs.push_back('W');
      break;
  }

  // Coroutine kind.  This is mangled in all pointer auth modes.
  switch (fn->getCoroutineKind()) {
  case SILCoroutineKind::None:
    break;
  case SILCoroutineKind::YieldOnce:
    OpArgs.push_back('A');
    break;
  case SILCoroutineKind::YieldMany:
    OpArgs.push_back('G');
    break;
  }

  auto outerGenericSig = CurGenericSignature;
  CurGenericSignature = fn->getSubstGenericSignature();
  
  // Mangle the parameters.
  for (auto param : fn->getParameters()) {
    OpArgs.push_back(getParamConvention(param.getConvention()));
    appendType(param.getInterfaceType());
  }

  // Mangle the results.
  for (auto result : fn->getResults()) {
    OpArgs.push_back(getResultConvention(result.getConvention()));
    appendType(result.getInterfaceType());
  }

  // Mangle the yields.
  for (auto yield : fn->getYields()) {
    OpArgs.push_back('Y');
    OpArgs.push_back(getParamConvention(yield.getConvention()));
    appendType(yield.getInterfaceType());
  }

  // Mangle the error result if present.
  if (fn->hasErrorResult()) {
    auto error = fn->getErrorResult();
    OpArgs.push_back('z');
    OpArgs.push_back(getResultConvention(error.getConvention()));
    appendType(error.getInterfaceType());
  }

  if (auto sig = fn->getInvocationGenericSignature()) {
    appendGenericSignature(sig);
    CurGenericSignature = outerGenericSig;
  }
  if (auto subs = fn->getInvocationSubstitutions()) {
    appendFlatGenericArgs(subs);
    appendRetroactiveConformances(subs, Mod);
  }
  if (auto subs = fn->getPatternSubstitutions()) {
    appendGenericSignature(subs.getGenericSignature());
    CurGenericSignature =
      fn->getInvocationGenericSignature()
        ? fn->getInvocationGenericSignature()
        : outerGenericSig;
    appendFlatGenericArgs(subs);
    appendRetroactiveConformances(subs, Mod);
    CurGenericSignature = outerGenericSig;
  }

  OpArgs.push_back('_');

  appendOperator("I", StringRef(OpArgs.data(), OpArgs.size()));
}

Optional<ASTMangler::SpecialContext>
ASTMangler::getSpecialManglingContext(const ValueDecl *decl,
                                      bool useObjCProtocolNames) {
  #if SWIFT_BUILD_ONLY_SYNTAXPARSERLIB
    return None; // not needed for the parser library.
  #endif

  // Declarations provided by a C module have a special context mangling.
  //   known-context ::= 'So'
  //
  // Also handle top-level imported declarations that don't have corresponding
  // Clang decls. Check getKind() directly to avoid a layering dependency.
  //   known-context ::= 'SC'
  if (auto file = dyn_cast<FileUnit>(decl->getDeclContext())) {
    if (file->getKind() == FileUnitKind::ClangModule ||
        file->getKind() == FileUnitKind::DWARFModule) {
      if (decl->getClangDecl())
        return ASTMangler::ObjCContext;
      return ASTMangler::ClangImporterContext;
    }
  }

  // If @objc Swift protocols should be mangled as Objective-C protocols,
  // they are defined in the Objective-C context.
  if (getOverriddenSwiftProtocolObjCName(decl, useObjCProtocolNames))
    return ASTMangler::ObjCContext;

  // Nested types imported from C should also get use the special "So" context.
  if (isa<TypeDecl>(decl)) {
    if (auto *clangDecl = cast_or_null<clang::NamedDecl>(decl->getClangDecl())){
      bool hasNameForLinkage;
      if (auto *tagDecl = dyn_cast<clang::TagDecl>(clangDecl))
        hasNameForLinkage = tagDecl->hasNameForLinkage();
      else
        hasNameForLinkage = !clangDecl->getDeclName().isEmpty();
      if (hasNameForLinkage) {
        auto *clangDC = clangDecl->getDeclContext();
        if (isa<clang::NamespaceDecl>(clangDC)) return None;
        assert(clangDC->getRedeclContext()->isTranslationUnit() &&
               "non-top-level Clang types not supported yet");
        (void)clangDC;
        return ASTMangler::ObjCContext;
      }
    }
  }

  // Importer-synthesized types should always be mangled in the
  // ClangImporterContext, even if an __attribute__((swift_name())) nests them
  // inside a Swift type syntactically.
  if (decl->getAttrs().hasAttribute<ClangImporterSynthesizedTypeAttr>())
    return ASTMangler::ClangImporterContext;

  return None;
}

/// Mangle the context of the given declaration as a <context.
/// This is the top-level entrypoint for mangling <context>.
void ASTMangler::appendContextOf(const ValueDecl *decl) {
  // Check for a special mangling context.
  if (auto context = getSpecialManglingContext(decl, UseObjCRuntimeNames)) {
    switch (*context) {
    case ClangImporterContext:
      return appendOperator("SC");
    case ObjCContext:
      return appendOperator("So");
    }
  }

  // Just mangle the decl's DC.
  appendContext(decl->getDeclContext(), decl->getAlternateModuleName());
}

namespace {
  class FindFirstVariable :
    public PatternVisitor<FindFirstVariable, VarDecl *> {
  public:
    VarDecl *visitNamedPattern(NamedPattern *P) {
      return P->getDecl();
    }

    VarDecl *visitTuplePattern(TuplePattern *P) {
      for (auto &elt : P->getElements()) {
        VarDecl *var = visit(elt.getPattern());
        if (var) return var;
      }
      return nullptr;
    }

    VarDecl *visitParenPattern(ParenPattern *P) {
      return visit(P->getSubPattern());
    }
    VarDecl *visitVarPattern(VarPattern *P) {
      return visit(P->getSubPattern());
    }
    VarDecl *visitTypedPattern(TypedPattern *P) {
      return visit(P->getSubPattern());
    }
    VarDecl *visitAnyPattern(AnyPattern *P) {
      return nullptr;
    }

    // Refutable patterns shouldn't ever come up.
#define REFUTABLE_PATTERN(ID, BASE)                                        \
    VarDecl *visit##ID##Pattern(ID##Pattern *P) {                          \
      llvm_unreachable("shouldn't be visiting a refutable pattern here!"); \
    }
#define PATTERN(ID, BASE)
#include "swift/AST/PatternNodes.def"
  };
} // end anonymous namespace

/// Find the first identifier bound by the given binding.  This
/// assumes that field and global-variable bindings always bind at
/// least one name, which is probably a reasonable assumption but may
/// not be adequately enforced.
static Optional<VarDecl*> findFirstVariable(PatternBindingDecl *binding) {
  for (auto idx : range(binding->getNumPatternEntries())) {
    auto var = FindFirstVariable().visit(binding->getPattern(idx));
    if (var) return var;
  }
  // Pattern-binding bound without variables exists in erroneous code, e.g.
  // during code completion.
  return None;
}

void ASTMangler::appendContext(const DeclContext *ctx, StringRef useModuleName) {
  switch (ctx->getContextKind()) {
  case DeclContextKind::Module:
    return appendModule(cast<ModuleDecl>(ctx), useModuleName);

  case DeclContextKind::FileUnit:
    assert(!isa<BuiltinUnit>(ctx) && "mangling member of builtin module!");
    appendContext(ctx->getParent(), useModuleName);
    return;

  case DeclContextKind::SerializedLocal: {
    auto local = cast<SerializedLocalDeclContext>(ctx);
    switch (local->getLocalDeclContextKind()) {
    case LocalDeclContextKind::AbstractClosure:
      appendClosureEntity(cast<SerializedAbstractClosureExpr>(local));
      return;
    case LocalDeclContextKind::DefaultArgumentInitializer: {
      auto argInit = cast<SerializedDefaultArgumentInitializer>(local);
      appendDefaultArgumentEntity(ctx->getParent(), argInit->getIndex());
      return;
    }
    case LocalDeclContextKind::PatternBindingInitializer: {
      auto patternInit = cast<SerializedPatternBindingInitializer>(local);
      if (auto var = findFirstVariable(patternInit->getBinding())) {
        appendInitializerEntity(var.getValue());
      } else {
        // This is incorrect in that it does not produce a /unique/ mangling,
        // but it will at least produce a /valid/ mangling.
        appendContext(ctx->getParent(), useModuleName);
      }
      return;
    }
    case LocalDeclContextKind::TopLevelCodeDecl:
      return appendContext(local->getParent(), useModuleName);
    }
  }

  case DeclContextKind::GenericTypeDecl:
    appendAnyGenericType(cast<GenericTypeDecl>(ctx));
    return;

  case DeclContextKind::ExtensionDecl: {
    auto ExtD = cast<ExtensionDecl>(ctx);
    auto decl = ExtD->getExtendedNominal();
    // Recover from erroneous extension.
    if (!decl)
      return appendContext(ExtD->getDeclContext(), useModuleName);

    if (!ExtD->isEquivalentToExtendedContext()) {
    // Mangle the extension if:
    // - the extension is defined in a different module from the original
    //   nominal type decl,
    // - the extension is constrained, or
    // - the extension is to a protocol.
    // FIXME: In a world where protocol extensions are dynamically dispatched,
    // "extension is to a protocol" would no longer be a reason to use the
    // extension mangling, because an extension method implementation could be
    // resiliently moved into the original protocol itself.
      auto sig = ExtD->getGenericSignature();
      // If the extension is constrained, mangle the generic signature that
      // constrains it.
      appendAnyGenericType(decl);
      appendModule(ExtD->getParentModule(), useModuleName);
      if (sig && ExtD->isConstrainedExtension()) {
        Mod = ExtD->getModuleContext();
        auto nominalSig = ExtD->getSelfNominalTypeDecl()
                            ->getGenericSignatureOfContext();
        appendGenericSignature(sig, nominalSig);
      }
      return appendOperator("E");
    }
    return appendAnyGenericType(decl);
  }

  case DeclContextKind::AbstractClosureExpr:
    return appendClosureEntity(cast<AbstractClosureExpr>(ctx));

  case DeclContextKind::AbstractFunctionDecl: {
    auto fn = cast<AbstractFunctionDecl>(ctx);

    // Constructors and destructors as contexts are always mangled
    // using the non-(de)allocating variants.
    if (auto ctor = dyn_cast<ConstructorDecl>(fn)) {
      return appendConstructorEntity(ctor, /*allocating*/ false);
    }
    
    if (auto dtor = dyn_cast<DestructorDecl>(fn))
      return appendDestructorEntity(dtor, /*deallocating*/ false);
    
    return appendEntity(fn);
  }

  case DeclContextKind::EnumElementDecl: {
    auto eed = cast<EnumElementDecl>(ctx);
    return appendEntity(eed);
  }

  case DeclContextKind::SubscriptDecl: {
    auto sd = cast<SubscriptDecl>(ctx);
    return appendEntity(sd);
  }
      
  case DeclContextKind::Initializer:
    switch (cast<Initializer>(ctx)->getInitializerKind()) {
    case InitializerKind::DefaultArgument: {
      auto argInit = cast<DefaultArgumentInitializer>(ctx);
      return appendDefaultArgumentEntity(ctx->getParent(), argInit->getIndex());
    }

    case InitializerKind::PatternBinding: {
      auto patternInit = cast<PatternBindingInitializer>(ctx);
      if (auto var = findFirstVariable(patternInit->getBinding())) {
        appendInitializerEntity(var.getValue());
      } else {
        // This is incorrect in that it does not produce a /unique/ mangling,
        // but it will at least produce a /valid/ mangling.
        appendContext(ctx->getParent(), useModuleName);
      }
      return;
    }
    }
    llvm_unreachable("bad initializer kind");

  case DeclContextKind::TopLevelCodeDecl:
    // Mangle the containing module context.
    return appendContext(ctx->getParent(), useModuleName);
  }

  llvm_unreachable("bad decl context");
}

void ASTMangler::appendModule(const ModuleDecl *module,
                              StringRef useModuleName) {
  assert(!module->getParent() && "cannot mangle nested modules!");

  // Try the special 'swift' substitution.
  if (module->isStdlibModule()) {
    assert(useModuleName.empty());
    return appendOperator("s");
  }

  StringRef ModName = module->getName().str();
  if (ModName == MANGLING_MODULE_OBJC) {
    assert(useModuleName.empty());
    return appendOperator("So");
  }
  if (ModName == MANGLING_MODULE_CLANG_IMPORTER) {
    assert(useModuleName.empty());
    return appendOperator("SC");
  }

  // Enabling DWARFMangling indicate the mangled names are not part of the ABI,
  // probably used by the debugger or IDE (USR). These mangled names will not be
  // demangled successfully if we use the original module name instead of the
  // actual module name.
  if (!useModuleName.empty() && !DWARFMangling)
    appendIdentifier(useModuleName);
  else
    appendIdentifier(ModName);
}

/// Mangle the name of a protocol as a substitution candidate.
void ASTMangler::appendProtocolName(const ProtocolDecl *protocol,
                                    bool allowStandardSubstitution) {
  if (allowStandardSubstitution && tryAppendStandardSubstitution(protocol))
    return;

  // We can use a symbolic reference if they're allowed in this context.
  if (canSymbolicReference(protocol)) {
    // Try to use a symbolic reference substitution.
    if (tryMangleSubstitution(protocol))
      return;
  
    appendSymbolicReference(protocol);
    // Substitutions can refer back to the symbolic reference.
    addSubstitution(protocol);
    return;
  }

  appendContextOf(protocol);
  auto *clangDecl = protocol->getClangDecl();
  auto clangProto = cast_or_null<clang::ObjCProtocolDecl>(clangDecl);
  if (clangProto && UseObjCRuntimeNames)
    appendIdentifier(clangProto->getObjCRuntimeNameAsString());
  else if (clangProto)
    appendIdentifier(clangProto->getName());
  else
    appendDeclName(protocol);
}

const clang::NamedDecl *ASTMangler::getClangDeclForMangling(const ValueDecl *vd) {
  auto namedDecl =  dyn_cast_or_null<clang::NamedDecl>(vd->getClangDecl());
  if (!namedDecl)
    return nullptr;
  
  // Use an anonymous enum's enclosing typedef for the mangled name, if
  // present. This matches C++'s rules for linkage names of tag declarations.
  if (namedDecl->getDeclName().isEmpty())
    if (auto *tagDecl = dyn_cast<clang::TagDecl>(namedDecl))
      if (auto *typedefDecl = tagDecl->getTypedefNameForAnonDecl())
        namedDecl = typedefDecl;

  if (namedDecl->getDeclName().isEmpty())
    return nullptr;

  return namedDecl;
}

void ASTMangler::appendSymbolicReference(SymbolicReferent referent) {
  // Drop in a placeholder. The real reference value has to be filled in during
  // lowering to IR.
  auto offset = Buffer.str().size();
  Buffer << StringRef("\0\0\0\0\0", 5);
  SymbolicReferences.emplace_back(referent, offset);
}

void ASTMangler::appendAnyGenericType(const GenericTypeDecl *decl) {
  // Check for certain standard types.
  if (tryAppendStandardSubstitution(decl))
    return;

  // Mangle opaque type names.
  if (auto opaque = dyn_cast<OpaqueTypeDecl>(decl)) {
    appendOpaqueDeclName(opaque);
    return;
  }
  
  auto *nominal = dyn_cast<NominalTypeDecl>(decl);

  // For generic types, this uses the unbound type.
  if (nominal) {
    if (tryMangleTypeSubstitution(nominal->getDeclaredType()))
      return;
  } else {
    if (tryMangleSubstitution(cast<TypeAliasDecl>(decl)))
      return;
  }
  
  // Try to mangle a symbolic reference for a nominal type.
  if (nominal && canSymbolicReference(nominal)) {
    appendSymbolicReference(nominal);
    // Substitutions can refer back to the symbolic reference.
    addTypeSubstitution(nominal->getDeclaredType());
    return;
  }

  appendContextOf(decl);

  // Always use Clang names for imported Clang declarations, unless they don't
  // have one.
  auto tryAppendClangName = [this, decl]() -> bool {
    auto namedDecl = getClangDeclForMangling(decl);
    if (!namedDecl)
      return false;

    // Mangle ObjC classes using their runtime names.
    auto interface = dyn_cast<clang::ObjCInterfaceDecl>(namedDecl);
    auto protocol = dyn_cast<clang::ObjCProtocolDecl>(namedDecl);
    
    if (UseObjCRuntimeNames && interface) {
      appendIdentifier(interface->getObjCRuntimeNameAsString());
    } else if (UseObjCRuntimeNames && protocol) {
      appendIdentifier(protocol->getObjCRuntimeNameAsString());
    } else {
      appendIdentifier(namedDecl->getName());
    }

    // The important distinctions to maintain here are Objective-C's various
    // namespaces: protocols, tags (struct/enum/union), and unqualified names.
    // We continue to mangle "class" the standard Swift way because it feels
    // weird to call that an alias, but they're really in the same namespace.
    if (interface) {
      appendOperator("C");
    } else if (protocol) {
      appendOperator("P");
    } else if (isa<clang::TagDecl>(namedDecl)) {
      // Note: This includes enums, but that's okay. A Clang enum is not always
      // imported as a Swift enum.
      appendOperator("V");
    } else if (isa<clang::TypedefNameDecl>(namedDecl) ||
               isa<clang::ObjCCompatibleAliasDecl>(namedDecl)) {
      appendOperator("a");
    } else if (isa<clang::NamespaceDecl>(namedDecl)) {
      // Note: Namespaces are not really structs, but since namespaces are
      // imported as enums, be consistent.
      appendOperator("V");
    } else {
      llvm_unreachable("unknown imported Clang type");
    }

    return true;
  };

  if (!tryAppendClangName()) {
    appendDeclName(decl);

    switch (decl->getKind()) {
    default:
      llvm_unreachable("not a nominal type");

    case DeclKind::TypeAlias:
      appendOperator("a");
      break;
    case DeclKind::Protocol:
      appendOperator("P");
      break;
    case DeclKind::Class:
      appendOperator("C");
      break;
    case DeclKind::Enum:
      appendOperator("O");
      break;
    case DeclKind::Struct:
      appendOperator("V");
      break;
    }
  }

  if (nominal)
    addTypeSubstitution(nominal->getDeclaredType());
  else
    addSubstitution(cast<TypeAliasDecl>(decl));
}

void ASTMangler::appendFunction(AnyFunctionType *fn, bool isFunctionMangling,
                                const ValueDecl *forDecl) {
  // Append parameter labels right before the signature/type.
  auto parameters = fn->getParams();
  auto firstLabel = std::find_if(
                  parameters.begin(), parameters.end(),
                  [&](AnyFunctionType::Param param) { return param.hasLabel(); });

  if (firstLabel != parameters.end()) {
    for (auto param : parameters) {
      auto label = param.getLabel();
      if (!label.empty())
        appendIdentifier(label.str());
      else
        appendOperator("_");
    }
  } else if (!parameters.empty()) {
    appendOperator("y");
  }

  if (isFunctionMangling) {
    appendFunctionSignature(fn, forDecl);
  } else {
    appendFunctionType(fn, /*autoclosure*/ false, forDecl);
  }
}

void ASTMangler::appendFunctionType(AnyFunctionType *fn, bool isAutoClosure,
                                    const ValueDecl *forDecl) {
  assert((DWARFMangling || fn->isCanonical()) &&
         "expecting canonical types when not mangling for the debugger");

  appendFunctionSignature(fn, forDecl);

  // Note that we do not currently use thin representations in the AST
  // for the types of function decls.  This may need to change at some
  // point, in which case the uncurry logic can probably migrate to that
  // case.
  //
  // It would have been cleverer if we'd used 'f' for thin functions
  // and something else for uncurried functions, but oh well.
  //
  // Or maybe we can change the mangling at the same time we make
  // changes to better support thin functions.
  switch (fn->getRepresentation()) {
  case AnyFunctionType::Representation::Block:
    // We distinguish escaping and non-escaping blocks, but only in the DWARF
    // mangling, because the ABI is already set.
    if (!fn->isNoEscape() && DWARFMangling)
      return appendOperator("XL");
    return appendOperator("XB");
  case AnyFunctionType::Representation::Thin:
    return appendOperator("Xf");
  case AnyFunctionType::Representation::Swift:
    // SWIFT_ENABLE_TENSORFLOW
    if (fn->getDifferentiabilityKind() == DifferentiabilityKind::Normal) {
      if (fn->isNoEscape())
        return appendOperator("XF");
      else
        return appendOperator("XG");
    }
    if (fn->getDifferentiabilityKind() == DifferentiabilityKind::Linear) {
      if (fn->isNoEscape())
        return appendOperator("XH");
      else
        return appendOperator("XI");
    }
    if (isAutoClosure) {
      if (fn->isNoEscape())
        return appendOperator("XK");
      else
        return appendOperator("XA");
    } else if (fn->isNoEscape()) {
      return appendOperator("XE");
    }
    return appendOperator("c");

  case AnyFunctionType::Representation::CFunctionPointer:
    return appendOperator("XC");
  }
}

void ASTMangler::appendFunctionSignature(AnyFunctionType *fn,
                                         const ValueDecl *forDecl) {
  appendFunctionResultType(fn->getResult(), forDecl);
  appendFunctionInputType(fn->getParams(), forDecl);
  if (fn->throws())
    appendOperator("K");
}

void ASTMangler::appendFunctionInputType(
    ArrayRef<AnyFunctionType::Param> params,
    const ValueDecl *forDecl) {
  switch (params.size()) {
  case 0:
    appendOperator("y");
    break;

  case 1: {
    const auto &param = params.front();
    auto type = param.getPlainType();

    // If the sole unlabeled parameter has a non-tuple type, encode
    // the parameter list as a single type.
    if (!param.hasLabel() && !param.isVariadic() &&
        !isa<TupleType>(type.getPointer())) {
      appendTypeListElement(Identifier(), type, param.getParameterFlags(),
                            forDecl);
      break;
    }

    // If this is a tuple type with a single labeled element
    // let's handle it as a general case.
    LLVM_FALLTHROUGH;
  }

  default:
    bool isFirstParam = true;
    for (auto &param : params) {
      appendTypeListElement(Identifier(), param.getPlainType(),
                            param.getParameterFlags(), forDecl);
      appendListSeparator(isFirstParam);
    }
    appendOperator("t");
    break;
  }
}

void ASTMangler::appendFunctionResultType(Type resultType,
                                          const ValueDecl *forDecl) {
  return resultType->isVoid() ? appendOperator("y")
                              : appendType(resultType, forDecl);
}

void ASTMangler::appendTypeList(Type listTy, const ValueDecl *forDecl) {
  if (TupleType *tuple = listTy->getAs<TupleType>()) {
    if (tuple->getNumElements() == 0)
      return appendOperator("y");
    bool firstField = true;
    for (auto &field : tuple->getElements()) {
      assert(field.getParameterFlags().isNone());
      appendTypeListElement(field.getName(), field.getRawType(),
                            ParameterTypeFlags(),
                            forDecl);
      appendListSeparator(firstField);
    }
  } else {
    appendType(listTy, forDecl);
    appendListSeparator();
  }
}

void ASTMangler::appendTypeListElement(Identifier name, Type elementType,
                                       ParameterTypeFlags flags,
                                       const ValueDecl *forDecl) {
  if (auto *fnType = elementType->getAs<FunctionType>())
    appendFunctionType(fnType, flags.isAutoClosure(), forDecl);
  else
    appendType(elementType, forDecl);

  switch (flags.getValueOwnership()) {
  case ValueOwnership::Default:
    /* nothing */
    break;
  case ValueOwnership::InOut:
    appendOperator("z");
    break;
  case ValueOwnership::Shared:
    appendOperator("h");
    break;
  case ValueOwnership::Owned:
    appendOperator("n");
    break;
  }
  if (!name.empty())
    appendIdentifier(name.str());
  if (flags.isVariadic())
    appendOperator("d");
}

bool ASTMangler::appendGenericSignature(GenericSignature sig,
                                        GenericSignature contextSig) {
  auto canSig = sig.getCanonicalSignature();
  CurGenericSignature = canSig;

  unsigned initialParamDepth;
  TypeArrayView<GenericTypeParamType> genericParams;
  ArrayRef<Requirement> requirements;
  SmallVector<Requirement, 4> requirementsBuffer;
  if (contextSig) {
    // If the signature is the same as the context signature, there's nothing
    // to do.
    if (contextSig.getCanonicalSignature() == canSig) {
      return false;
    }

    // The signature depth starts above the depth of the context signature.
    if (!contextSig->getGenericParams().empty()) {
      initialParamDepth = contextSig->getGenericParams().back()->getDepth() + 1;
    }

    // Find the parameters at this depth (or greater).
    genericParams = canSig->getGenericParams();
    unsigned firstParam = genericParams.size();
    while (firstParam > 1 &&
           genericParams[firstParam-1]->getDepth() >= initialParamDepth)
      --firstParam;
    genericParams = genericParams.slice(firstParam);

    // Special case: if we would be mangling zero generic parameters, but
    // the context signature is a single, unconstrained generic parameter,
    // it's better to mangle the complete canonical signature because we
    // have a special-case mangling for that.
    if (genericParams.empty() &&
        contextSig->getGenericParams().size() == 1 &&
        contextSig->getRequirements().empty()) {
      initialParamDepth = 0;
      genericParams = canSig->getGenericParams();
      requirements = canSig->getRequirements();
    } else {
      requirementsBuffer = canSig->requirementsNotSatisfiedBy(contextSig);
      requirements = requirementsBuffer;
    }
  } else {
    // Use the complete canonical signature.
    initialParamDepth = 0;
    genericParams = canSig->getGenericParams();
    requirements = canSig->getRequirements();
  }

  if (genericParams.empty() && requirements.empty())
    return false;

  appendGenericSignatureParts(genericParams, initialParamDepth, requirements);
  return true;
}

void ASTMangler::appendRequirement(const Requirement &reqt) {

  Type FirstTy = reqt.getFirstType()->getCanonicalType();

  switch (reqt.getKind()) {
  case RequirementKind::Layout: {
  } break;
  case RequirementKind::Conformance: {
    Type SecondTy = reqt.getSecondType();
    appendProtocolName(SecondTy->castTo<ProtocolType>()->getDecl());
  } break;
  case RequirementKind::Superclass:
  case RequirementKind::SameType: {
    Type SecondTy = reqt.getSecondType();
    appendType(SecondTy->getCanonicalType());
  } break;
  }

  if (auto *DT = FirstTy->getAs<DependentMemberType>()) {
    bool isAssocTypeAtDepth = false;
    if (tryMangleTypeSubstitution(DT)) {
      switch (reqt.getKind()) {
        case RequirementKind::Conformance:
          return appendOperator("RQ");
        case RequirementKind::Layout:
          appendOperator("RL");
          appendOpParamForLayoutConstraint(reqt.getLayoutConstraint());
          return;
        case RequirementKind::Superclass:
          return appendOperator("RB");
        case RequirementKind::SameType:
          return appendOperator("RS");
      }
      llvm_unreachable("bad requirement type");
    }
    GenericTypeParamType *gpBase = appendAssocType(DT, isAssocTypeAtDepth);
    addTypeSubstitution(DT);
    assert(gpBase);
    switch (reqt.getKind()) {
      case RequirementKind::Conformance:
        return appendOpWithGenericParamIndex(isAssocTypeAtDepth ? "RP" : "Rp",
                                             gpBase);
      case RequirementKind::Layout:
        appendOpWithGenericParamIndex(isAssocTypeAtDepth ? "RM" : "Rm", gpBase);
        appendOpParamForLayoutConstraint(reqt.getLayoutConstraint());
        return;
      case RequirementKind::Superclass:
        return appendOpWithGenericParamIndex(isAssocTypeAtDepth ? "RC" : "Rc",
                                             gpBase);
      case RequirementKind::SameType:
        return appendOpWithGenericParamIndex(isAssocTypeAtDepth ? "RT" : "Rt",
                                             gpBase);
    }
    llvm_unreachable("bad requirement type");
  }
  GenericTypeParamType *gpBase = FirstTy->castTo<GenericTypeParamType>();
  switch (reqt.getKind()) {
    case RequirementKind::Conformance:
      return appendOpWithGenericParamIndex("R", gpBase);
    case RequirementKind::Layout:
      appendOpWithGenericParamIndex("Rl", gpBase);
      appendOpParamForLayoutConstraint(reqt.getLayoutConstraint());
      return;
    case RequirementKind::Superclass:
      return appendOpWithGenericParamIndex("Rb", gpBase);
    case RequirementKind::SameType:
      return appendOpWithGenericParamIndex("Rs", gpBase);
  }
  llvm_unreachable("bad requirement type");
}

void ASTMangler::appendGenericSignatureParts(
                                     TypeArrayView<GenericTypeParamType> params,
                                     unsigned initialParamDepth,
                                     ArrayRef<Requirement> requirements) {
  // Mangle the requirements.
  for (const Requirement &reqt : requirements) {
    appendRequirement(reqt);
  }

  if (params.size() == 1 && params[0]->getDepth() == initialParamDepth)
    return appendOperator("l");

  llvm::SmallVector<char, 16> OpStorage;
  llvm::raw_svector_ostream OpBuffer(OpStorage);

  // Mangle the number of parameters.
  unsigned depth = 0;
  unsigned count = 0;
  
  // Since it's unlikely (but not impossible) to have zero generic parameters
  // at a depth, encode indexes starting from 1, and use a special mangling
  // for zero.
  auto mangleGenericParamCount = [&](unsigned depth, unsigned count) {
    if (depth < initialParamDepth)
      return;
    if (count == 0)
      OpBuffer << 'z';
    else
      OpBuffer << Index(count - 1);
  };
  
  // As a special case, mangle nothing if there's a single generic parameter
  // at the initial depth.
  for (auto param : params) {
    if (param->getDepth() != depth) {
      assert(param->getDepth() > depth && "generic params not ordered");
      while (depth < param->getDepth()) {
        mangleGenericParamCount(depth, count);
        ++depth;
        count = 0;
      }
    }
    assert(param->getIndex() == count && "generic params not ordered");
    ++count;
  }
  mangleGenericParamCount(depth, count);
  OpBuffer << 'l';

  appendOperator("r", StringRef(OpStorage.data(), OpStorage.size()));
}

// If the base type is known to have a single protocol conformance
// in the current generic context, then we don't need to disambiguate the
// associated type name by protocol.
DependentMemberType *
ASTMangler::dropProtocolFromAssociatedType(DependentMemberType *dmt) {
  auto baseTy = dmt->getBase();
  bool unambiguous = (!dmt->getAssocType() ||
                      CurGenericSignature->getConformsTo(baseTy).size() <= 1);

  if (auto *baseDMT = baseTy->getAs<DependentMemberType>())
    baseTy = dropProtocolFromAssociatedType(baseDMT);

  if (unambiguous)
    return DependentMemberType::get(baseTy, dmt->getName());

  return DependentMemberType::get(baseTy, dmt->getAssocType());
}

Type
ASTMangler::dropProtocolsFromAssociatedTypes(Type type) {
  if (!OptimizeProtocolNames || !CurGenericSignature)
    return type;

  if (!type->hasDependentMember())
    return type;

  return type.transform([&](Type t) -> Type {
    if (auto *dmt = dyn_cast<DependentMemberType>(t.getPointer()))
      return dropProtocolFromAssociatedType(dmt);
    return t;
  });
}

void ASTMangler::appendAssociatedTypeName(DependentMemberType *dmt) {
  if (auto assocTy = dmt->getAssocType()) {
    appendIdentifier(assocTy->getName().str());

    // If the base type is known to have a single protocol conformance
    // in the current generic context, then we don't need to disambiguate the
    // associated type name by protocol.
    if (!OptimizeProtocolNames || !CurGenericSignature
        || CurGenericSignature->getConformsTo(dmt->getBase()).size() > 1) {
      appendAnyGenericType(assocTy->getProtocol());
    }
    return;
  }

  appendIdentifier(dmt->getName().str());
}

void ASTMangler::appendClosureEntity(
                              const SerializedAbstractClosureExpr *closure) {
  appendClosureComponents(closure->getType(), closure->getDiscriminator(),
                          closure->isImplicit(), closure->getParent());
}

void ASTMangler::appendClosureEntity(const AbstractClosureExpr *closure) {
  appendClosureComponents(closure->getType(), closure->getDiscriminator(),
                          isa<AutoClosureExpr>(closure), closure->getParent());
}

void ASTMangler::appendClosureComponents(Type Ty, unsigned discriminator,
                                         bool isImplicit,
                                         const DeclContext *parentContext) {
  assert(discriminator != AbstractClosureExpr::InvalidDiscriminator
         && "closure must be marked correctly with discriminator");

  appendContext(parentContext, StringRef());

  if (!Ty)
    Ty = ErrorType::get(parentContext->getASTContext());

  Ty = Ty->mapTypeOutOfContext();
  appendType(Ty->getCanonicalType());
  appendOperator(isImplicit ? "fu" : "fU", Index(discriminator));
}

void ASTMangler::appendDefaultArgumentEntity(const DeclContext *func,
                                             unsigned index) {
  appendContext(func, StringRef());
  appendOperator("fA", Index(index));
}

void ASTMangler::appendInitializerEntity(const VarDecl *var) {
  appendEntity(var, "vp", var->isStatic());
  appendOperator("fi");
}

void ASTMangler::appendBackingInitializerEntity(const VarDecl *var) {
  appendEntity(var, "vp", var->isStatic());
  appendOperator("fP");
}

/// Is this declaration a method for mangling purposes? If so, we'll leave the
/// Self type out of its mangling.
static bool isMethodDecl(const Decl *decl) {
  return isa<AbstractFunctionDecl>(decl)
    && decl->getDeclContext()->isTypeContext();
}

CanType ASTMangler::getDeclTypeForMangling(
                                       const ValueDecl *decl,
                                       GenericSignature &genericSig,
                                       GenericSignature &parentGenericSig) {
  genericSig = GenericSignature();
  parentGenericSig = GenericSignature();

  auto &C = decl->getASTContext();
  if (decl->isInvalid()) {
    if (isa<AbstractFunctionDecl>(decl))
      return CanFunctionType::get({AnyFunctionType::Param(C.TheErrorType)},
                                  C.TheErrorType);
    return C.TheErrorType;
  }


  auto canTy = decl->getInterfaceType()
                   ->getReferenceStorageReferent()
                   ->getCanonicalType();

  if (auto gft = dyn_cast<GenericFunctionType>(canTy)) {
    genericSig = gft.getGenericSignature();
    CurGenericSignature = gft.getGenericSignature();

    canTy = CanFunctionType::get(gft.getParams(), gft.getResult(),
                                 gft->getExtInfo());
  }

  if (!canTy->hasError()) {
    // Shed the 'self' type and generic requirements from method manglings.
    if (isMethodDecl(decl)) {
      // Drop the Self argument clause from the type.
      canTy = cast<AnyFunctionType>(canTy).getResult();
    }

    if (isMethodDecl(decl) || isa<SubscriptDecl>(decl))
      parentGenericSig = decl->getDeclContext()->getGenericSignatureOfContext();
  }

  return canTy;
}

void ASTMangler::appendDeclType(const ValueDecl *decl, bool isFunctionMangling) {
  Mod = decl->getModuleContext();
  GenericSignature genericSig;
  GenericSignature parentGenericSig;
  auto type = getDeclTypeForMangling(decl, genericSig, parentGenericSig);

  if (AnyFunctionType *FuncTy = type->getAs<AnyFunctionType>()) {
    appendFunction(FuncTy, isFunctionMangling, decl);
  } else {
    appendType(type, decl);
  }

  // Mangle the generic signature, if any.
  if (genericSig && appendGenericSignature(genericSig, parentGenericSig)) {
    // The 'F' function mangling doesn't need a 'u' for its generic signature.
    if (!isFunctionMangling)
      appendOperator("u");
  }
}

bool ASTMangler::tryAppendStandardSubstitution(const GenericTypeDecl *decl) {
  // Bail out if our parent isn't the swift standard library.
  if (!decl->isStdlibDecl())
    return false;

  if (isa<NominalTypeDecl>(decl)) {
    if (char Subst = getStandardTypeSubst(decl->getName().str())) {
      if (!SubstMerging.tryMergeSubst(*this, Subst, /*isStandardSubst*/ true)) {
        appendOperator("S", StringRef(&Subst, 1));
      }
      return true;
    }
  }
  return false;
}

void ASTMangler::appendConstructorEntity(const ConstructorDecl *ctor,
                                         bool isAllocating) {
  appendContextOf(ctor);
  appendDeclType(ctor);
  StringRef privateDiscriminator = getPrivateDiscriminatorIfNecessary(ctor);
  if (!privateDiscriminator.empty()) {
    appendIdentifier(privateDiscriminator);
    appendOperator("Ll");
  }
  appendOperator(isAllocating ? "fC" : "fc");
}

void ASTMangler::appendDestructorEntity(const DestructorDecl *dtor,
                                     bool isDeallocating) {
  appendContextOf(dtor);
  appendOperator(isDeallocating ? "fD" : "fd");
}

void ASTMangler::appendAccessorEntity(StringRef accessorKindCode,
                                      const AbstractStorageDecl *decl,
                                      bool isStatic) {
  appendContextOf(decl);
  bindGenericParameters(decl->getDeclContext());
  if (isa<VarDecl>(decl)) {
    appendDeclName(decl);
    appendDeclType(decl);
    appendOperator("v", accessorKindCode);
  } else if (isa<SubscriptDecl>(decl)) {
    appendDeclType(decl);

    StringRef privateDiscriminator = getPrivateDiscriminatorIfNecessary(decl);
    if (!privateDiscriminator.empty()) {
      appendIdentifier(privateDiscriminator);
      appendOperator("Ll");
    }

    appendOperator("i", accessorKindCode);
  } else {
    llvm_unreachable("Unknown type of AbstractStorageDecl");
  }
  if (isStatic)
    appendOperator("Z");
}

void ASTMangler::appendEntity(const ValueDecl *decl, StringRef EntityOp,
                              bool isStatic) {
  appendContextOf(decl);
  appendDeclName(decl);
  appendDeclType(decl);
  appendOperator(EntityOp);
  if (isStatic)
    appendOperator("Z");
}

void ASTMangler::appendEntity(const ValueDecl *decl) {
  assert(!isa<ConstructorDecl>(decl));
  assert(!isa<DestructorDecl>(decl));
  
  // Handle accessors specially, they are mangled as modifiers on the accessed
  // declaration.
  if (auto accessor = dyn_cast<AccessorDecl>(decl)) {
    return appendAccessorEntity(
        getCodeForAccessorKind(accessor->getAccessorKind()),
        accessor->getStorage(), accessor->isStatic());
  }

  if (auto storageDecl = dyn_cast<AbstractStorageDecl>(decl))
    return appendAccessorEntity("p", storageDecl, decl->isStatic());
  if (isa<GenericTypeParamDecl>(decl))
    return appendEntity(decl, "fp", decl->isStatic());

  assert(isa<AbstractFunctionDecl>(decl) || isa<EnumElementDecl>(decl));

  appendContextOf(decl);
  appendDeclName(decl);
  appendDeclType(decl, /*isFunctionMangling*/ true);
  appendOperator("F");
  if (decl->isStatic())
    appendOperator("Z");
}

void
ASTMangler::appendProtocolConformance(const ProtocolConformance *conformance) {
  GenericSignature contextSig;
  auto topLevelContext =
      conformance->getDeclContext()->getModuleScopeContext();
  Mod = topLevelContext->getParentModule();

  auto conformingType = conformance->getType();
  appendType(conformingType->getCanonicalType());

  appendProtocolName(conformance->getProtocol());

  bool needsModule = true;
  if (auto *file = dyn_cast<FileUnit>(topLevelContext)) {
    if (file->getKind() == FileUnitKind::ClangModule ||
        file->getKind() == FileUnitKind::DWARFModule) {
      if (conformance->getProtocol()->hasClangNode())
        appendOperator("So");
      else
        appendOperator("SC");
      needsModule = false;
    }
  }
  if (needsModule) {
    auto *DC = conformance->getDeclContext();
    assert(DC->getAsDecl());
    appendModule(Mod, DC->getAsDecl()->getAlternateModuleName());
  }

  contextSig =
    conformingType->getAnyNominal()->getGenericSignatureOfContext();

  if (GenericSignature Sig = conformance->getGenericSignature()) {
    appendGenericSignature(Sig, contextSig);
  }
}

void ASTMangler::appendProtocolConformanceRef(
                                const RootProtocolConformance *conformance) {
  // FIXME: Symbolic reference to the protocol conformance descriptor.
  appendProtocolName(conformance->getProtocol());

  // For retroactive conformances, add a reference to the module in which the
  // conformance resides. Otherwise, use an operator to indicate which known
  // module it's associated with.
  if (!conformanceHasIdentity(conformance)) {
    // Same as "conformance module matches type", below.
    appendOperator("HP");
  } else if (isRetroactiveConformance(conformance)) {
    auto *DC = conformance->getDeclContext();
    assert(DC->getAsDecl());
    appendModule(conformance->getDeclContext()->getParentModule(),
                 DC->getAsDecl()->getAlternateModuleName());
  } else if (conformance->getDeclContext()->getParentModule() ==
               conformance->getType()->getAnyNominal()->getParentModule()) {
    appendOperator("HP");
  } else {
    appendOperator("Hp");
  }
}

/// Retrieve the index of the conformance requirement indicated by the
/// conformance access path entry within the given set of requirements.
static unsigned conformanceRequirementIndex(
                                      const ConformanceAccessPath::Entry &entry,
                                      ArrayRef<Requirement> requirements) {
  unsigned result = 0;
  for (const auto &req : requirements) {
    if (req.getKind() != RequirementKind::Conformance)
      continue;

    if (req.getFirstType()->isEqual(entry.first) &&
        req.getSecondType()->castTo<ProtocolType>()->getDecl() == entry.second)
      return result;

    ++result;
  }

  llvm_unreachable("Conformance access path step is missing from requirements");
}

void ASTMangler::appendDependentProtocolConformance(
                                            const ConformanceAccessPath &path) {
  ProtocolDecl *currentProtocol = nullptr;
  for (const auto &entry : path) {
    // After each step, update the current protocol to refer to where we
    // are.
    SWIFT_DEFER {
      currentProtocol = entry.second;
    };

    // The first entry is the "root". Find this requirement in the generic
    // signature.
    if (!currentProtocol) {
      appendType(entry.first);
      appendProtocolName(entry.second);
      auto index =
        conformanceRequirementIndex(entry,
                                    CurGenericSignature->getRequirements());
      // This is never an unknown index and so must be adjusted by 2 per ABI.
      appendOperator("HD", Index(index + 2));
      continue;
    }

    // Conformances are relative to the current protocol's requirement
    // signature.
    auto index =
      conformanceRequirementIndex(entry,
                                  currentProtocol->getRequirementSignature());

    // Inherited conformance.
    bool isInheritedConformance =
      entry.first->isEqual(currentProtocol->getProtocolSelfType());
    if (isInheritedConformance) {
      appendProtocolName(entry.second);
      // For now, this is never an unknown index and so must be adjusted by 2.
      appendOperator("HI", Index(index + 2));
      continue;
    }

    // Associated conformance.
    // FIXME: Symbolic reference.
    appendType(entry.first);
    appendProtocolName(entry.second);

    // For resilient protocols, the index is unknown, so we use the special
    // value 1; otherwise we adjust by 2.
    bool isResilient =
      currentProtocol->isResilient(Mod, ResilienceExpansion::Maximal);
    appendOperator("HA", Index(isResilient ? 1 : index + 2));
  }
}

void ASTMangler::appendConcreteProtocolConformance(
                                      const ProtocolConformance *conformance) {
  auto module = conformance->getDeclContext()->getParentModule();

  // It's possible that we might not have a generic signature here to get
  // the conformance access path (for example, when mangling types for
  // debugger). In that case, we can use the generic signature of the
  // conformance (if it's present).
  auto conformanceSig = conformance->getGenericSignature();
  auto shouldUseConformanceSig = !CurGenericSignature && conformanceSig;
  llvm::SaveAndRestore<CanGenericSignature> savedSignature(
      CurGenericSignature, shouldUseConformanceSig
                               ? conformanceSig.getCanonicalSignature()
                               : CurGenericSignature);

  // Conforming type.
  Type conformingType = conformance->getType();
  if (conformingType->hasArchetype())
    conformingType = conformingType->mapTypeOutOfContext();
  appendType(conformingType->getCanonicalType());

  // Protocol conformance reference.
  appendProtocolConformanceRef(conformance->getRootConformance());

  // Conditional conformance requirements.
  bool firstRequirement = true;
  for (const auto &conditionalReq : conformance->getConditionalRequirements()) {
    switch (conditionalReq.getKind()) {
    case RequirementKind::Layout:
    case RequirementKind::SameType:
    case RequirementKind::Superclass:
      continue;

    case RequirementKind::Conformance: {
      auto type = conditionalReq.getFirstType();
      if (type->hasArchetype())
        type = type->mapTypeOutOfContext();
      CanType canType = type->getCanonicalType(CurGenericSignature);
      auto proto =
        conditionalReq.getSecondType()->castTo<ProtocolType>()->getDecl();
      if (canType->isTypeParameter()) {
        assert(CurGenericSignature &&
               "Need a generic signature to resolve conformance");
        auto conformanceAccessPath =
            CurGenericSignature->getConformanceAccessPath(type, proto);
        appendDependentProtocolConformance(conformanceAccessPath);
      } else if (auto opaqueType = canType->getAs<OpaqueTypeArchetypeType>()) {
        GenericSignature opaqueSignature = opaqueType->getBoundSignature();
        GenericTypeParamType *opaqueTypeParam = opaqueSignature->getGenericParams().back();
        ConformanceAccessPath conformanceAccessPath =
            opaqueSignature->getConformanceAccessPath(opaqueTypeParam, proto);

        // Append the conformance access path with the signature of the opaque type.
        {
          llvm::SaveAndRestore<CanGenericSignature> savedSignature(
              CurGenericSignature, opaqueSignature.getCanonicalSignature());
          appendDependentProtocolConformance(conformanceAccessPath);
        }
        appendType(canType);
        appendOperator("HO");
      } else {
        auto conditionalConf = module->lookupConformance(canType, proto);
        appendConcreteProtocolConformance(conditionalConf.getConcrete());
      }
      appendListSeparator(firstRequirement);
      break;
    }
    }
  }
  if (firstRequirement)
    appendOperator("y");

  appendOperator("HC");
}

void ASTMangler::appendOpParamForLayoutConstraint(LayoutConstraint layout) {
  assert(layout);
  switch (layout->getKind()) {
  case LayoutConstraintKind::UnknownLayout:
    appendOperatorParam("U");
    break;
  case LayoutConstraintKind::RefCountedObject:
    appendOperatorParam("R");
    break;
  case LayoutConstraintKind::NativeRefCountedObject:
    appendOperatorParam("N");
    break;
  case LayoutConstraintKind::Class:
    appendOperatorParam("C");
    break;
  case LayoutConstraintKind::NativeClass:
    appendOperatorParam("D");
    break;
  case LayoutConstraintKind::Trivial:
    appendOperatorParam("T");
    break;
  case LayoutConstraintKind::TrivialOfExactSize:
    if (!layout->getAlignmentInBits())
      appendOperatorParam("e", Index(layout->getTrivialSizeInBits()));
    else
      appendOperatorParam("E", Index(layout->getTrivialSizeInBits()),
                          Index(layout->getAlignmentInBits()));
    break;
  case LayoutConstraintKind::TrivialOfAtMostSize:
    if (!layout->getAlignmentInBits())
      appendOperatorParam("m", Index(layout->getTrivialSizeInBits()));
    else
      appendOperatorParam("M", Index(layout->getTrivialSizeInBits()),
                          Index(layout->getAlignmentInBits()));
    break;
  }
}

std::string ASTMangler::mangleOpaqueTypeDescriptor(const OpaqueTypeDecl *decl) {
  beginMangling();
  appendOpaqueDeclName(decl);
  appendOperator("MQ");
  return finalize();
}<|MERGE_RESOLUTION|>--- conflicted
+++ resolved
@@ -374,10 +374,6 @@
   return finalize();
 }
 
-<<<<<<< HEAD
-// SWIFT_ENABLE_TENSORFLOW
-=======
->>>>>>> 24445dd2
 std::string ASTMangler::mangleAutoDiffDerivativeFunctionHelper(
     StringRef name, AutoDiffDerivativeFunctionKind kind,
     AutoDiffConfig config) {
@@ -428,10 +424,6 @@
   Storage.clear();
   return result;
 }
-<<<<<<< HEAD
-// SWIFT_ENABLE_TENSORFLOW END
-=======
->>>>>>> 24445dd2
 
 std::string ASTMangler::mangleSILDifferentiabilityWitnessKey(
     SILDifferentiabilityWitnessKey key) {
