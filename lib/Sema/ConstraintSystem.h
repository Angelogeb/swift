//===--- ConstraintSystem.h - Constraint-based Type Checking ----*- C++ -*-===//
//
// This source file is part of the Swift.org open source project
//
// Copyright (c) 2014 - 2018 Apple Inc. and the Swift project authors
// Licensed under Apache License v2.0 with Runtime Library Exception
//
// See https://swift.org/LICENSE.txt for license information
// See https://swift.org/CONTRIBUTORS.txt for the list of Swift project authors
//
//===----------------------------------------------------------------------===//
//
// This file provides the constraint-based type checker, anchored by the
// \c ConstraintSystem class, which provides type checking and type
// inference for expressions.
//
//===----------------------------------------------------------------------===//
#ifndef SWIFT_SEMA_CONSTRAINT_SYSTEM_H
#define SWIFT_SEMA_CONSTRAINT_SYSTEM_H

#include "CSFix.h"
#include "Constraint.h"
#include "ConstraintGraph.h"
#include "ConstraintGraphScope.h"
#include "ConstraintLocator.h"
#include "OverloadChoice.h"
#include "TypeChecker.h"
#include "swift/Basic/LLVM.h"
#include "swift/Basic/OptionSet.h"
#include "swift/AST/ASTVisitor.h"
#include "swift/AST/ASTWalker.h"
#include "swift/AST/NameLookup.h"
#include "swift/AST/Types.h"
#include "swift/AST/TypeCheckerDebugConsumer.h"
#include "llvm/ADT/ilist.h"
#include "llvm/ADT/PointerUnion.h"
#include "llvm/ADT/SetOperations.h"
#include "llvm/ADT/SetVector.h"
#include "llvm/ADT/SmallPtrSet.h"
#include "llvm/ADT/STLExtras.h"
#include "llvm/Support/ErrorHandling.h"
#include "llvm/Support/Timer.h"
#include "llvm/Support/raw_ostream.h"
#include <cstddef>
#include <functional>

namespace swift {

class Expr;

namespace constraints {

class ConstraintGraph;
class ConstraintGraphNode;
class ConstraintSystem;

} // end namespace constraints

} // end namespace swift

/// \brief Allocate memory within the given constraint system.
void *operator new(size_t bytes, swift::constraints::ConstraintSystem& cs,
                   size_t alignment = 8);

namespace swift {

namespace constraints {

/// \brief A handle that holds the saved state of a type variable, which
/// can be restored.
class SavedTypeVariableBinding {
  /// \brief The type variable and type variable options.
  llvm::PointerIntPair<TypeVariableType *, 3> TypeVarAndOptions;
  
  /// \brief The parent or fixed type.
  llvm::PointerUnion<TypeVariableType *, TypeBase *> ParentOrFixed;

public:
  explicit SavedTypeVariableBinding(TypeVariableType *typeVar);

  /// \brief Restore the state of the type variable to the saved state.
  void restore();

  TypeVariableType *getTypeVariable() { return TypeVarAndOptions.getPointer(); }
  unsigned getOptions() { return TypeVarAndOptions.getInt(); }
};

/// \brief A set of saved type variable bindings.
using SavedTypeVariableBindings = SmallVector<SavedTypeVariableBinding, 16>;

class ConstraintLocator;

/// Describes a conversion restriction or a fix.
struct RestrictionOrFix {
  union {
    ConversionRestrictionKind Restriction;
    ConstraintFix *TheFix;
  };
  bool IsRestriction;

public:
  RestrictionOrFix(ConversionRestrictionKind restriction)
  : Restriction(restriction), IsRestriction(true) { }

  RestrictionOrFix(ConstraintFix *fix) : TheFix(fix), IsRestriction(false) {}

  Optional<ConversionRestrictionKind> getRestriction() const {
    if (IsRestriction)
      return Restriction;

    return None;
  }

  Optional<ConstraintFix *> getFix() const {
    if (!IsRestriction)
      return TheFix;

    return None;
  }
};


class ExpressionTimer {
  Expr* E;
  unsigned WarnLimit;
  ASTContext &Context;
  llvm::TimeRecord StartTime;

  bool PrintDebugTiming;
  bool PrintWarning;

public:
  ExpressionTimer(Expr *E, ConstraintSystem &CS);

  ~ExpressionTimer();

  llvm::TimeRecord startedAt() const { return StartTime; }

  /// Return the elapsed process time (including fractional seconds)
  /// as a double.
  double getElapsedProcessTimeInFractionalSeconds() const {
    llvm::TimeRecord endTime = llvm::TimeRecord::getCurrentTime(false);

    return endTime.getProcessTime() - StartTime.getProcessTime();
  }

  // Disable emission of warnings about expressions that take longer
  // than the warning threshold.
  void disableWarning() { PrintWarning = false; }

  bool isExpired(unsigned thresholdInMillis) const {
    auto elapsed = getElapsedProcessTimeInFractionalSeconds();
    return unsigned(elapsed) > thresholdInMillis;
  }
};

} // end namespace constraints

/// Options that describe how a type variable can be used.
enum TypeVariableOptions {
  /// Whether the type variable can be bound to an lvalue type or not.
  TVO_CanBindToLValue = 0x01,

  /// Whether the type variable can be bound to an inout type or not.
  TVO_CanBindToInOut = 0x02,

  /// Whether a more specific deduction for this type variable implies a
  /// better solution to the constraint system.
  TVO_PrefersSubtypeBinding = 0x04
};

/// \brief The implementation object for a type variable used within the
/// constraint-solving type checker.
///
/// The implementation object for a type variable contains information about
/// the type variable, where it was generated, what protocols it must conform
/// to, what specific types it might be and, eventually, the fixed type to
/// which it is assigned.
class TypeVariableType::Implementation {
  /// \brief The locator that describes where this type variable was generated.
  constraints::ConstraintLocator *locator;

  /// \brief Either the parent of this type variable within an equivalence
  /// class of type variables, or the fixed type to which this type variable
  /// type is bound.
  llvm::PointerUnion<TypeVariableType *, TypeBase *> ParentOrFixed;

  /// The corresponding node in the constraint graph.
  constraints::ConstraintGraphNode *GraphNode = nullptr;

  friend class constraints::SavedTypeVariableBinding;

public:
  /// \brief Retrieve the type variable associated with this implementation.
  TypeVariableType *getTypeVariable() {
    return reinterpret_cast<TypeVariableType *>(this) - 1;
  }

  /// \brief Retrieve the type variable associated with this implementation.
  const TypeVariableType *getTypeVariable() const {
    return reinterpret_cast<const TypeVariableType *>(this) - 1;
  }

  explicit Implementation(constraints::ConstraintLocator *locator,
                          unsigned options)
    : locator(locator), ParentOrFixed(getTypeVariable()) {
    getTypeVariable()->Bits.TypeVariableType.Options = options;
  }

  /// \brief Retrieve the unique ID corresponding to this type variable.
  unsigned getID() const { return getTypeVariable()->getID(); }

  unsigned getRawOptions() const {
    return getTypeVariable()->Bits.TypeVariableType.Options;
  }

  void setRawOptions(unsigned bits) {
    getTypeVariable()->Bits.TypeVariableType.Options = bits;
    assert(getTypeVariable()->Bits.TypeVariableType.Options == bits
           && "Trucation");
  }

  /// Whether this type variable can bind to an lvalue type.
  bool canBindToLValue() const { return getRawOptions() & TVO_CanBindToLValue; }

  /// Whether this type variable can bind to an inout type.
  bool canBindToInOut() const { return getRawOptions() & TVO_CanBindToInOut; }

  /// Whether this type variable prefers a subtype binding over a supertype
  /// binding.
  bool prefersSubtypeBinding() const {
    return getRawOptions() & TVO_PrefersSubtypeBinding;
  }

  bool mustBeMaterializable() const {
    return !(getRawOptions() & TVO_CanBindToInOut) &&
           !(getRawOptions() & TVO_CanBindToLValue);
  }

  /// Retrieve the corresponding node in the constraint graph.
  constraints::ConstraintGraphNode *getGraphNode() const { return GraphNode; }

  /// Set the corresponding node in the constraint graph.
  void setGraphNode(constraints::ConstraintGraphNode *newNode) { 
    GraphNode = newNode; 
  }

  /// Retrieve the index into the constraint graph's list of type variables.
  unsigned getGraphIndex() const { 
    assert(GraphNode && "Graph node isn't set");
    return getTypeVariable()->Bits.TypeVariableType.GraphIndex; 
  }

  /// Set the index into the constraint graph's list of type variables.
  void setGraphIndex(unsigned newIndex) {
    getTypeVariable()->Bits.TypeVariableType.GraphIndex = newIndex;
  }
  
  /// \brief Check whether this type variable either has a representative that
  /// is not itself or has a fixed type binding.
  bool hasRepresentativeOrFixed() const {
    // If we have a fixed type, we're done.
    if (!ParentOrFixed.is<TypeVariableType *>())
      return true;

    // Check whether the representative is different from our own type
    // variable.
    return ParentOrFixed.get<TypeVariableType *>() != getTypeVariable();
  }

  /// \brief Record the current type-variable binding.
  void recordBinding(constraints::SavedTypeVariableBindings &record) {
    record.push_back(constraints::SavedTypeVariableBinding(getTypeVariable()));
  }

  /// \brief Retrieve the locator describing where this type variable was
  /// created.
  constraints::ConstraintLocator *getLocator() const {
    return locator;
  }

  /// \brief Retrieve the generic parameter opened by this type variable.
  GenericTypeParamType *getGenericParameter() const;

  /// \brief Retrieve the representative of the equivalence class to which this
  /// type variable belongs.
  ///
  /// \param record The record of changes made by retrieving the representative,
  /// which can happen due to path compression. If null, path compression is
  /// not performed.
  TypeVariableType *
  getRepresentative(constraints::SavedTypeVariableBindings *record) {
    // Find the representative type variable.
    auto result = getTypeVariable();
    Implementation *impl = this;
    while (impl->ParentOrFixed.is<TypeVariableType *>()) {
      // Extract the representative.
      auto nextTV = impl->ParentOrFixed.get<TypeVariableType *>();
      if (nextTV == result)
        break;

      result = nextTV;
      impl = &nextTV->getImpl();
    }

    if (impl == this || !record)
      return result;

    // Perform path compression.
    impl = this;
    while (impl->ParentOrFixed.is<TypeVariableType *>()) {
      // Extract the representative.
      auto nextTV = impl->ParentOrFixed.get<TypeVariableType *>();
      if (nextTV == result)
        break;

      // Record the state change.
      impl->recordBinding(*record);

      impl->ParentOrFixed = result;
      impl = &nextTV->getImpl();
    }

    return result;
  }

  /// \brief Merge the equivalence class of this type variable with the
  /// equivalence class of another type variable.
  ///
  /// \param other The type variable to merge with.
  ///
  /// \param record The record of state changes.
  void mergeEquivalenceClasses(TypeVariableType *other,
                               constraints::SavedTypeVariableBindings *record) {
    // Merge the equivalence classes corresponding to these two type
    // variables. Always merge 'up' the constraint stack, because it is simpler.
    if (getID() > other->getImpl().getID()) {
      other->getImpl().mergeEquivalenceClasses(getTypeVariable(), record);
      return;
    }

    auto otherRep = other->getImpl().getRepresentative(record);
    if (record)
      otherRep->getImpl().recordBinding(*record);
    otherRep->getImpl().ParentOrFixed = getTypeVariable();
    if (!mustBeMaterializable() && otherRep->getImpl().mustBeMaterializable()) {
      if (record)
        recordBinding(*record);
      getTypeVariable()->Bits.TypeVariableType.Options &= ~TVO_CanBindToLValue;
      getTypeVariable()->Bits.TypeVariableType.Options &= ~TVO_CanBindToInOut;
    }
  }

  /// \brief Retrieve the fixed type that corresponds to this type variable,
  /// if there is one.
  ///
  /// \returns the fixed type associated with this type variable, or a null
  /// type if there is no fixed type.
  ///
  /// \param record The record of changes made by retrieving the representative,
  /// which can happen due to path compression. If null, path compression is
  /// not performed.
  Type getFixedType(constraints::SavedTypeVariableBindings *record) {
    // Find the representative type variable.
    auto rep = getRepresentative(record);
    Implementation &repImpl = rep->getImpl();

    // Return the bound type if there is one, otherwise, null.
    return repImpl.ParentOrFixed.dyn_cast<TypeBase *>();
  }

  /// \brief Assign a fixed type to this equivalence class.
  void assignFixedType(Type type,
                       constraints::SavedTypeVariableBindings *record) {
    assert((!getFixedType(0) || getFixedType(0)->isEqual(type)) &&
           "Already has a fixed type!");
    auto rep = getRepresentative(record);
    if (record)
      rep->getImpl().recordBinding(*record);
    rep->getImpl().ParentOrFixed = type.getPointer();
  }

  void setMustBeMaterializable(constraints::SavedTypeVariableBindings *record) {
    auto rep = getRepresentative(record);
    if (!rep->getImpl().mustBeMaterializable()) {
      if (record)
        rep->getImpl().recordBinding(*record);
      rep->getImpl().getTypeVariable()->Bits.TypeVariableType.Options
        &= ~TVO_CanBindToLValue;
      rep->getImpl().getTypeVariable()->Bits.TypeVariableType.Options
        &= ~TVO_CanBindToInOut;
    }
  }

  /// \brief Print the type variable to the given output stream.
  void print(llvm::raw_ostream &OS);
};

namespace constraints {

struct ResolvedOverloadSetListItem;

/// \brief The result of comparing two constraint systems that are a solutions
/// to the given set of constraints.
enum class SolutionCompareResult {
  /// \brief The two solutions are incomparable, because, e.g., because one
  /// solution has some better decisions and some worse decisions than the
  /// other.
  Incomparable,
  /// \brief The two solutions are identical.
  Identical,
  /// \brief The first solution is better than the second.
  Better,
  /// \brief The second solution is better than the first.
  Worse
};

/// An overload that has been selected in a particular solution.
///
/// A selected overload captures the specific overload choice (e.g., a
/// particular declaration) as well as the type to which the reference to the
/// declaration was opened, which may involve type variables.
struct SelectedOverload {
  /// The overload choice.
  OverloadChoice choice;

  /// The opened type of the base of the reference to this overload, if
  /// we're referencing a member.
  Type openedFullType;

  /// The opened type produced by referring to this overload.
  Type openedType;
};

/// Describes an aspect of a solution that affects its overall score, i.e., a
/// user-defined conversions.
enum ScoreKind {
  // These values are used as indices into a Score value.

  /// A fix needs to be applied to the source.
  SK_Fix,
  /// A reference to an @unavailable declaration.
  SK_Unavailable,
  /// An implicit force of an implicitly unwrapped optional value.
  SK_ForceUnchecked,
  /// A user-defined conversion.
  SK_UserConversion,
  /// A non-trivial function conversion.
  SK_FunctionConversion,
  /// A literal expression bound to a non-default literal type.
  SK_NonDefaultLiteral,
  /// An implicit upcast conversion between collection types.
  SK_CollectionUpcastConversion,
  /// A value-to-optional conversion.
  SK_ValueToOptional,
  /// A conversion to an empty existential type ('Any' or '{}').
  SK_EmptyExistentialConversion,
  /// A key path application subscript.
  SK_KeyPathSubscript,
  /// A conversion from a string, array, or inout to a pointer.
  SK_ValueToPointerConversion,

  SK_LastScoreKind = SK_ValueToPointerConversion,
};

/// The number of score kinds.
const unsigned NumScoreKinds = SK_LastScoreKind + 1;

/// Describes the fixed score of a solution to the constraint system.
struct Score {
  unsigned Data[NumScoreKinds] = {};

  friend Score &operator+=(Score &x, const Score &y) {
    for (unsigned i = 0; i != NumScoreKinds; ++i) {
      x.Data[i] += y.Data[i];
    }
    return x;
  }

  friend Score operator+(const Score &x, const Score &y) {
    Score result;
    for (unsigned i = 0; i != NumScoreKinds; ++i) {
      result.Data[i] = x.Data[i] + y.Data[i];
    }
    return result;
  }

  friend Score operator-(const Score &x, const Score &y) {
    Score result;
    for (unsigned i = 0; i != NumScoreKinds; ++i) {
      result.Data[i] = x.Data[i] - y.Data[i];
    }
    return result;
  }

  friend Score &operator-=(Score &x, const Score &y) {
    for (unsigned i = 0; i != NumScoreKinds; ++i) {
      x.Data[i] -= y.Data[i];
    }
    return x;
  }

  friend bool operator==(const Score &x, const Score &y) {
    for (unsigned i = 0; i != NumScoreKinds; ++i) {
      if (x.Data[i] != y.Data[i])
        return false;
    }

    return true;
  }

  friend bool operator!=(const Score &x, const Score &y) {
    return !(x == y);
  }

  friend bool operator<(const Score &x, const Score &y) {
    for (unsigned i = 0; i != NumScoreKinds; ++i) {
      if (x.Data[i] < y.Data[i])
        return true;

      if (x.Data[i] > y.Data[i])
        return false;
    }

    return false;
  }

  friend bool operator<=(const Score &x, const Score &y) {
    return !(y < x);
  }

  friend bool operator>(const Score &x, const Score &y) {
    return y < x;
  }

  friend bool operator>=(const Score &x, const Score &y) {
    return !(x < y);
  }

};

/// Display a score.
llvm::raw_ostream &operator<<(llvm::raw_ostream &out, const Score &score);

/// Describes a dependent type that has been opened to a particular type
/// variable.
using OpenedType = std::pair<GenericTypeParamType *, TypeVariableType *>;

using OpenedTypeMap =
    llvm::DenseMap<GenericTypeParamType *, TypeVariableType *>;

/// \brief A complete solution to a constraint system.
///
/// A solution to a constraint system consists of type variable bindings to
/// concrete types for every type variable that is used in the constraint
/// system along with a set of mappings from each constraint locator
/// involving an overload set to the selected overload.
class Solution {
  /// \brief The constraint system this solution solves.
  ConstraintSystem *constraintSystem;

  /// \brief The fixed score for this solution.
  Score FixedScore;

public:
  /// \brief Create a solution for the given constraint system.
  Solution(ConstraintSystem &cs, const Score &score)
    : constraintSystem(&cs), FixedScore(score) {}

  // Solution is a non-copyable type for performance reasons.
  Solution(const Solution &other) = delete;
  Solution &operator=(const Solution &other) = delete;

  Solution(Solution &&other) = default;
  Solution &operator=(Solution &&other) = default;

  size_t getTotalMemory() const;

  /// \brief Retrieve the constraint system that this solution solves.
  ConstraintSystem &getConstraintSystem() const { return *constraintSystem; }

  /// \brief The set of type bindings.
  llvm::SmallDenseMap<TypeVariableType *, Type> typeBindings;
  
  /// \brief The set of overload choices along with their types.
  llvm::SmallDenseMap<ConstraintLocator *, SelectedOverload> overloadChoices;

  /// The set of constraint restrictions used to arrive at this restriction,
  /// which informs constraint application.
  llvm::SmallDenseMap<std::pair<CanType, CanType>, ConversionRestrictionKind>
    ConstraintRestrictions;

  /// The list of fixes that need to be applied to the initial expression
  /// to make the solution work.
  llvm::SmallVector<ConstraintFix *, 4> Fixes;

  /// The set of disjunction choices used to arrive at this solution,
  /// which informs constraint application.
  llvm::SmallDenseMap<ConstraintLocator *, unsigned> DisjunctionChoices;

  /// The set of opened types for a given locator.
  llvm::SmallDenseMap<ConstraintLocator *, ArrayRef<OpenedType>> OpenedTypes;

  /// The opened existential type for a given locator.
  llvm::SmallDenseMap<ConstraintLocator *, ArchetypeType *>
    OpenedExistentialTypes;

  /// The locators of \c Defaultable constraints whose defaults were used.
  llvm::SmallPtrSet<ConstraintLocator *, 8> DefaultedConstraints;

  llvm::SmallVector<std::pair<ConstraintLocator *, ProtocolConformanceRef>, 8>
      Conformances;

  /// \brief Simplify the given type by substituting all occurrences of
  /// type variables for their fixed types.
  Type simplifyType(Type type) const;

  /// \brief Coerce the given expression to the given type.
  ///
  /// This operation cannot fail.
  ///
  /// \param expr The expression to coerce.
  /// \param toType The type to coerce the expression to.
  /// \param locator Locator used to describe the location of this expression.
  ///
  /// \param ignoreTopLevelInjection Whether to suppress diagnostics
  /// on a suspicious top-level optional injection (because the caller already
  /// diagnosed it).
  ///
  /// \param typeFromPattern Optionally, the caller can specify the pattern
  /// from where the toType is derived, so that we can deliver better fixit.
  ///
  /// \returns the coerced expression, which will have type \c ToType.
  Expr *coerceToType(Expr *expr, Type toType,
                     ConstraintLocator *locator,
                     bool ignoreTopLevelInjection = false,
                     Optional<Pattern*> typeFromPattern = None) const;

  /// \brief Convert the given expression to a logic value.
  ///
  /// This operation cannot fail.
  ///
  /// \param expr The expression to coerce. The type of this expression
  /// must conform to the LogicValue protocol.
  ///
  /// \param locator Locator used to describe the location of this expression.
  ///
  /// \returns the expression converted to a logic value (Builtin i1).
  Expr *convertBooleanTypeToBuiltinI1(Expr *expr,
                                      ConstraintLocator *locator) const;

  /// \brief Convert the given optional-producing expression to a Bool
  /// indicating whether the optional has a value.
  ///
  /// This operation cannot fail.
  ///
  /// \param expr The expression to coerce. The type of this expression
  /// must be T?.
  ///
  /// \param locator Locator used to describe the location of this expression.
  ///
  /// \returns a Bool expression indicating whether the optional
  /// contains a value.
  Expr *convertOptionalToBool(Expr *expr, ConstraintLocator *locator) const;

  /// Compute the set of substitutions for a generic signature opened at the
  /// given locator.
  ///
  /// \param sig The generic signature.
  ///
  /// \param locator The locator that describes where the substitutions came
  /// from.
  SubstitutionMap computeSubstitutions(GenericSignature *sig,
                                       ConstraintLocatorBuilder locator) const;

  /// Return the disjunction choice for the given constraint location.
  unsigned getDisjunctionChoice(ConstraintLocator *locator) const {
    assert(DisjunctionChoices.count(locator));
    return DisjunctionChoices.find(locator)->second;
  }

  /// \brief Retrieve the fixed score of this solution
  const Score &getFixedScore() const { return FixedScore; }

  /// \brief Retrieve the fixed score of this solution
  Score &getFixedScore() { return FixedScore; }

  /// \brief Retrieve the fixed type for the given type variable.
  Type getFixedType(TypeVariableType *typeVar) const;

  /// Try to resolve the given locator to a declaration within this
  /// solution.
  ConcreteDeclRef resolveLocatorToDecl(ConstraintLocator *locator) const;

  /// \brief Retrieve the overload choice associated with the given
  /// locator.
  SelectedOverload getOverloadChoice(ConstraintLocator *locator) const {
    return *getOverloadChoiceIfAvailable(locator);
  }

  /// \brief Retrieve the overload choice associated with the given
  /// locator.
  Optional<SelectedOverload>
  getOverloadChoiceIfAvailable(ConstraintLocator *locator) const {
    auto known = overloadChoices.find(locator);
    if (known != overloadChoices.end())
      return known->second;
    return None;
  }

  /// Retrieve overload choices associated with given expression.
  void getOverloadChoices(Expr *anchor,
                          SmallVectorImpl<SelectedOverload> &overloads) const {
    for (auto &e : overloadChoices) {
      auto *locator = e.first;
      if (locator->getAnchor() == anchor)
        overloads.push_back(e.second);
    }
  }

  LLVM_ATTRIBUTE_DEPRECATED(
      void dump() const LLVM_ATTRIBUTE_USED,
      "only for use within the debugger");

  /// \brief Dump this solution.
  void dump(raw_ostream &OS) const LLVM_ATTRIBUTE_USED;
};

/// \brief Describes the differences between several solutions to the same
/// constraint system.
class SolutionDiff {
public:
  /// \brief A difference between two overloads.
  struct OverloadDiff {
    /// \brief The locator that describes where the overload comes from.
    ConstraintLocator *locator;

    /// \brief The choices that each solution made.
    SmallVector<OverloadChoice, 2> choices;
  };

  /// \brief A difference between two type variable bindings.
  struct TypeBindingDiff {
    /// \brief The type variable.
    TypeVariableType *typeVar;

    /// \brief The bindings that each solution made.
    SmallVector<Type, 2> bindings;
  };

  /// \brief The differences between the overload choices between the
  /// solutions.
  SmallVector<OverloadDiff, 4> overloads;

  /// \brief The differences between the type variable bindings of the
  /// solutions.
  SmallVector<TypeBindingDiff, 4> typeBindings;

  /// \brief Compute the differences between the given set of solutions.
  ///
  /// \param solutions The set of solutions.
  explicit SolutionDiff(ArrayRef<Solution> solutions);
};

/// Describes one resolved overload set within the list of overload sets
/// resolved by the solver.
struct ResolvedOverloadSetListItem {
  /// The previously resolved overload set in the list.
  ResolvedOverloadSetListItem *Previous;

  /// The type that this overload binds.
  Type BoundType;

  /// The overload choice.
  OverloadChoice Choice;

  /// The locator for this choice.
  ConstraintLocator *Locator;

  /// The type of the fully-opened base, if any.
  Type OpenedFullType;

  /// The type of the referenced choice.
  Type ImpliedType;

  // Make vanilla new/delete illegal for overload set items.
  void *operator new(size_t Bytes) = delete;
  void operator delete(void *Data) = delete;

  // Only allow allocation of list items using the allocator in the
  // constraint system.
  void *operator new(size_t bytes, ConstraintSystem &cs,
                     unsigned alignment
                       = alignof(ResolvedOverloadSetListItem));
};
  


/// Identifies a specific conversion from
struct SpecificConstraint {
  CanType First;
  CanType Second;
  ConstraintKind Kind;
};

/// An intrusive, doubly-linked list of constraints.
using ConstraintList = llvm::ilist<Constraint>;

enum class ConstraintSystemFlags {
  /// Whether we allow the solver to attempt fixes to the system.
  AllowFixes = 0x01,
  
  /// If set, this is going to prevent constraint system from erasing all
  /// discovered solutions except the best one.
  ReturnAllDiscoveredSolutions = 0x04,

  /// Set if the client wants diagnostics suppressed.
  SuppressDiagnostics = 0x08,

  /// If set, the client wants a best-effort solution to the constraint system,
  /// but can tolerate a solution where all of the constraints are solved, but
  /// not all type variables have been determined.  In this case, the constraint
  /// system is not applied to the expression AST, but the ConstraintSystem is
  /// left in-tact.
  AllowUnresolvedTypeVariables = 0x10,

  /// If set, constraint system always reuses type of pre-typechecked
  /// expression, and doesn't dig into its subexpressions.
  ReusePrecheckedType = 0x20,
};

/// Options that affect the constraint system as a whole.
using ConstraintSystemOptions = OptionSet<ConstraintSystemFlags>;

/// This struct represents the results of a member lookup of
struct MemberLookupResult {
  enum {
    /// This result indicates that we cannot begin to solve this, because the
    /// base expression is a type variable.
    Unsolved,
    
    /// This result indicates that the member reference is erroneous, but was
    /// already diagnosed.  Don't emit another error.
    ErrorAlreadyDiagnosed,
    
    /// This result indicates that the lookup produced candidate lists,
    /// potentially of viable results, potentially of error candidates, and
    /// potentially empty lists, indicating that there were no matches.
    HasResults
  } OverallResult;
  
  /// This is a list of viable candidates that were matched.
  ///
  SmallVector<OverloadChoice, 4> ViableCandidates;
  
  /// If there is a favored candidate in the viable list, this indicates its
  /// index.
  unsigned FavoredChoice = ~0U;
  
  
  /// This enum tracks reasons why a candidate is not viable.
  enum UnviableReason {
    /// Argument labels don't match.
    UR_LabelMismatch,
    
    /// This uses a type like Self in its signature that cannot be used on an
    /// existential box.
    UR_UnavailableInExistential,
    
    /// This is an instance member being accessed through something of metatype
    /// type.
    UR_InstanceMemberOnType,
    
    /// This is a static/class member being accessed through an instance.
    UR_TypeMemberOnInstance,
    
    /// This is a mutating member, being used on an rvalue.
    UR_MutatingMemberOnRValue,
    
    /// The getter for this subscript or computed property is mutating and we
    /// only have an rvalue base.  This is more specific than the former one.
    UR_MutatingGetterOnRValue,
    
    /// The member is inaccessible (e.g. a private member in another file).
    UR_Inaccessible,
  };
  
  /// This is a list of considered (but rejected) candidates, along with a
  /// reason for their rejection.
  SmallVector<std::pair<OverloadChoice, UnviableReason>, 4> UnviableCandidates;


  /// Mark this as being an already-diagnosed error and return itself.
  MemberLookupResult &markErrorAlreadyDiagnosed() {
    OverallResult = ErrorAlreadyDiagnosed;
    return *this;
  }
  
  void addViable(OverloadChoice candidate) {
    ViableCandidates.push_back(candidate);
  }
  
  void addUnviable(OverloadChoice candidate, UnviableReason reason) {
    UnviableCandidates.push_back({candidate, reason});
  }
  
  OverloadChoice *getFavoredChoice() {
    if (FavoredChoice == ~0U) return nullptr;
    return &ViableCandidates[FavoredChoice];
  }
  
};
<<<<<<< HEAD
  
  
// SWIFT_ENABLE_TENSORFLOW
/// \brief Stores the required methods for @dynamicCallable types.
struct DynamicCallableMethods {
  FuncDecl *argumentsMethod = nullptr;
  FuncDecl *keywordArgumentsMethod = nullptr;
=======

/// \brief Stores the required methods for @dynamicCallable types.
struct DynamicCallableMethods {
  llvm::DenseSet<FuncDecl *> argumentsMethods;
  llvm::DenseSet<FuncDecl *> keywordArgumentsMethods;

  void addArgumentsMethod(FuncDecl *method) {
    argumentsMethods.insert(method);
  }

  void addKeywordArgumentsMethod(FuncDecl *method) {
    keywordArgumentsMethods.insert(method);
  }
>>>>>>> a820992c

  /// \brief Returns true if type defines either of the @dynamicCallable
  /// required methods. Returns false iff type does not satisfy @dynamicCallable
  /// requirements.
  bool isValid() const {
<<<<<<< HEAD
    return argumentsMethod || keywordArgumentsMethod;
=======
    return !argumentsMethods.empty() || !keywordArgumentsMethods.empty();
>>>>>>> a820992c
  }
};

/// \brief Describes a system of constraints on type variables, the
/// solution of which assigns concrete types to each of the type variables.
/// Constraint systems are typically generated given an (untyped) expression.
class ConstraintSystem {
public:
  TypeChecker &TC;
  DeclContext *DC;
  ConstraintSystemOptions Options;
  Optional<ExpressionTimer> Timer;
  
  friend class ConstraintFix;
  friend class OverloadChoice;
  friend class ConstraintGraph;
  friend class DisjunctionChoice;
  friend class Component;
  friend class FailureDiagnostic;
  friend class TypeVarBindingProducer;
  friend class TypeVariableBinding;
  friend class StepScope;
  friend class SolverStep;
  friend class SplitterStep;
  friend class ComponentStep;
  friend class TypeVariableStep;

  class SolverScope;

  Constraint *failedConstraint = nullptr;

  /// Expressions that are known to be unevaluated.
  /// Note: this is only used to support ObjCSelectorExpr at the moment.
  llvm::SmallPtrSet<Expr *, 2> UnevaluatedRootExprs;

  /// The original CS if this CS was created as a simplification of another CS
  ConstraintSystem *baseCS = nullptr;

  /// \brief The total number of disjunctions created.
  unsigned CountDisjunctions = 0;

private:

  /// \brief Allocator used for all of the related constraint systems.
  llvm::BumpPtrAllocator Allocator;

  /// \brief Arena used for memory management of constraint-checker-related
  /// allocations.
  ConstraintCheckerArenaRAII Arena;

  /// \brief Counter for type variables introduced.
  unsigned TypeCounter = 0;

  /// \brief The number of scopes created so far during the solution
  /// of this constraint system.
  ///
  /// This is a measure of complexity of the solution space. A new
  /// scope is created every time we attempt a type variable binding
  /// or explore an option in a disjunction.
  unsigned CountScopes = 0;

  /// High-water mark of measured memory usage in any sub-scope we
  /// explored.
  size_t MaxMemory = 0;

  /// \brief Cached member lookups.
  llvm::DenseMap<std::pair<Type, DeclName>, Optional<LookupResult>>
    MemberLookups;

  /// Cached sets of "alternative" literal types.
  static const unsigned NumAlternativeLiteralTypes = 13;
  Optional<ArrayRef<Type>> AlternativeLiteralTypes[NumAlternativeLiteralTypes];

  /// \brief Folding set containing all of the locators used in this
  /// constraint system.
  llvm::FoldingSetVector<ConstraintLocator> ConstraintLocators;

  /// \brief The overload sets that have been resolved along the current path.
  ResolvedOverloadSetListItem *resolvedOverloadSets = nullptr;

  /// The current fixed score for this constraint system and the (partial)
  /// solution it represents.
  Score CurrentScore;

  SmallVector<TypeVariableType *, 16> TypeVariables;

  /// Maps expressions to types for choosing a favored overload
  /// type in a disjunction constraint.
  llvm::DenseMap<Expr *, TypeBase *> FavoredTypes;

  /// Maps expression types used within all portions of the constraint
  /// system, instead of directly using the types on the expression
  /// nodes themselves. This allows us to typecheck an expression and
  /// run through various diagnostics passes without actually mutating
  /// the types on the expression nodes.
  llvm::DenseMap<const Expr *, TypeBase *> ExprTypes;
  llvm::DenseMap<const TypeLoc *, TypeBase *> TypeLocTypes;
  llvm::DenseMap<const ParamDecl *, TypeBase *> ParamTypes;

  /// Maps closure parameters to type variables.
  llvm::DenseMap<const ParamDecl *, TypeVariableType *>
    OpenedParameterTypes;

  /// There can only be a single contextual type on the root of the expression
  /// being checked.  If specified, this holds its type along with the base
  /// expression, and the purpose of it.
  TypeLoc contextualType;
  Expr *contextualTypeNode = nullptr;
  ContextualTypePurpose contextualTypePurpose = CTP_Unused;
  
  /// \brief The set of constraint restrictions used to reach the
  /// current constraint system.
  ///
  /// Constraint restrictions help describe which path the solver took when
  /// there are multiple ways in which one type could convert to another, e.g.,
  /// given class types A and B, the solver might choose either a superclass
  /// conversion or a user-defined conversion.
  SmallVector<std::tuple<Type, Type, ConversionRestrictionKind>, 32>
      ConstraintRestrictions;

  /// The set of fixes applied to make the solution work.
  llvm::SmallVector<ConstraintFix *, 4> Fixes;

  /// \brief The set of remembered disjunction choices used to reach
  /// the current constraint system.
  SmallVector<std::pair<ConstraintLocator*, unsigned>, 32>
      DisjunctionChoices;

  /// The worklist of "active" constraints that should be revisited
  /// due to a change.
  ConstraintList ActiveConstraints;

  /// The list of "inactive" constraints that still need to be solved,
  /// but will not be revisited until one of their inputs changes.
  ConstraintList InactiveConstraints;

  /// The constraint graph.
  ConstraintGraph &CG;

  /// A mapping from constraint locators to the set of opened types associated
  /// with that locator.
  SmallVector<std::pair<ConstraintLocator *, ArrayRef<OpenedType>>, 4>
    OpenedTypes;

  /// A mapping from constraint locators to the opened existential archetype
  /// used for the 'self' of an existential type.
  SmallVector<std::pair<ConstraintLocator *, ArchetypeType *>, 4>
    OpenedExistentialTypes;

  SmallVector<std::pair<ConstraintLocator *, ProtocolConformanceRef>, 8>
      CheckedConformances;

public:
  /// The locators of \c Defaultable constraints whose defaults were used.
  SmallVector<ConstraintLocator *, 8> DefaultedConstraints;

<<<<<<< HEAD
  // SWIFT_ENABLE_TENSORFLOW
=======
>>>>>>> a820992c
  /// A cache that stores the @dynamicCallable required methods implemented by
  /// types.
  llvm::DenseMap<CanType, DynamicCallableMethods> DynamicCallableCache;

<<<<<<< HEAD
  /// This is a cache that keeps track of whether a given type is known (or not)
  /// to be a @dynamicMemberLookup type.
  ///
  llvm::DenseMap<CanType, bool> IsDynamicMemberLookupCache;
=======
  /// A cache that stores whether types are valid @dynamicMemberLookup types.
  llvm::DenseMap<CanType, bool> DynamicMemberLookupCache;

>>>>>>> a820992c
private:
  /// \brief Describe the candidate expression for partial solving.
  /// This class used by shrink & solve methods which apply
  /// variation of directional path consistency algorithm in attempt
  /// to reduce scopes of the overload sets (disjunctions) in the system.
  class Candidate {
    Expr *E;
    TypeChecker &TC;
    DeclContext *DC;
    llvm::BumpPtrAllocator &Allocator;

    ConstraintSystem &BaseCS;

    // Contextual Information.
    Type CT;
    ContextualTypePurpose CTP;

  public:
    Candidate(ConstraintSystem &cs, Expr *expr, Type ct = Type(),
              ContextualTypePurpose ctp = ContextualTypePurpose::CTP_Unused)
        : E(expr), TC(cs.TC), DC(cs.DC), Allocator(cs.Allocator), BaseCS(cs),
          CT(ct), CTP(ctp) {}

    /// \brief Return underlying expression.
    Expr *getExpr() const { return E; }

    /// \brief Try to solve this candidate sub-expression
    /// and re-write it's OSR domains afterwards.
    ///
    /// \param shrunkExprs The set of expressions which
    /// domains have been successfully shrunk so far.
    ///
    /// \returns true on solver failure, false otherwise.
    bool solve(llvm::SmallDenseSet<OverloadSetRefExpr *> &shrunkExprs);

    /// \brief Apply solutions found by solver as reduced OSR sets for
    /// for current and all of it's sub-expressions.
    ///
    /// \param solutions The solutions found by running solver on the
    /// this candidate expression.
    ///
    /// \param shrunkExprs The set of expressions which
    /// domains have been successfully shrunk so far.
    void applySolutions(
        llvm::SmallVectorImpl<Solution> &solutions,
        llvm::SmallDenseSet<OverloadSetRefExpr *> &shrunkExprs) const;

    /// Check if attempt at solving of the candidate makes sense given
    /// the current conditions - number of shrunk domains which is related
    /// to the given candidate over the total number of disjunctions present.
    static bool
    isTooComplexGiven(ConstraintSystem *const cs,
                      llvm::SmallDenseSet<OverloadSetRefExpr *> &shrunkExprs) {
      SmallVector<Constraint *, 8> disjunctions;
      cs->collectDisjunctions(disjunctions);

      unsigned unsolvedDisjunctions = disjunctions.size();
      for (auto *disjunction : disjunctions) {
        auto *locator = disjunction->getLocator();
        if (!locator)
          continue;

        if (auto *anchor = locator->getAnchor()) {
          auto *OSR = dyn_cast<OverloadSetRefExpr>(anchor);
          if (!OSR)
            continue;

          if (shrunkExprs.count(OSR) > 0)
            --unsolvedDisjunctions;
        }
      }

      unsigned threshold = cs->TC.getLangOpts().SolverShrinkUnsolvedThreshold;
      return unsolvedDisjunctions >= threshold;
    }
  };

  /// \brief Describes the current solver state.
  struct SolverState {
    SolverState(Expr *const expr, ConstraintSystem &cs,
                FreeTypeVariableBinding allowFreeTypeVariables);
    ~SolverState();

    llvm::DenseMap<Expr *, unsigned> ExprWeights;

    /// The constraint system.
    ConstraintSystem &CS;

    FreeTypeVariableBinding AllowFreeTypeVariables;

    /// Old value of DebugConstraintSolver.
    /// FIXME: Move the "debug constraint solver" bit into the constraint 
    /// system itself.
    bool OldDebugConstraintSolver;

    /// \brief Depth of the solution stack.
    unsigned depth = 0;

    /// \brief Maximum depth reached so far in exploring solutions.
    unsigned maxDepth = 0;

    /// \brief Whether to record failures or not.
    bool recordFixes = false;

    /// \brief The set of type variable bindings that have changed while
    /// processing this constraint system.
    SavedTypeVariableBindings savedBindings;

     /// The best solution computed so far.
    Optional<Score> BestScore;

    /// The number of the solution attempt we're looking at.
    unsigned SolutionAttempt;

    /// Refers to the innermost partial solution scope.
    SolverScope *PartialSolutionScope = nullptr;

    // Statistics
    #define CS_STATISTIC(Name, Description) unsigned Name = 0;
    #include "ConstraintSolverStats.def"

    /// \brief Check whether there are any retired constraints present.
    bool hasRetiredConstraints() const {
      return !retiredConstraints.empty();
    }

    /// \brief Mark given constraint as retired along current solver path.
    ///
    /// \param constraint The constraint to retire temporarily.
    void retireConstraint(Constraint *constraint) {
      retiredConstraints.push_front(constraint);
    }

    /// \brief Iterate over all of the retired constraints registered with
    /// current solver state.
    ///
    /// \param processor The processor function to be applied to each of
    /// the constraints retrieved.
    void forEachRetired(llvm::function_ref<void(Constraint &)> processor) {
      for (auto &constraint : retiredConstraints)
        processor(constraint);
    }

    /// \brief Add new "generated" constraint along the current solver path.
    ///
    /// \param constraint The newly generated constraint.
    void addGeneratedConstraint(Constraint *constraint) {
      generatedConstraints.push_back(constraint);
    }

    /// \brief Erase given constraint from the list of generated constraints
    /// along the current solver path. Note that this operation doesn't
    /// guarantee any ordering of the after it's application.
    ///
    /// \param constraint The constraint to erase.
    void removeGeneratedConstraint(Constraint *constraint) {
      for (auto *&generated : generatedConstraints) {
        // When we find the constraint we're erasing, overwrite its
        // value with the last element in the generated constraints
        // vector and then pop that element from the vector.
        if (generated == constraint) {
          generated = generatedConstraints.back();
          generatedConstraints.pop_back();
          return;
        }
      }
    }

    /// \brief Register given scope to be tracked by the current solver state,
    /// this helps to make sure that all of the retired/generated constraints
    /// are dealt with correctly when the life time of the scope ends.
    ///
    /// \param scope The scope to associate with current solver state.
    void registerScope(SolverScope *scope) {
      ++depth;
      maxDepth = std::max(maxDepth, depth);
      scope->scopeNumber = NumStatesExplored++;

      CS.incrementScopeCounter();
      auto scopeInfo =
        std::make_tuple(scope, retiredConstraints.begin(),
                        generatedConstraints.size());
      scopes.push_back(scopeInfo);
    }

    /// \brief Restore all of the retired/generated constraints to the state
    /// before given scope. This is required because retired constraints have
    /// to be re-introduced to the system in order of arrival (LIFO) and list
    /// of the generated constraints has to be truncated back to the
    /// original size.
    ///
    /// \param scope The solver scope to rollback.
    void rollback(SolverScope *scope) {
      --depth;

      unsigned countScopesExplored = NumStatesExplored - scope->scopeNumber;
      if (countScopesExplored == 1)
        CS.incrementLeafScopes();

      SolverScope *savedScope;
      // The position of last retired constraint before given scope.
      ConstraintList::iterator lastRetiredPos;
      // The original number of generated constraints before given scope.
      unsigned numGenerated;

      std::tie(savedScope, lastRetiredPos, numGenerated) =
        scopes.pop_back_val();

      assert(savedScope == scope && "Scope rollback not in LIFO order!");

      // Restore all of the retired constraints.
      CS.InactiveConstraints.splice(CS.InactiveConstraints.end(),
                                    retiredConstraints,
                                    retiredConstraints.begin(), lastRetiredPos);

      // And remove all of the generated constraints.
      auto genStart = generatedConstraints.begin() + numGenerated,
           genEnd = generatedConstraints.end();
      for (auto genI = genStart; genI != genEnd; ++genI) {
        CS.InactiveConstraints.erase(ConstraintList::iterator(*genI));
      }

      generatedConstraints.erase(genStart, genEnd);
    }

    /// Check whether constraint system is allowed to form solutions
    /// even with unbound type variables present.
    bool allowsFreeTypeVariables() const {
      return AllowFreeTypeVariables != FreeTypeVariableBinding::Disallow;
    }

  private:
    /// The list of constraints that have been retired along the
    /// current path, this list is used in LIFO fashion when constraints
    /// are added back to the circulation.
    ConstraintList retiredConstraints;

    /// The set of constraints which were active at the time of this state
    /// creating, it's used to re-activate them on destruction.
    SmallVector<Constraint *, 4> activeConstraints;

    /// The current set of generated constraints.
    SmallVector<Constraint *, 4> generatedConstraints;

    /// The collection which holds association between solver scope
    /// and position of the last retired constraint and number of
    /// constraints generated before registration of given scope,
    /// this helps to rollback all of the constraints retired/generated
    /// each of the registered scopes correct (LIFO) order.
    llvm::SmallVector<
      std::tuple<SolverScope *, ConstraintList::iterator, unsigned>, 4> scopes;
  };

  class CacheExprTypes : public ASTWalker {
    Expr *RootExpr;
    ConstraintSystem &CS;
    bool ExcludeRoot;

  public:
    CacheExprTypes(Expr *expr, ConstraintSystem &cs, bool excludeRoot)
        : RootExpr(expr), CS(cs), ExcludeRoot(excludeRoot) {}

    Expr *walkToExprPost(Expr *expr) override {
      if (ExcludeRoot && expr == RootExpr) {
        assert(!expr->getType() && "Unexpected type in root of expression!");
        return expr;
      }

      if (expr->getType())
        CS.cacheType(expr);

      return expr;
    }

    /// \brief Ignore statements.
    std::pair<bool, Stmt *> walkToStmtPre(Stmt *stmt) override {
      return { false, stmt };
    }

    /// \brief Ignore declarations.
    bool walkToDeclPre(Decl *decl) override { return false; }
  };

  class SetExprTypes : public ASTWalker {
    Expr *RootExpr;
    ConstraintSystem &CS;
    bool ExcludeRoot;

  public:
    SetExprTypes(Expr *expr, ConstraintSystem &cs, bool excludeRoot)
        : RootExpr(expr), CS(cs), ExcludeRoot(excludeRoot) {}

    Expr *walkToExprPost(Expr *expr) override {
      if (ExcludeRoot && expr == RootExpr)
        return expr;

      //assert((!expr->getType() || CS.getType(expr)->isEqual(expr->getType()))
      //       && "Mismatched types!");
      assert(!CS.getType(expr)->hasTypeVariable() &&
             "Should not write type variable into expression!");
      expr->setType(CS.getType(expr));

      return expr;
    }

    /// \brief Ignore statements.
    std::pair<bool, Stmt *> walkToStmtPre(Stmt *stmt) override {
      return { false, stmt };
    }

    /// \brief Ignore declarations.
    bool walkToDeclPre(Decl *decl) override { return false; }
  };

public:

  void setExprTypes(Expr *expr) {
    SetExprTypes SET(expr, *this, /* excludeRoot = */ false);
    expr->walk(SET);
  }

  void setSubExprTypes(Expr *expr) {
    SetExprTypes SET(expr, *this, /* excludeRoot = */ true);
    expr->walk(SET);
  }

  /// Cache the types of the given expression and all subexpressions.
  void cacheExprTypes(Expr *expr) {
    bool excludeRoot = false;
    expr->walk(CacheExprTypes(expr, *this, excludeRoot));
  }

  /// Cache the types of the expressions under the given expression
  /// (but not the type of the given expression).
  void cacheSubExprTypes(Expr *expr) {
    bool excludeRoot = true;
    expr->walk(CacheExprTypes(expr, *this, excludeRoot));
  }

  /// \brief The current solver state.
  ///
  /// This will be non-null when we're actively solving the constraint
  /// system, and carries temporary state related to the current path
  /// we're exploring.
  SolverState *solverState = nullptr;

  struct ArgumentLabelState {
    ArrayRef<Identifier> Labels;
    bool HasTrailingClosure;
  };

  /// A mapping from the constraint locators for references to various
  /// names (e.g., member references, normal name references, possible
  /// constructions) to the argument labels provided in the call to
  /// that locator.
  llvm::DenseMap<ConstraintLocator *, ArgumentLabelState> ArgumentLabels;

  ResolvedOverloadSetListItem *getResolvedOverloadSets() const {
    return resolvedOverloadSets;
  }

private:
  unsigned assignTypeVariableID() {
    return TypeCounter++;
  }

  void incrementScopeCounter();
  void incrementLeafScopes();

public:
  /// \brief Introduces a new solver scope, which any changes to the
  /// solver state or constraint system are temporary and will be undone when
  /// this object is destroyed.
  ///
  ///
  class SolverScope {
    ConstraintSystem &cs;

    /// \brief The current resolved overload set list.
    ResolvedOverloadSetListItem *resolvedOverloadSets;

    /// \brief The length of \c TypeVariables.
    unsigned numTypeVariables;

    /// \brief The length of \c SavedBindings.
    unsigned numSavedBindings;

    /// \brief The length of \c ConstraintRestrictions.
    unsigned numConstraintRestrictions;

    /// \brief The length of \c Fixes.
    unsigned numFixes;

    /// \brief The length of \c DisjunctionChoices.
    unsigned numDisjunctionChoices;

    /// The length of \c OpenedTypes.
    unsigned numOpenedTypes;

    /// The length of \c OpenedExistentialTypes.
    unsigned numOpenedExistentialTypes;

    /// The length of \c DefaultedConstraints.
    unsigned numDefaultedConstraints;

    unsigned numCheckedConformances;

    /// The previous score.
    Score PreviousScore;

    /// The scope number of this scope. Set when the scope is registered.
    unsigned scopeNumber = 0;

    /// Constraint graph scope associated with this solver scope.
    ConstraintGraphScope CGScope;

    SolverScope(const SolverScope &) = delete;
    SolverScope &operator=(const SolverScope &) = delete;

    friend class ConstraintSystem;

  public:
    explicit SolverScope(ConstraintSystem &cs);
    ~SolverScope();
  };

  ConstraintSystem(TypeChecker &tc, DeclContext *dc,
                   ConstraintSystemOptions options);
  ~ConstraintSystem();

  /// Retrieve the type checker associated with this constraint system.
  TypeChecker &getTypeChecker() const { return TC; }

  /// Retrieve the constraint graph associated with this constraint system.
  ConstraintGraph &getConstraintGraph() const { return CG; }

  /// \brief Retrieve the AST context.
  ASTContext &getASTContext() const { return TC.Context; }

  /// \brief Determine whether this constraint system has any free type
  /// variables.
  bool hasFreeTypeVariables();

private:
  /// \brief Indicates if the constraint system should retain all of the
  /// solutions it has deduced regardless of their score.
  bool retainAllSolutions() const {
    return Options.contains(
        ConstraintSystemFlags::ReturnAllDiscoveredSolutions);
  }

  /// \brief Finalize this constraint system; we're done attempting to solve
  /// it.
  ///
  /// \returns the solution.
  Solution finalize();

  /// \brief Apply the given solution to the current constraint system.
  ///
  /// This operation is used to take a solution computed based on some
  /// subset of the constraints and then apply it back to the
  /// constraint system for further exploration.
  void applySolution(const Solution &solution);

  /// Emit the fixes computed as part of the solution, returning true if we were
  /// able to emit an error message, or false if none of the fixits worked out.
  bool applySolutionFixes(Expr *E, const Solution &solution);

  /// \brief If there is more than one viable solution,
  /// attempt to pick the best solution and remove all of the rest.
  ///
  /// \param solutions The set of solutions to filter.
  ///
  /// \param minimize The flag which idicates if the
  /// set of solutions should be filtered even if there is
  /// no single best solution, see `findBestSolution` for
  /// more details.
  void filterSolutions(SmallVectorImpl<Solution> &solutions,
                       llvm::DenseMap<Expr *, unsigned> &weights,
                       bool minimize = false) {
    if (solutions.size() < 2)
      return;

    if (auto best = findBestSolution(solutions, weights, minimize)) {
      if (*best != 0)
        solutions[0] = std::move(solutions[*best]);
      solutions.erase(solutions.begin() + 1, solutions.end());
    }
  }

  /// \brief Restore the type variable bindings to what they were before
  /// we attempted to solve this constraint system.
  ///
  /// \param numBindings The number of bindings to restore, from the end of
  /// the saved-binding stack.
  void restoreTypeVariableBindings(unsigned numBindings);

  /// \brief Retrieve the set of saved type variable bindings, if available.
  ///
  /// \returns null when we aren't currently solving the system.
  SavedTypeVariableBindings *getSavedBindings() const {
    return solverState ? &solverState->savedBindings : nullptr;
  }

  /// Add a new type variable that was already created.
  void addTypeVariable(TypeVariableType *typeVar);
  
  /// \brief Add a constraint from the subscript base to the root of the key
  /// path literal to the constraint system.
  void addKeyPathApplicationRootConstraint(Type root, ConstraintLocatorBuilder locator);

public:
  /// \brief Lookup for a member with the given name in the given base type.
  ///
  /// This routine caches the results of member lookups in the top constraint
  /// system, to avoid.
  ///
  /// FIXME: This caching should almost certainly be performed at the
  /// module level, since type checking occurs after name binding,
  /// and no new names are introduced after name binding.
  ///
  /// \returns A reference to the member-lookup result.
  LookupResult &lookupMember(Type base, DeclName name);

  /// Retrieve the set of "alternative" literal types that we'll explore
  /// for a given literal protocol kind.
  ArrayRef<Type> getAlternativeLiteralTypes(KnownProtocolKind kind);

  /// \brief Create a new type variable.
  TypeVariableType *createTypeVariable(ConstraintLocator *locator,
                                       unsigned options = 0);

  /// Retrieve the set of active type variables.
  ArrayRef<TypeVariableType *> getTypeVariables() const {
    return TypeVariables;
  }
  
  TypeBase* getFavoredType(Expr *E) {
    assert(E != nullptr);
    return this->FavoredTypes[E];
  }
  void setFavoredType(Expr *E, TypeBase *T) {
    assert(E != nullptr);
    this->FavoredTypes[E] = T;
  }

  /// Set the type in our type map for a given expression. The side
  /// map is used throughout the expression type checker in order to
  /// avoid mutating expressions until we know we have successfully
  /// type-checked them.
  void setType(Expr *E, Type T) {
    assert(E != nullptr && "Expected non-null expression!");
    assert(T && "Expected non-null type!");

    // FIXME: We sometimes set the type and then later set it to a
    //        value that is slightly different, e.g. not an lvalue.
    // assert((ExprTypes.find(E) == ExprTypes.end() ||
    //         ExprTypes.find(E)->second->isEqual(T) ||
    //         ExprTypes.find(E)->second->hasTypeVariable()) &&
    //        "Expected type to be invariant!");

    ExprTypes[E] = T.getPointer();
  }

  void setType(TypeLoc &L, Type T) {
    assert(T && "Expected non-null type!");
    TypeLocTypes[&L] = T.getPointer();
  }

  void setType(ParamDecl *P, Type T) {
    assert(P && "Expected non-null parameter!");
    assert(T && "Expected non-null type!");
    ParamTypes[P] = T.getPointer();
  }

  /// Check to see if we have a type for an expression.
  bool hasType(const Expr *E) const {
    assert(E != nullptr && "Expected non-null expression!");
    return ExprTypes.find(E) != ExprTypes.end();
  }

  bool hasType(const TypeLoc &L) const {
    return TypeLocTypes.find(&L) != TypeLocTypes.end();
  }

  bool hasType(const ParamDecl *P) const {
    assert(P != nullptr && "Expected non-null parameter!");
    return ParamTypes.find(P) != ParamTypes.end();
  }

  /// Get the type for an expression.
  Type getType(const Expr *E) const {
    assert(hasType(E) && "Expected type to have been set!");
    // FIXME: lvalue differences
    //    assert((!E->getType() ||
    //            E->getType()->isEqual(ExprTypes.find(E)->second)) &&
    //           "Mismatched types!");
    return ExprTypes.find(E)->second;
  }

  Type getType(const TypeLoc &L) const {
    assert(hasType(L) && "Expected type to have been set!");
    return TypeLocTypes.find(&L)->second;
  }

  Type getType(const ParamDecl *P) const {
    assert(hasType(P) && "Expected type to have been set!");
    return ParamTypes.find(P)->second;
  }

  Type getType(const VarDecl *D, bool wantInterfaceType = true) const {
    if (auto *P = dyn_cast<ParamDecl>(D))
      return getType(P);

    assert(D->hasValidSignature());
    return wantInterfaceType ? D->getInterfaceType() : D->getType();
  }

  /// Cache the type of the expression argument and return that same
  /// argument.
  template <typename T>
  T *cacheType(T *E) {
    assert(E->getType() && "Expected a type!");
    setType(E, E->getType());
    return E;
  }

  void setContextualType(Expr *E, TypeLoc T, ContextualTypePurpose purpose) {
    assert(E != nullptr && "Expected non-null expression!");
    contextualTypeNode = E;
    contextualType = T;
    contextualTypePurpose = purpose;
  }

  Type getContextualType(Expr *E) const {
    assert(E != nullptr && "Expected non-null expression!");
    return E == contextualTypeNode ? contextualType.getType() : Type();
  }
  Type getContextualType() const {
    return contextualType.getType();
  }

  TypeLoc getContextualTypeLoc() const {
    return contextualType;
  }

  const Expr *getContextualTypeNode() const {
    return contextualTypeNode;
  }

  ContextualTypePurpose getContextualTypePurpose() const {
    return contextualTypePurpose;
  }
  
  /// \brief Retrieve the constraint locator for the given anchor and
  /// path, uniqued.
  ConstraintLocator *
  getConstraintLocator(Expr *anchor,
                       ArrayRef<ConstraintLocator::PathElement> path,
                       unsigned summaryFlags);

  /// \brief Retrieve the constraint locator for the given anchor and
  /// an empty path, uniqued.
  ConstraintLocator *getConstraintLocator(Expr *anchor) {
    return getConstraintLocator(anchor, {}, 0);
  }

  /// \brief Retrieve the constraint locator for the given anchor and
  /// path element.
  ConstraintLocator *
  getConstraintLocator(Expr *anchor, ConstraintLocator::PathElement pathElt) {
    return getConstraintLocator(anchor, llvm::makeArrayRef(pathElt),
                                pathElt.getNewSummaryFlags());
  }

  /// \brief Extend the given constraint locator with a path element.
  ConstraintLocator *
  getConstraintLocator(ConstraintLocator *locator,
                       ConstraintLocator::PathElement pathElt) {
    return getConstraintLocator(ConstraintLocatorBuilder(locator)
                                  .withPathElement(pathElt));
  }

  /// \brief Retrieve the constraint locator described by the given
  /// builder.
  ConstraintLocator *
  getConstraintLocator(const ConstraintLocatorBuilder &builder);

public:

  /// \brief Whether we should attempt to fix problems.
  bool shouldAttemptFixes() const {
    if (!(Options & ConstraintSystemFlags::AllowFixes))
      return false;

    return !solverState || solverState->recordFixes;
  }

  bool shouldSuppressDiagnostics() const {
    return Options.contains(ConstraintSystemFlags::SuppressDiagnostics);
  }

  bool shouldReusePrecheckedType() const {
    return Options.contains(ConstraintSystemFlags::ReusePrecheckedType);
  }

  /// \brief Log and record the application of the fix. Return true iff any
  /// subsequent solution would be worse than the best known solution.
  bool recordFix(ConstraintFix *fix);

  /// If an UnresolvedDotExpr, SubscriptMember, etc has been resolved by the
  /// constraint system, return the decl that it references.
  ValueDecl *findResolvedMemberRef(ConstraintLocator *locator);

  /// \brief Try to salvage the constraint system by applying (speculative)
  /// fixes to the underlying expression.
  ///
  /// \param viable the set of viable solutions produced by the initial
  /// solution attempt.
  ///
  /// \param expr the expression we're trying to salvage.
  ///
  /// \returns false if we were able to salvage the system, in which case
  /// \c viable[0] contains the resulting solution. Otherwise, emits a
  /// diagnostic and returns true.
  bool salvage(SmallVectorImpl<Solution> &viable, Expr *expr);
  
  /// \brief Mine the active and inactive constraints in the constraint
  /// system to generate a plausible diagnosis of why the system could not be
  /// solved.
  ///
  /// \param expr The expression whose constraints we're investigating for a
  /// better diagnostic.
  ///
  /// Assuming that this constraint system is actually erroneous, this *always*
  /// emits an error message.
  void diagnoseFailureForExpr(Expr *expr);

  bool diagnoseAmbiguity(Expr *expr, ArrayRef<Solution> solutions);
  bool diagnoseAmbiguityWithFixes(Expr *expr, ArrayRef<Solution> solutions);

  /// \brief Give the deprecation warning for referring to a global function
  /// when there's a method from a conditional conformance in a smaller/closer
  /// scope.
  void
  diagnoseDeprecatedConditionalConformanceOuterAccess(UnresolvedDotExpr *UDE,
                                                      ValueDecl *choice);

  /// \brief Add a constraint to the constraint system.
  void addConstraint(ConstraintKind kind, Type first, Type second,
                     ConstraintLocatorBuilder locator,
                     bool isFavored = false);

  /// \brief Add a requirement as a constraint to the constraint system.
  void addConstraint(Requirement req, ConstraintLocatorBuilder locator,
                     bool isFavored = false);

  /// \brief Add a key path application constraint to the constraint system.
  void addKeyPathApplicationConstraint(Type keypath, Type root, Type value,
                                       ConstraintLocatorBuilder locator,
                                       bool isFavored = false);

  /// \brief Add a key path constraint to the constraint system.
  void addKeyPathConstraint(Type keypath, Type root, Type value,
                            ConstraintLocatorBuilder locator,
                            bool isFavored = false);

  /// Add a new constraint with a restriction on its application.
  void addRestrictedConstraint(ConstraintKind kind,
                               ConversionRestrictionKind restriction,
                               Type first, Type second,
                               ConstraintLocatorBuilder locator);

  /// Add a constraint that binds an overload set to a specific choice.
  void addBindOverloadConstraint(Type boundTy, OverloadChoice choice,
                                 ConstraintLocator *locator,
                                 DeclContext *useDC) {
    resolveOverload(locator, boundTy, choice, useDC);
  }

  /// \brief Add a value member constraint to the constraint system.
  void addValueMemberConstraint(Type baseTy, DeclName name, Type memberTy,
                                DeclContext *useDC,
                                FunctionRefKind functionRefKind,
                                ArrayRef<OverloadChoice> outerAlternatives,
                                ConstraintLocatorBuilder locator) {
    assert(baseTy);
    assert(memberTy);
    assert(name);
    assert(useDC);
    switch (simplifyMemberConstraint(
        ConstraintKind::ValueMember, baseTy, name, memberTy, useDC,
        functionRefKind, outerAlternatives, TMF_GenerateConstraints, locator)) {
    case SolutionKind::Unsolved:
      llvm_unreachable("Unsolved result when generating constraints!");

    case SolutionKind::Solved:
      break;

    case SolutionKind::Error:
      if (shouldAddNewFailingConstraint()) {
        addNewFailingConstraint(Constraint::createMemberOrOuterDisjunction(
            *this, ConstraintKind::ValueMember, baseTy, memberTy, name, useDC,
            functionRefKind, outerAlternatives, getConstraintLocator(locator)));
      }
      break;
    }
  }

  /// \brief Add a value member constraint for an UnresolvedMemberRef
  /// to the constraint system.
  void addUnresolvedValueMemberConstraint(Type baseTy, DeclName name,
                                          Type memberTy, DeclContext *useDC,
                                          FunctionRefKind functionRefKind,
                                          ConstraintLocatorBuilder locator) {
    assert(baseTy);
    assert(memberTy);
    assert(name);
    assert(useDC);
    switch (simplifyMemberConstraint(ConstraintKind::UnresolvedValueMember,
                                     baseTy, name, memberTy,
                                     useDC, functionRefKind,
                                     /*outerAlternatives=*/{},
                                     TMF_GenerateConstraints, locator)) {
    case SolutionKind::Unsolved:
      llvm_unreachable("Unsolved result when generating constraints!");

    case SolutionKind::Solved:
      break;

    case SolutionKind::Error:
      if (shouldAddNewFailingConstraint()) {
        addNewFailingConstraint(
          Constraint::createMember(*this, ConstraintKind::UnresolvedValueMember,
                                   baseTy, memberTy, name,
                                   useDC, functionRefKind,
                                   getConstraintLocator(locator)));
      }
      break;
    }
  }

  /// Add an explicit conversion constraint (e.g., \c 'x as T').
  void addExplicitConversionConstraint(Type fromType, Type toType,
                                       bool allowFixes,
                                       ConstraintLocatorBuilder locator);

  /// \brief Add a disjunction constraint.
  void addDisjunctionConstraint(ArrayRef<Constraint *> constraints,
                                ConstraintLocatorBuilder locator,
                                RememberChoice_t rememberChoice = ForgetChoice,
                                bool isFavored = false) {
    auto constraint =
      Constraint::createDisjunction(*this, constraints,
                                    getConstraintLocator(locator),
                                    rememberChoice);
    if (isFavored)
      constraint->setFavored();

    addUnsolvedConstraint(constraint);
  }

  /// Whether we should add a new constraint to capture a failure.
  bool shouldAddNewFailingConstraint() const {
    // Only do this at the top level.
    return !failedConstraint;
  }

  /// Add a new constraint that we know fails.
  void addNewFailingConstraint(Constraint *constraint) {
    assert(shouldAddNewFailingConstraint());
    failedConstraint = constraint;
    failedConstraint->setActive(false);

    // Record this as a newly-generated constraint.
    if (solverState) {
      solverState->addGeneratedConstraint(constraint);
      solverState->retireConstraint(constraint);
    }
  }

  /// \brief Add a newly-generated constraint that is known not to be solvable
  /// right now.
  void addUnsolvedConstraint(Constraint *constraint) {
    // We couldn't solve this constraint; add it to the pile.
    InactiveConstraints.push_back(constraint);

    // Add this constraint to the constraint graph.
    CG.addConstraint(constraint);

    // Record this as a newly-generated constraint.
    if (solverState)
      solverState->addGeneratedConstraint(constraint);
  }

  /// \brief Remove an inactive constraint from the current constraint graph.
  void removeInactiveConstraint(Constraint *constraint) {
    CG.removeConstraint(constraint);
    InactiveConstraints.erase(constraint);

    if (solverState)
      solverState->retireConstraint(constraint);
  }

  /// Retrieve the list of inactive constraints.
  ConstraintList &getConstraints() { return InactiveConstraints; }

  /// The worklist of "active" constraints that should be revisited
  /// due to a change.
  ConstraintList &getActiveConstraints() { return ActiveConstraints; }

  void findConstraints(SmallVectorImpl<Constraint *> &found,
                       llvm::function_ref<bool(const Constraint &)> pred) {
    filterConstraints(ActiveConstraints, pred, found);
    filterConstraints(InactiveConstraints, pred, found);
  }

  /// \brief Retrieve the representative of the equivalence class containing
  /// this type variable.
  TypeVariableType *getRepresentative(TypeVariableType *typeVar) {
    return typeVar->getImpl().getRepresentative(getSavedBindings());
  }

  /// \brief Merge the equivalence sets of the two type variables.
  ///
  /// Note that both \c typeVar1 and \c typeVar2 must be the
  /// representatives of their equivalence classes, and must be
  /// distinct.
  void mergeEquivalenceClasses(TypeVariableType *typeVar1,
                               TypeVariableType *typeVar2,
                               bool updateWorkList = true);

  /// \brief Flags that direct type matching.
  enum TypeMatchFlags {
    /// \brief Indicates that we are in a context where we should be
    /// generating constraints for any unsolvable problems.
    ///
    /// This flag is automatically introduced when type matching destructures
    /// a type constructor (tuple, function type, etc.), solving that
    /// constraint while potentially generating others.
    TMF_GenerateConstraints = 0x01,

    /// Indicates that we are applying a fix.
    TMF_ApplyingFix = 0x02,
  };

  /// Options that govern how type matching should proceed.
  using TypeMatchOptions = OptionSet<TypeMatchFlags>;

  /// \brief Retrieve the fixed type corresponding to the given type variable,
  /// or a null type if there is no fixed type.
  Type getFixedType(TypeVariableType *typeVar) {
    return typeVar->getImpl().getFixedType(getSavedBindings());
  }

  /// Retrieve the fixed type corresponding to a given type variable,
  /// recursively, until we hit something that isn't a type variable
  /// or a type variable that doesn't have a fixed type.
  ///
  /// \param type The type to simplify.
  ///
  /// \param wantRValue Whether this routine should look through
  /// lvalues at each step.
  Type getFixedTypeRecursive(Type type, bool wantRValue) {
    TypeMatchOptions flags = None;
    return getFixedTypeRecursive(type, flags, wantRValue);
  }

  /// Retrieve the fixed type corresponding to a given type variable,
  /// recursively, until we hit something that isn't a type variable
  /// or a type variable that doesn't have a fixed type.
  ///
  /// \param type The type to simplify.
  ///
  /// \param flags When simplifying one of the types that is part of a
  /// constraint we are examining, the set of flags that governs the
  /// simplification. The set of flags may be both queried and mutated.
  ///
  /// \param wantRValue Whether this routine should look through
  /// lvalues at each step.
  Type getFixedTypeRecursive(Type type, TypeMatchOptions &flags,
                             bool wantRValue);

  /// Determine whether the given type variable occurs within the given type.
  ///
  /// This routine assumes that the type has already been fully simplified.
  ///
  /// \param involvesOtherTypeVariables if non-null, records whether any other
  /// type variables are present in the type.
  static bool typeVarOccursInType(TypeVariableType *typeVar, Type type,
                                  bool *involvesOtherTypeVariables = nullptr);

  /// \brief Assign a fixed type to the given type variable.
  ///
  /// \param typeVar The type variable to bind.
  ///
  /// \param type The fixed type to which the type variable will be bound.
  ///
  /// \param updateState Whether to update the state based on this binding.
  /// False when we're only assigning a type as part of reconstructing 
  /// a complete solution from partial solutions.
  void assignFixedType(TypeVariableType *typeVar, Type type,
                       bool updateState = true);

  /// \brief Set the TVO_MustBeMaterializable bit on all type variables
  /// necessary to ensure that the type in question is materializable in a
  /// viable solution.
  void setMustBeMaterializableRecursive(Type type);
  
  /// Determine if the type in question is an Array<T> and, if so, provide the
  /// element type of the array.
  static Optional<Type> isArrayType(Type type);

  /// Determine whether the given type is a dictionary and, if so, provide the
  /// key and value types for the dictionary.
  static Optional<std::pair<Type, Type>> isDictionaryType(Type type);

  /// Determine if the type in question is a Set<T> and, if so, provide the
  /// element type of the set.
  static Optional<Type> isSetType(Type t);

  /// Determine if the type in question is one of the known collection types.
  static bool isCollectionType(Type t);

  /// \brief Determine if the type in question is AnyHashable.
  bool isAnyHashableType(Type t);

  /// Call Expr::isTypeReference on the given expression, using a
  /// custom accessor for the type on the expression that reads the
  /// type from the ConstraintSystem expression type map.
  bool isTypeReference(const Expr *E);

  /// Call Expr::isIsStaticallyDerivedMetatype on the given
  /// expression, using a custom accessor for the type on the
  /// expression that reads the type from the ConstraintSystem
  /// expression type map.
  bool isStaticallyDerivedMetatype(const Expr *E);

  /// Call TypeExpr::getInstanceType on the given expression, using a
  /// custom accessor for the type on the expression that reads the
  /// type from the ConstraintSystem expression type map.
  Type getInstanceType(const TypeExpr *E);

  /// Call AbstractClosureExpr::getResultType on the given expression,
  /// using a custom accessor for the type on the expression that
  /// reads the type from the ConstraintSystem expression type map.
  Type getResultType(const AbstractClosureExpr *E);

private:
  /// Introduce the constraints associated with the given type variable
  /// into the worklist.
  void addTypeVariableConstraintsToWorkList(TypeVariableType *typeVar);

  static void
  filterConstraints(ConstraintList &constraints,
                    llvm::function_ref<bool(const Constraint &)> pred,
                    SmallVectorImpl<Constraint *> &found) {
    for (auto &constraint : constraints) {
      if (pred(constraint))
        found.push_back(&constraint);
    }
  }

public:

  /// \brief Coerce the given expression to an rvalue, if it isn't already.
  Expr *coerceToRValue(Expr *expr);

  /// \brief "Open" the given unbound type by introducing fresh type
  /// variables for generic parameters and constructing a bound generic
  /// type from these type variables.
  ///
  /// \param unbound The type to open.
  ///
  /// \returns The opened type.
  Type openUnboundGenericType(UnboundGenericType *unbound,
                              ConstraintLocatorBuilder locator,
                              OpenedTypeMap &replacements);

  /// \brief "Open" the given type by replacing any occurrences of unbound
  /// generic types with bound generic types with fresh type variables as
  /// generic arguments.
  ///
  /// \param type The type to open.
  ///
  /// \returns The opened type.
  Type openUnboundGenericType(Type type, ConstraintLocatorBuilder locator);

  /// \brief "Open" the given type by replacing any occurrences of generic
  /// parameter types and dependent member types with fresh type variables.
  ///
  /// \param type The type to open.
  ///
  /// \returns The opened type, or \c type if there are no archetypes in it.
  Type openType(Type type, OpenedTypeMap &replacements);

  /// \brief "Open" the given function type.
  ///
  /// If the function type is non-generic, this is equivalent to calling
  /// openType(). Otherwise, it calls openGeneric() on the generic
  /// function's signature first.
  ///
  /// \param funcType The function type to open.
  ///
  /// \param replacements The mapping from opened types to the type
  /// variables to which they were opened.
  ///
  /// \param innerDC The generic context from which the type originates.
  ///
  /// \param outerDC The generic context containing the declaration.
  ///
  /// \param skipProtocolSelfConstraint Whether to skip the constraint on a
  /// protocol's 'Self' type.
  ///
  /// \returns The opened type, or \c type if there are no archetypes in it.
  Type openFunctionType(
      AnyFunctionType *funcType,
      unsigned numArgumentLabelsToRemove,
      ConstraintLocatorBuilder locator,
      OpenedTypeMap &replacements,
      DeclContext *innerDC,
      DeclContext *outerDC,
      bool skipProtocolSelfConstraint);

  /// Open the generic parameter list and its requirements, creating
  /// type variables for each of the type parameters.
  void openGeneric(DeclContext *innerDC,
                   DeclContext *outerDC,
                   GenericSignature *signature,
                   bool skipProtocolSelfConstraint,
                   ConstraintLocatorBuilder locator,
                   OpenedTypeMap &replacements);

  /// Given generic signature open its generic requirements,
  /// using substitution function, and record them in the
  /// constraint system for further processing.
  void openGenericRequirements(DeclContext *outerDC,
                               GenericSignature *signature,
                               bool skipProtocolSelfConstraint,
                               ConstraintLocatorBuilder locator,
                               llvm::function_ref<Type(Type)> subst);

  /// Record the set of opened types for the given locator.
  void recordOpenedTypes(
         ConstraintLocatorBuilder locator,
         const OpenedTypeMap &replacements);

  /// \brief Retrieve the type of a reference to the given value declaration.
  ///
  /// For references to polymorphic function types, this routine "opens up"
  /// the type by replacing each instance of an archetype with a fresh type
  /// variable.
  ///
  /// \param decl The declarations whose type is being computed.
  ///
  /// \returns a pair containing the full opened type (if applicable) and
  /// opened type of a reference to declaration.
  std::pair<Type, Type> getTypeOfReference(
                          ValueDecl *decl,
                          FunctionRefKind functionRefKind,
                          ConstraintLocatorBuilder locator,
                          DeclContext *useDC,
                          const DeclRefExpr *base = nullptr);

  /// Return the type-of-reference of the given value.
  ///
  /// \param baseType if non-null, return the type of a member reference to
  ///   this value when the base has the given type
  ///
  /// \param UseDC The context of the access.  Some variables have different
  ///   types depending on where they are used.
  ///
  /// \param base The optional base expression of this value reference
  ///
  /// \param wantInterfaceType Whether we want the interface type, if available.
  Type getUnopenedTypeOfReference(VarDecl *value, Type baseType,
                                  DeclContext *UseDC,
                                  const DeclRefExpr *base = nullptr,
                                  bool wantInterfaceType = false);

  /// \brief Retrieve the type of a reference to the given value declaration,
  /// as a member with a base of the given type.
  ///
  /// For references to generic function types or members of generic types,
  /// this routine "opens up" the type by replacing each instance of a generic
  /// parameter with a fresh type variable.
  ///
  /// \param isDynamicResult Indicates that this declaration was found via
  /// dynamic lookup.
  ///
  /// \returns a pair containing the full opened type (which includes the opened
  /// base) and opened type of a reference to this member.
  std::pair<Type, Type> getTypeOfMemberReference(
                          Type baseTy, ValueDecl *decl, DeclContext *useDC,
                          bool isDynamicResult,
                          FunctionRefKind functionRefKind,
                          ConstraintLocatorBuilder locator,
                          const DeclRefExpr *base = nullptr,
                          OpenedTypeMap *replacements = nullptr);

  /// \brief Add a new overload set to the list of unresolved overload
  /// sets.
  void addOverloadSet(Type boundType, ArrayRef<OverloadChoice> choices,
                      DeclContext *useDC, ConstraintLocator *locator,
                      OverloadChoice *favored = nullptr,
                      ArrayRef<OverloadChoice> outerAlternatives = {});

  /// \brief Retrieve the allocator used by this constraint system.
  llvm::BumpPtrAllocator &getAllocator() { return Allocator; }

  template <typename It>
  ArrayRef<typename std::iterator_traits<It>::value_type>
  allocateCopy(It start, It end) {
    using T = typename std::iterator_traits<It>::value_type;
    T *result = (T*)getAllocator().Allocate(sizeof(T)*(end-start), alignof(T));
    unsigned i;
    for (i = 0; start != end; ++start, ++i)
      new (result+i) T(*start);
    return ArrayRef<T>(result, i);
  }

  template<typename T>
  ArrayRef<T> allocateCopy(ArrayRef<T> array) {
    return allocateCopy(array.begin(), array.end());
  }

  template<typename T>
  ArrayRef<T> allocateCopy(SmallVectorImpl<T> &vec) {
    return allocateCopy(vec.begin(), vec.end());
  }

  /// \brief Generate constraints for the given (unchecked) expression.
  ///
  /// \returns a possibly-sanitized expression, or null if an error occurred.
  Expr *generateConstraints(Expr *E);

  /// \brief Generate constraints for binding the given pattern to the
  /// value of the given expression.
  ///
  /// \returns a possibly-sanitized initializer, or null if an error occurred.
  Type generateConstraints(Pattern *P, ConstraintLocatorBuilder locator);

  /// \brief Propagate constraints in an effort to enforce local
  /// consistency to reduce the time to solve the system.
  ///
  /// \returns true if the system is known to be inconsistent (have no
  /// solutions).
  bool propagateConstraints();

  /// \brief The result of attempting to resolve a constraint or set of
  /// constraints.
  enum class SolutionKind : char {
    /// \brief The constraint has been solved completely, and provides no
    /// more information.
    Solved,
    /// \brief The constraint could not be solved at this point.
    Unsolved,
    /// \brief The constraint uncovers an inconsistency in the system.
    Error
  };

  class TypeMatchResult {
    SolutionKind Kind;

  public:
    inline bool isSuccess() const { return Kind == SolutionKind::Solved; }
    inline bool isFailure() const { return Kind == SolutionKind::Error; }
    inline bool isAmbiguous() const { return Kind == SolutionKind::Unsolved; }

    static TypeMatchResult success(ConstraintSystem &cs) {
      return {SolutionKind::Solved};
    }

    static TypeMatchResult failure(ConstraintSystem &cs,
                                   ConstraintLocatorBuilder location) {
      return {SolutionKind::Error};
    }

    static TypeMatchResult ambiguous(ConstraintSystem &cs) {
      return {SolutionKind::Unsolved};
    }

    operator SolutionKind() { return Kind; }
  private:
    TypeMatchResult(SolutionKind result) : Kind(result) {}
  };

  /// \brief Subroutine of \c matchTypes(), which matches up two tuple types.
  ///
  /// \returns the result of performing the tuple-to-tuple conversion.
  TypeMatchResult matchTupleTypes(TupleType *tuple1, TupleType *tuple2,
                                  ConstraintKind kind, TypeMatchOptions flags,
                                  ConstraintLocatorBuilder locator);

  /// \brief Subroutine of \c matchTypes(), which matches a scalar type to
  /// a tuple type.
  ///
  /// \returns the result of performing the scalar-to-tuple conversion.
  TypeMatchResult matchScalarToTupleTypes(Type type1, TupleType *tuple2,
                                          ConstraintKind kind,
                                          TypeMatchOptions flags,
                                          ConstraintLocatorBuilder locator);

  /// \brief Subroutine of \c matchTypes(), which matches up two function
  /// types.
  TypeMatchResult matchFunctionTypes(FunctionType *func1, FunctionType *func2,
                                     ConstraintKind kind, TypeMatchOptions flags,
                                     ConstraintLocatorBuilder locator);
  
  /// \brief Subroutine of \c matchTypes(), which matches up a value to a
  /// superclass.
  TypeMatchResult matchSuperclassTypes(Type type1, Type type2,
                                       TypeMatchOptions flags,
                                       ConstraintLocatorBuilder locator);

  /// \brief Subroutine of \c matchTypes(), which matches up two types that
  /// refer to the same declaration via their generic arguments.
  TypeMatchResult matchDeepEqualityTypes(Type type1, Type type2,
                                         ConstraintLocatorBuilder locator);

  /// \brief Subroutine of \c matchTypes(), which matches up a value to an
  /// existential type.
  ///
  /// \param kind Either ConstraintKind::SelfObjectOfProtocol or
  /// ConstraintKind::ConformsTo. Usually this uses SelfObjectOfProtocol,
  /// but when matching the instance type of a metatype with the instance type
  /// of an existential metatype, since we want an actual conformance check.
  TypeMatchResult matchExistentialTypes(Type type1, Type type2,
                                        ConstraintKind kind,
                                        TypeMatchOptions flags,
                                        ConstraintLocatorBuilder locator);

  /// \brief Subroutine of \c matchTypes(), used to bind a type to a
  /// type variable.
  TypeMatchResult matchTypesBindTypeVar(
      TypeVariableType *typeVar, Type type, ConstraintKind kind,
      TypeMatchOptions flags, ConstraintLocatorBuilder locator,
      llvm::function_ref<TypeMatchResult()> formUnsolvedResult);

public: // FIXME: public due to statics in CSSimplify.cpp
  /// \brief Attempt to match up types \c type1 and \c type2, which in effect
  /// is solving the given type constraint between these two types.
  ///
  /// \param type1 The first type, which is on the left of the type relation.
  ///
  /// \param type2 The second type, which is on the right of the type relation.
  ///
  /// \param kind The kind of type match being performed, e.g., exact match,
  /// trivial subtyping, subtyping, or conversion.
  ///
  /// \param flags A set of flags composed from the TMF_* constants, which
  /// indicates how the constraint should be simplified.
  ///
  /// \param locator The locator that will be used to track the location of
  /// the specific types being matched.
  ///
  /// \returns the result of attempting to solve this constraint.
  TypeMatchResult matchTypes(Type type1, Type type2, ConstraintKind kind,
                             TypeMatchOptions flags,
                             ConstraintLocatorBuilder locator);

  TypeMatchResult getTypeMatchSuccess() {
    return TypeMatchResult::success(*this);
  }

  TypeMatchResult getTypeMatchFailure(ConstraintLocatorBuilder locator) {
    return TypeMatchResult::failure(*this, locator);
  }

  TypeMatchResult getTypeMatchAmbiguous() {
    return TypeMatchResult::ambiguous(*this);
  }

public:
  /// Given a function type where the eventual result type is an optional,
  /// where "eventual result type" is defined as:
  ///   1. The result type is an optional
  ///   2. The result type is a function type with an eventual result
  ///      type that is an optional.
  ///
  /// return the same function type but with the eventual result type
  /// replaced by its underlying type.
  ///
  /// i.e. return (S) -> T for (S) -> T?
  //       return (X) -> () -> Y for (X) -> () -> Y?
  Type replaceFinalResultTypeWithUnderlying(AnyFunctionType *fnTy) {
    auto resultTy = fnTy->getResult();
    if (auto *resultFnTy = resultTy->getAs<AnyFunctionType>())
      resultTy = replaceFinalResultTypeWithUnderlying(resultFnTy);
    else
      resultTy = resultTy->getWithoutSpecifierType()->getOptionalObjectType();

    assert(resultTy);

    if (auto *genericFn = fnTy->getAs<GenericFunctionType>()) {
      return GenericFunctionType::get(genericFn->getGenericSignature(),
                                      genericFn->getParams(), resultTy,
                                      genericFn->getExtInfo());
    }

    return FunctionType::get(fnTy->getParams(), resultTy, fnTy->getExtInfo());
  }

  // Build a disjunction that attempts both T? and T for a particular
  // type binding. The choice of T? is preferred, and we will not
  // attempt T if we can type check with T?
  void
  buildDisjunctionForOptionalVsUnderlying(Type boundTy, Type type,
                                          ConstraintLocator *locator) {
    // NOTE: If we use other locator kinds for these disjunctions, we
    // need to account for it in solution scores for forced-unwraps.
    assert(locator->getPath().back().getKind() ==
               ConstraintLocator::ImplicitlyUnwrappedDisjunctionChoice ||
           locator->getPath().back().getKind() ==
               ConstraintLocator::DynamicLookupResult);

    // Create the constraint to bind to the optional type and make it
    // the favored choice.
    auto *bindToOptional =
      Constraint::create(*this, ConstraintKind::Bind, boundTy, type, locator);
    bindToOptional->setFavored();

    Type underlyingType;
    if (auto *fnTy = type->getAs<AnyFunctionType>())
      underlyingType = replaceFinalResultTypeWithUnderlying(fnTy);
    else
      underlyingType = type->getWithoutSpecifierType()->getOptionalObjectType();

    assert(underlyingType);

    if (type->is<LValueType>())
      underlyingType = LValueType::get(underlyingType);
    assert(!type->is<InOutType>());

    auto *bindToUnderlying = Constraint::create(
        *this, ConstraintKind::Bind, boundTy, underlyingType, locator);

    llvm::SmallVector<Constraint *, 2> choices = {bindToOptional,
                                                  bindToUnderlying};

    // Create the disjunction
    addDisjunctionConstraint(choices, locator, RememberChoice);
  }

  // Build a disjunction for types declared IUO.
  void
  buildDisjunctionForImplicitlyUnwrappedOptional(Type boundTy, Type type,
                                                 ConstraintLocator *locator) {
    auto *disjunctionLocator = getConstraintLocator(
        locator, ConstraintLocator::ImplicitlyUnwrappedDisjunctionChoice);
    buildDisjunctionForOptionalVsUnderlying(boundTy, type, disjunctionLocator);
  }

  // Build a disjunction for dynamic lookup results, which are
  // implicitly unwrapped if needed.
  void buildDisjunctionForDynamicLookupResult(Type boundTy, Type type,
                                              ConstraintLocator *locator) {
    auto *dynamicLocator =
        getConstraintLocator(locator, ConstraintLocator::DynamicLookupResult);
    buildDisjunctionForOptionalVsUnderlying(boundTy, type, dynamicLocator);
  }

  /// \brief Resolve the given overload set to the given choice.
  void resolveOverload(ConstraintLocator *locator, Type boundType,
                       OverloadChoice choice, DeclContext *useDC);

  /// \brief Simplify a type, by replacing type variables with either their
  /// fixed types (if available) or their representatives.
  ///
  /// The resulting types can be compared canonically, so long as additional
  /// type equivalence requirements aren't introduced between comparisons.
  Type simplifyType(Type type);

  /// \brief Simplify a type, by replacing type variables with either their
  /// fixed types (if available) or their representatives.
  ///
  /// \param flags If the simplified type has changed, this will be updated
  /// to include \c TMF_GenerateConstraints.
  ///
  /// The resulting types can be compared canonically, so long as additional
  /// type equivalence requirements aren't introduced between comparisons.
  Type simplifyType(Type type, TypeMatchOptions &flags) {
    Type result = simplifyType(type);
    if (result.getPointer() != type.getPointer())
      flags |= TMF_GenerateConstraints;
    return result;
  }

  /// Given a ValueMember, UnresolvedValueMember, or TypeMember constraint,
  /// perform a lookup into the specified base type to find a candidate list.
  /// The list returned includes the viable candidates as well as the unviable
  /// ones (along with reasons why they aren't viable).
  ///
  /// If includeInaccessibleMembers is set to true, this burns compile time to
  /// try to identify and classify inaccessible members that may be being
  /// referenced.
  MemberLookupResult performMemberLookup(ConstraintKind constraintKind,
                                         DeclName memberName, Type baseTy,
                                         FunctionRefKind functionRefKind,
                                         ConstraintLocator *memberLocator,
                                         bool includeInaccessibleMembers);

private:  
  /// \brief Attempt to simplify the given construction constraint.
  ///
  /// \param valueType The type being constructed.
  ///
  /// \param fnType The argument type that will be the input to the
  /// valueType initializer and the result type will be the result of
  /// calling that initializer.
  ///
  /// \param flags A set of flags composed from the TMF_* constants, which
  /// indicates how the constraint should be simplified.
  /// 
  /// \param locator Locator describing where this construction
  /// occurred.
  SolutionKind simplifyConstructionConstraint(Type valueType, 
                                              FunctionType *fnType,
                                              TypeMatchOptions flags,
                                              DeclContext *DC,
                                              FunctionRefKind functionRefKind,
                                              ConstraintLocator *locator);

  /// \brief Attempt to simplify the given conformance constraint.
  ///
  /// \param type The type being tested.
  /// \param protocol The protocol to which the type should conform.
  /// \param kind Either ConstraintKind::SelfObjectOfProtocol or
  /// ConstraintKind::ConformsTo.
  /// \param locator Locator describing where this constraint occurred.
  SolutionKind simplifyConformsToConstraint(Type type, ProtocolDecl *protocol,
                                            ConstraintKind kind,
                                            ConstraintLocatorBuilder locator,
                                            TypeMatchOptions flags);

  /// \brief Attempt to simplify the given conformance constraint.
  ///
  /// \param type The type being tested.
  /// \param protocol The protocol or protocol composition type to which the
  /// type should conform.
  /// \param locator Locator describing where this constraint occurred.
  ///
  /// \param kind If this is SelfTypeOfProtocol, we allow an existential type
  /// that contains the protocol but does not conform to it (eg, due to
  /// associated types).
  SolutionKind simplifyConformsToConstraint(Type type, Type protocol,
                                            ConstraintKind kind,
                                            ConstraintLocatorBuilder locator,
                                            TypeMatchOptions flags);

  /// Attempt to simplify a checked-cast constraint.
  SolutionKind simplifyCheckedCastConstraint(Type fromType, Type toType,
                                             TypeMatchOptions flags,
                                             ConstraintLocatorBuilder locator);

  /// \brief Attempt to simplify the given member constraint.
  SolutionKind simplifyMemberConstraint(
      ConstraintKind kind, Type baseType, DeclName member, Type memberType,
      DeclContext *useDC, FunctionRefKind functionRefKind,
      ArrayRef<OverloadChoice> outerAlternatives, TypeMatchOptions flags,
      ConstraintLocatorBuilder locator);

  /// \brief Attempt to simplify the optional object constraint.
  SolutionKind simplifyOptionalObjectConstraint(
                                          Type first, Type second,
                                          TypeMatchOptions flags,
                                          ConstraintLocatorBuilder locator);

  /// \brief Attempt to simplify a function input or result constraint.
  SolutionKind simplifyFunctionComponentConstraint(
                                          ConstraintKind kind,
                                          Type first, Type second,
                                          TypeMatchOptions flags,
                                          ConstraintLocatorBuilder locator);

  /// \brief Attempt to simplify the BridgingConversion constraint.
  SolutionKind simplifyBridgingConstraint(Type type1,
                                         Type type2,
                                         TypeMatchOptions flags,
                                         ConstraintLocatorBuilder locator);

  /// \brief Attempt to simplify the ApplicableFunction constraint.
  SolutionKind simplifyApplicableFnConstraint(
                                      Type type1,
                                      Type type2,
                                      TypeMatchOptions flags,
                                      ConstraintLocatorBuilder locator);

  /// \brief Attempt to simplify the DynamicCallableApplicableFunction constraint.
  SolutionKind simplifyDynamicCallableApplicableFnConstraint(
                                      Type type1,
                                      Type type2,
                                      TypeMatchOptions flags,
                                      ConstraintLocatorBuilder locator);

  /// \brief Attempt to simplify the given DynamicTypeOf constraint.
  SolutionKind simplifyDynamicTypeOfConstraint(
                                         Type type1, Type type2,
                                         TypeMatchOptions flags,
                                         ConstraintLocatorBuilder locator);

  /// \brief Attempt to simplify the given EscapableFunctionOf constraint.
  SolutionKind simplifyEscapableFunctionOfConstraint(
                                         Type type1, Type type2,
                                         TypeMatchOptions flags,
                                         ConstraintLocatorBuilder locator);

  /// \brief Attempt to simplify the given OpenedExistentialOf constraint.
  SolutionKind simplifyOpenedExistentialOfConstraint(
                                         Type type1, Type type2,
                                         TypeMatchOptions flags,
                                         ConstraintLocatorBuilder locator);

  /// \brief Attempt to simplify the given KeyPathApplication constraint.
  SolutionKind simplifyKeyPathApplicationConstraint(
                                         Type keyPath,
                                         Type root,
                                         Type value,
                                         TypeMatchOptions flags,
                                         ConstraintLocatorBuilder locator);

  /// \brief Attempt to simplify the given KeyPath constraint.
  SolutionKind simplifyKeyPathConstraint(Type keyPath,
                                         Type root,
                                         Type value,
                                         TypeMatchOptions flags,
                                         ConstraintLocatorBuilder locator);

  /// \brief Attempt to simplify the given defaultable constraint.
  SolutionKind simplifyDefaultableConstraint(Type first, Type second,
                                             TypeMatchOptions flags,
                                             ConstraintLocatorBuilder locator);

  /// \brief Simplify a conversion constraint by applying the given
  /// reduction rule, which is known to apply at the outermost level.
  SolutionKind simplifyRestrictedConstraintImpl(
                 ConversionRestrictionKind restriction,
                 Type type1, Type type2,
                 ConstraintKind matchKind,
                 TypeMatchOptions flags,
                 ConstraintLocatorBuilder locator);

  /// \brief Simplify a conversion constraint by applying the given
  /// reduction rule, which is known to apply at the outermost level.
  SolutionKind simplifyRestrictedConstraint(
                 ConversionRestrictionKind restriction,
                 Type type1, Type type2,
                 ConstraintKind matchKind,
                 TypeMatchOptions flags,
                 ConstraintLocatorBuilder locator);

public: // FIXME: Public for use by static functions.
  /// \brief Simplify a conversion constraint with a fix applied to it.
  SolutionKind simplifyFixConstraint(ConstraintFix *fix, Type type1, Type type2,
                                     ConstraintKind matchKind,
                                     TypeMatchOptions flags,
                                     ConstraintLocatorBuilder locator);

public:
  /// \brief Simplify the system of constraints, by breaking down complex
  /// constraints into simpler constraints.
  ///
  /// The result of simplification is a constraint system consisting of
  /// only simple constraints relating type variables to each other or
  /// directly to fixed types. There are no constraints that involve
  /// type constructors on both sides. The simplified constraint system may,
  /// of course, include type variables for which we have constraints but
  /// no fixed type. Such type variables are left to the solver to bind.
  ///
  /// \returns true if an error occurred, false otherwise.
  bool simplify(bool ContinueAfterFailures = false);

  /// \brief Simplify the given constraint.
  SolutionKind simplifyConstraint(const Constraint &constraint);
  /// \brief Simplify the given disjunction choice.
  void simplifyDisjunctionChoice(Constraint *choice);

private:
  /// The kind of bindings that are permitted.
  enum class AllowedBindingKind : uint8_t {
    /// Only the exact type.
    Exact,
    /// Supertypes of the specified type.
    Supertypes,
    /// Subtypes of the specified type.
    Subtypes
  };

  /// The kind of literal binding found.
  enum class LiteralBindingKind : uint8_t {
    None,
    Collection,
    Float,
    Atom,
  };

  /// A potential binding from the type variable to a particular type,
  /// along with information that can be used to construct related
  /// bindings, e.g., the supertypes of a given type.
  struct PotentialBinding {
    /// The type to which the type variable can be bound.
    Type BindingType;

    /// The kind of bindings permitted.
    AllowedBindingKind Kind;

    /// The kind of the constraint this binding came from.
    ConstraintKind BindingSource;

    /// The defaulted protocol associated with this binding.
    ProtocolDecl *DefaultedProtocol;

    /// If this is a binding that comes from a \c Defaultable constraint,
    /// the locator of that constraint.
    ConstraintLocator *DefaultableBinding = nullptr;

    PotentialBinding(Type type, AllowedBindingKind kind,
                     ConstraintKind bindingSource,
                     ProtocolDecl *defaultedProtocol = nullptr,
                     ConstraintLocator *defaultableBinding = nullptr)
        : BindingType(type->getWithoutParens()), Kind(kind),
          BindingSource(bindingSource), DefaultedProtocol(defaultedProtocol),
          DefaultableBinding(defaultableBinding) {}

    bool isDefaultableBinding() const { return DefaultableBinding != nullptr; }

    PotentialBinding withType(Type type) const {
      return {type, Kind, BindingSource, DefaultedProtocol, DefaultableBinding};
    }
  };

  struct PotentialBindings {
    using BindingScore = std::tuple<bool, bool, bool, bool, unsigned char, int>;

    TypeVariableType *TypeVar;

    /// The set of potential bindings.
    SmallVector<PotentialBinding, 4> Bindings;

    /// Whether this type variable is fully bound by one of its constraints.
    bool FullyBound = false;

    /// Whether the bindings of this type involve other type variables.
    bool InvolvesTypeVariables = false;

    /// Whether the bindings represent (potentially) incomplete set,
    /// there is no way to say with absolute certainty if that's the
    /// case, but that could happen when certain constraints like
    /// `bind param` are present in the system.
    bool PotentiallyIncomplete = false;

    /// Whether this type variable has literal bindings.
    LiteralBindingKind LiteralBinding = LiteralBindingKind::None;

    /// Whether this type variable is only bound above by existential types.
    bool SubtypeOfExistentialType = false;

    /// The number of defaultable bindings.
    unsigned NumDefaultableBindings = 0;

    /// Tracks the position of the last known supertype in the group.
    Optional<unsigned> lastSupertypeIndex;

    /// A set of all constraints which contribute to pontential bindings.
    llvm::SmallPtrSet<Constraint *, 8> Sources;

    PotentialBindings(TypeVariableType *typeVar) : TypeVar(typeVar) {}

    /// Determine whether the set of bindings is non-empty.
    explicit operator bool() const { return !Bindings.empty(); }

    /// Whether there are any non-defaultable bindings.
    bool hasNonDefaultableBindings() const {
      return Bindings.size() > NumDefaultableBindings;
    }

    static BindingScore formBindingScore(const PotentialBindings &b) {
      return std::make_tuple(!b.hasNonDefaultableBindings(),
                             b.FullyBound,
                             b.SubtypeOfExistentialType,
                             b.InvolvesTypeVariables,
                             static_cast<unsigned char>(b.LiteralBinding),
                             -(b.Bindings.size() - b.NumDefaultableBindings));
    }

    /// Compare two sets of bindings, where \c x < y indicates that
    /// \c x is a better set of bindings that \c y.
    friend bool operator<(const PotentialBindings &x,
                          const PotentialBindings &y) {
      if (formBindingScore(x) < formBindingScore(y))
        return true;

      if (formBindingScore(y) < formBindingScore(x))
        return false;

      // If there is a difference in number of default types,
      // prioritize bindings with fewer of them.
      if (x.NumDefaultableBindings != y.NumDefaultableBindings)
        return x.NumDefaultableBindings < y.NumDefaultableBindings;

      // As a last resort, let's check if the bindings are
      // potentially incomplete, and if so, let's de-prioritize them.
      return x.PotentiallyIncomplete < y.PotentiallyIncomplete;
    }

    void foundLiteralBinding(ProtocolDecl *proto) {
      switch (*proto->getKnownProtocolKind()) {
      case KnownProtocolKind::ExpressibleByDictionaryLiteral:
      case KnownProtocolKind::ExpressibleByArrayLiteral:
      case KnownProtocolKind::ExpressibleByStringInterpolation:
        LiteralBinding = LiteralBindingKind::Collection;
        break;

      case KnownProtocolKind::ExpressibleByFloatLiteral:
        LiteralBinding = LiteralBindingKind::Float;
        break;

      default:
        if (LiteralBinding != LiteralBindingKind::Collection)
          LiteralBinding = LiteralBindingKind::Atom;
        break;
      }
    }

    /// \brief Add a potential binding to the list of bindings,
    /// coalescing supertype bounds when we are able to compute the meet.
    void addPotentialBinding(PotentialBinding binding,
                             bool allowJoinMeet = true);

    /// Check if this binding is viable for inclusion in the set.
    bool isViable(PotentialBinding &binding) const;

    void dump(llvm::raw_ostream &out,
              unsigned indent = 0) const LLVM_ATTRIBUTE_USED {
      out.indent(indent);
      if (PotentiallyIncomplete)
        out << "potentially_incomplete ";
      if (FullyBound)
        out << "fully_bound ";
      if (SubtypeOfExistentialType)
        out << "subtype_of_existential ";
      if (LiteralBinding != LiteralBindingKind::None)
        out << "literal=" << static_cast<int>(LiteralBinding) << " ";
      if (InvolvesTypeVariables)
        out << "involves_type_vars ";
      if (NumDefaultableBindings > 0)
        out << "#defaultable_bindings=" << NumDefaultableBindings << " ";

      out << "bindings={";
      interleave(Bindings,
                 [&](const PotentialBinding &binding) {
                   auto type = binding.BindingType;
                   auto &ctx = type->getASTContext();
                   llvm::SaveAndRestore<bool> debugConstraints(
                       ctx.LangOpts.DebugConstraintSolver, true);
                   switch (binding.Kind) {
                   case AllowedBindingKind::Exact:
                     break;

                   case AllowedBindingKind::Subtypes:
                     out << "(subtypes of) ";
                     break;

                   case AllowedBindingKind::Supertypes:
                     out << "(supertypes of) ";
                     break;
                   }
                   if (binding.DefaultedProtocol)
                     out << "(default from "
                         << binding.DefaultedProtocol->getName() << ") ";
                   out << type.getString();
                 },
                 [&]() { out << "; "; });
      out << "}";
    }

    void dump(ConstraintSystem *cs,
              unsigned indent = 0) const LLVM_ATTRIBUTE_USED {
      dump(cs->getASTContext().TypeCheckerDebug->getStream());
    }

    void dump(TypeVariableType *typeVar, llvm::raw_ostream &out,
              unsigned indent = 0) const LLVM_ATTRIBUTE_USED {
      out.indent(indent);
      out << "(";
      if (typeVar)
        out << "$T" << typeVar->getImpl().getID();
      dump(out, 1);
      out << ")\n";
    }
  };

  Optional<Type> checkTypeOfBinding(TypeVariableType *typeVar, Type type,
                                    bool *isNilLiteral = nullptr);
  Optional<PotentialBindings> determineBestBindings();
  Optional<ConstraintSystem::PotentialBinding>
  getPotentialBindingForRelationalConstraint(
      PotentialBindings &result, Constraint *constraint,
      bool &hasDependentMemberRelationalConstraints,
      bool &hasNonDependentMemberRelationalConstraints,
      bool &addOptionalSupertypeBindings);
  PotentialBindings getPotentialBindings(TypeVariableType *typeVar);

private:
  /// \brief Add a constraint to the constraint system.
  SolutionKind addConstraintImpl(ConstraintKind kind, Type first, Type second,
                                 ConstraintLocatorBuilder locator,
                                 bool isFavored);

  /// \brief Collect the current inactive disjunction constraints.
  void collectDisjunctions(SmallVectorImpl<Constraint *> &disjunctions);

  /// \brief Solve the system of constraints after it has already been
  /// simplified.
  ///
  /// \param solutions The set of solutions to this system of constraints.
  ///
  /// \returns true if an error occurred, false otherwise.
  bool solveSimplified(SmallVectorImpl<Solution> &solutions);

  /// \brief Find reduced domains of disjunction constraints for given
  /// expression, this is achieved to solving individual sub-expressions
  /// and combining resolving types. Such algorithm is called directional
  /// path consistency because it goes from children to parents for all
  /// related sub-expressions taking union of their domains.
  ///
  /// \param expr The expression to find reductions for.
  void shrink(Expr *expr);

  /// \brief Pick a disjunction from the InactiveConstraints list.
  ///
  /// \returns The selected disjunction.
  Constraint *selectDisjunction();

  Constraint *selectApplyDisjunction();

  bool simplifyForConstraintPropagation();
  void collectNeighboringBindOverloadDisjunctions(
      llvm::SetVector<Constraint *> &neighbors);
  bool isBindOverloadConsistent(Constraint *bindConstraint,
                                llvm::SetVector<Constraint *> &workList);
  void reviseBindOverloadDisjunction(Constraint *disjunction,
                                     llvm::SetVector<Constraint *> &workList,
                                     bool *foundConsistent);
  bool areBindPairConsistent(Constraint *first, Constraint *second);

  /// \brief Solve the system of constraints generated from provided expression.
  ///
  /// \param expr The expression to generate constraints from.
  /// \param convertType The expected type of the expression.
  /// \param listener The callback to check solving progress.
  /// \param solutions The set of solutions to the system of constraints.
  /// \param allowFreeTypeVariables How to bind free type variables in
  /// the solution.
  ///
  /// \returns Error is an error occurred, Solved is system is consistent
  /// and solutions were found, Unsolved otherwise.
  SolutionKind solveImpl(Expr *&expr,
                         Type convertType,
                         ExprTypeCheckListener *listener,
                         SmallVectorImpl<Solution> &solutions,
                         FreeTypeVariableBinding allowFreeTypeVariables
                          = FreeTypeVariableBinding::Disallow);

public:
  /// \brief Solve the system of constraints generated from provided expression.
  ///
  /// The expression should have already been pre-checked with
  /// preCheckExpression().
  ///
  /// \param expr The expression to generate constraints from.
  /// \param convertType The expected type of the expression.
  /// \param listener The callback to check solving progress.
  /// \param solutions The set of solutions to the system of constraints.
  /// \param allowFreeTypeVariables How to bind free type variables in
  /// the solution.
  ///
  /// \returns true is an error occurred, false is system is consistent
  /// and solutions were found.
  bool solve(Expr *&expr,
             Type convertType,
             ExprTypeCheckListener *listener,
             SmallVectorImpl<Solution> &solutions,
             FreeTypeVariableBinding allowFreeTypeVariables
             = FreeTypeVariableBinding::Disallow);

  /// \brief Solve the system of constraints.
  ///
  /// \param solutions The set of solutions to this system of constraints.
  ///
  /// \param allowFreeTypeVariables How to bind free type variables in
  /// the solution.
  ///
  /// \returns true if an error occurred, false otherwise.  Note that multiple
  /// ambiguous solutions for the same constraint system are considered to be
  /// success by this API.
  bool solve(Expr *const expr, SmallVectorImpl<Solution> &solutions,
             FreeTypeVariableBinding allowFreeTypeVariables =
                 FreeTypeVariableBinding::Disallow);

  /// \brief Solve the system of constraints.
  ///
  /// \param allowFreeTypeVariables How to bind free type variables in
  /// the solution.
  ///
  /// \param allowFixes Whether to allow fixes in the solution.
  ///
  /// \returns a solution if a single unambiguous one could be found, or None if
  /// ambiguous or unsolvable.
  Optional<Solution> solveSingle(FreeTypeVariableBinding allowFreeTypeVariables
                                 = FreeTypeVariableBinding::Disallow,
                                 bool allowFixes = false);

private:
  /// \brief Solve the system of constraints.
  ///
  /// This method responsible for running search/solver algorithm.
  /// It doesn't filter solutions, that's the job of top-level `solve` methods.
  ///
  /// \param solutions The set of solutions to this system of constraints.
  void solve(SmallVectorImpl<Solution> &solutions);

  /// \brief Compare two solutions to the same set of constraints.
  ///
  /// \param cs The constraint system.
  /// \param solutions All of the solutions to the system.
  /// \param diff The differences among the solutions.
  /// \param idx1 The index of the first solution.
  /// \param idx2 The index of the second solution.
  /// \param weights The weights of the sub-expressions used for ranking.
  static SolutionCompareResult
  compareSolutions(ConstraintSystem &cs, ArrayRef<Solution> solutions,
                   const SolutionDiff &diff, unsigned idx1, unsigned idx2,
                   llvm::DenseMap<Expr *, unsigned> &weights);

public:
  /// Increase the score of the given kind for the current (partial) solution
  /// along the.
  void increaseScore(ScoreKind kind, unsigned value = 1);

  /// Determine whether this solution is guaranteed to be worse than the best
  /// solution found so far.
  bool worseThanBestSolution() const;

  /// \brief Given a set of viable solutions, find the best
  /// solution.
  ///
  /// \param solutions The set of viable solutions to consider.
  /// \param weights The weights of the sub-expressions used for ranking.
  ///
  /// \param minimize If true, then in the case where there is no single
  /// best solution, minimize the set of solutions by removing any solutions
  /// that are identical to or worse than some other solution. This operation
  /// is quadratic.
  ///
  /// \returns The index of the best solution, or nothing if there was no
  /// best solution.
  Optional<unsigned> findBestSolution(SmallVectorImpl<Solution> &solutions,
                                      llvm::DenseMap<Expr *, unsigned> &weights,
                                      bool minimize);

  /// \brief Apply a given solution to the expression, producing a fully
  /// type-checked expression.
  ///
  /// \param convertType the contextual type to which the
  /// expression should be converted, if any.
  /// \param discardedExpr if true, the result of the expression
  /// is contextually ignored.
  /// \param skipClosures if true, don't descend into bodies of
  /// non-single expression closures.
  Expr *applySolution(Solution &solution, Expr *expr,
                      Type convertType, bool discardedExpr,
                      bool skipClosures);

  /// \brief Reorder the disjunctive clauses for a given expression to
  /// increase the likelihood that a favored constraint will be successfully
  /// resolved before any others.
  void optimizeConstraints(Expr *e);
  
  /// \brief Determine if we've already explored too many paths in an
  /// attempt to solve this expression.
  bool isExpressionAlreadyTooComplex = false;
  bool getExpressionTooComplex(SmallVectorImpl<Solution> const &solutions) {
    if (isExpressionAlreadyTooComplex)
      return true;

    auto used = TC.Context.getSolverMemory();
    for (auto const& s : solutions) {
      used += s.getTotalMemory();
    }
    MaxMemory = std::max(used, MaxMemory);
    auto threshold = TC.Context.LangOpts.SolverMemoryThreshold;
    if (MaxMemory > threshold) {
      return isExpressionAlreadyTooComplex= true;
    }

    auto timeoutThresholdInMillis = TC.getExpressionTimeoutThresholdInSeconds();
    if (Timer && Timer->isExpired(timeoutThresholdInMillis)) {
      // Disable warnings about expressions that go over the warning
      // threshold since we're arbitrarily ending evaluation and
      // emitting an error.
      Timer->disableWarning();

      return isExpressionAlreadyTooComplex = true;
    }

    // Bail out once we've looked at a really large number of
    // choices.
    if (CountScopes > TC.Context.LangOpts.SolverBindingThreshold) {
      return isExpressionAlreadyTooComplex = true;
    }

    return false;
  }

  // Utility class that can collect information about the type of an
  // argument in an apply.
  //
  // For example, when given a type variable type that represents the
  // argument of a function call, it will walk the constraint graph
  // finding any concrete types that are reachable through various
  // subtype constraints and will also collect all the literal types
  // conformed to by the types it finds on the walk.
  //
  // This makes it possible to get an idea of the kinds of literals
  // and types of arguments that are used in the subexpression rooted
  // in this argument, which we can then use to make better choices
  // for how we partition the operators in a disjunction (in order to
  // avoid visiting all the options).
  class ArgumentInfoCollector {
    ConstraintSystem &CS;
    llvm::SetVector<Type> Types;
    llvm::SetVector<ProtocolDecl *> LiteralProtocols;

    void addType(Type ty) {
      assert(!ty->is<TypeVariableType>());
      Types.insert(ty);
    }

    void addLiteralProtocol(ProtocolDecl *proto) {
      LiteralProtocols.insert(proto);
    }

    void walk(Type argType);
    void minimizeLiteralProtocols();

  public:
    ArgumentInfoCollector(ConstraintSystem &cs, FunctionType *fnTy) : CS(cs) {
      for (auto &param : fnTy->getParams())
        walk(param.getPlainType());

      minimizeLiteralProtocols();
    }

    ArgumentInfoCollector(ConstraintSystem &cs, AnyFunctionType::Param param)
        : CS(cs) {
      walk(param.getPlainType());
      minimizeLiteralProtocols();
    }

    const llvm::SetVector<Type> &getTypes() const { return Types; }
    const llvm::SetVector<ProtocolDecl *> &getLiteralProtocols() const {
      return LiteralProtocols;
    }

    LLVM_ATTRIBUTE_DEPRECATED(void dump() const LLVM_ATTRIBUTE_USED,
                              "only for use within the debugger");
  };

  bool haveTypeInformationForAllArguments(FunctionType *fnType);

  typedef std::function<bool(unsigned index, Constraint *)> ConstraintMatcher;
  typedef std::function<void(ArrayRef<Constraint *>, ConstraintMatcher)>
      ConstraintMatchLoop;
  typedef std::function<void(SmallVectorImpl<unsigned> &options)>
      PartitionAppendCallback;

  // Attempt to sort nominalTypes based on what we can discover about
  // calls into the overloads in the disjunction that bindOverload is
  // a part of.
  void sortDesignatedTypes(SmallVectorImpl<NominalTypeDecl *> &nominalTypes,
                           Constraint *bindOverload);

  // Partition the choices in a disjunction based on those that match
  // the designated types for the operator that the disjunction was
  // formed for.
  void partitionForDesignatedTypes(ArrayRef<Constraint *> Choices,
                                   ConstraintMatchLoop forEachChoice,
                                   PartitionAppendCallback appendPartition);

  // Partition the choices in the disjunction into groups that we will
  // iterate over in an order appropriate to attempt to stop before we
  // have to visit all of the options.
  void partitionDisjunction(ArrayRef<Constraint *> Choices,
                            SmallVectorImpl<unsigned> &Ordering,
                            SmallVectorImpl<unsigned> &PartitionBeginning);

  LLVM_ATTRIBUTE_DEPRECATED(
      void dump() LLVM_ATTRIBUTE_USED,
      "only for use within the debugger");
  LLVM_ATTRIBUTE_DEPRECATED(void dump(Expr *) LLVM_ATTRIBUTE_USED,
                            "only for use within the debugger");

  void print(raw_ostream &out);
};

/// \brief Compute the shuffle required to map from a given tuple type to
/// another tuple type.
///
/// \param fromTuple The tuple type we're converting from, as represented by its
/// TupleTypeElt members.
///
/// \param toTuple The tuple type we're converting to, as represented by its
/// TupleTypeElt members.
///
/// \param sources Will be populated with information about the source of each
/// of the elements for the result tuple. The indices into this array are the
/// indices of the tuple type we're converting to, while the values are
/// either one of the \c TupleShuffleExpr constants or are an index into the
/// source tuple.
///
/// \param variadicArgs Will be populated with all of the variadic arguments
/// that will be placed into the variadic tuple element (i.e., at the index
/// \c where \c consumed[i] is \c TupleShuffleExpr::Variadic). The values
/// are indices into the source tuple.
///
/// \returns true if no tuple conversion is possible, false otherwise.
bool computeTupleShuffle(ArrayRef<TupleTypeElt> fromTuple,
                         ArrayRef<TupleTypeElt> toTuple,
                         SmallVectorImpl<int> &sources,
                         SmallVectorImpl<unsigned> &variadicArgs);
static inline bool computeTupleShuffle(TupleType *fromTuple,
                                       TupleType *toTuple,
                                       SmallVectorImpl<int> &sources,
                                       SmallVectorImpl<unsigned> &variadicArgs){
  return computeTupleShuffle(fromTuple->getElements(), toTuple->getElements(),
                             sources, variadicArgs);
}

/// Describes the arguments to which a parameter binds.
/// FIXME: This is an awful data structure. We want the equivalent of a
/// TinyPtrVector for unsigned values.
using ParamBinding = SmallVector<unsigned, 1>;

/// Class used as the base for listeners to the \c matchCallArguments process.
///
/// By default, none of the callbacks do anything.
class MatchCallArgumentListener {
public:
  virtual ~MatchCallArgumentListener();

  /// Indicates that the argument at the given index does not match any
  /// parameter.
  ///
  /// \param argIdx The index of the extra argument.
  virtual void extraArgument(unsigned argIdx);

  /// Indicates that no argument was provided for the parameter at the given
  /// indices.
  ///
  /// \param paramIdx The index of the parameter that is missing an argument.
  virtual void missingArgument(unsigned paramIdx);

  /// Indicate that there was no label given when one was expected by parameter.
  ///
  /// \param paramIndex The index of the parameter that is missing a label.
  ///
  /// \returns true to indicate that this should cause a failure, false
  /// otherwise.
  virtual bool missingLabel(unsigned paramIndex);

  /// Indicate that there was label given when none was expected by parameter.
  ///
  /// \param paramIndex The index of the parameter that wasn't expecting a label.
  ///
  /// \returns true to indicate that this should cause a failure, false
  /// otherwise.
  virtual bool extraneousLabel(unsigned paramIndex);

  /// Indicate that there was a label given with a typo(s) in it.
  ///
  /// \param paramIndex The index of the parameter with misspelled label.
  ///
  /// \returns true to indicate that this should cause a failure, false
  /// otherwise.
  virtual bool incorrectLabel(unsigned paramIndex);

  /// Indicates that an argument is out-of-order with respect to a previously-
  /// seen argument.
  ///
  /// \param argIdx The argument that came too late in the argument list.
  /// \param prevArgIdx The argument that the \c argIdx should have preceded.
  virtual void outOfOrderArgument(unsigned argIdx, unsigned prevArgIdx);

  /// Indicates that the arguments need to be relabeled to match the parameters.
  ///
  /// \returns true to indicate that this should cause a failure, false
  /// otherwise.
  virtual bool relabelArguments(ArrayRef<Identifier> newNames);
};

/// Match the call arguments (as described by the given argument type) to
/// the parameters (as described by the given parameter type).
///
/// \param args The arguments.
/// \param params The parameters.
/// \param defaultMap A map indicating if the parameter at that index has a default value.
/// \param hasTrailingClosure Whether the last argument is a trailing closure.
/// \param allowFixes Whether to allow fixes when matching arguments.
///
/// \param listener Listener that will be notified when certain problems occur,
/// e.g., to produce a diagnostic.
///
/// \param parameterBindings Will be populated with the arguments that are
/// bound to each of the parameters.
/// \returns true if the call arguments could not be matched to the parameters.
bool matchCallArguments(ArrayRef<AnyFunctionType::Param> args,
                        ArrayRef<AnyFunctionType::Param> params,
                        const SmallBitVector &defaultMap,
                        bool hasTrailingClosure,
                        bool allowFixes,
                        MatchCallArgumentListener &listener,
                        SmallVectorImpl<ParamBinding> &parameterBindings);

ConstraintSystem::TypeMatchResult
matchCallArguments(ConstraintSystem &cs,
                   ArrayRef<AnyFunctionType::Param> args,
                   ArrayRef<AnyFunctionType::Param> params,
                   ConstraintLocatorBuilder locator);

/// Attempt to prove that arguments with the given labels at the
/// given parameter depth cannot be used with the given value.
/// If this cannot be proven, conservatively returns true.
bool areConservativelyCompatibleArgumentLabels(ValueDecl *decl,
                                               bool hasCurriedSelf,
                                               ArrayRef<Identifier> labels,
                                               bool hasTrailingClosure);

/// Simplify the given locator by zeroing in on the most specific
/// subexpression described by the locator.
///
/// This routine can also find the corresponding "target" locator, which
/// typically provides the other end of a relational constraint. For example,
/// if the primary locator refers to a function argument, the target locator
/// will be set to refer to the corresponding function parameter.
///
/// \param cs The constraint system in which the locator will be simplified.
///
/// \param locator The locator to simplify.
///
/// \param range Will be populated with an "interesting" range.
///
/// \param targetLocator If non-null, will be set to a locator that describes
/// the target of the input locator.
///
/// \return the simplified locator.
ConstraintLocator *simplifyLocator(ConstraintSystem &cs,
                                   ConstraintLocator *locator,
                                   SourceRange &range,
                                   ConstraintLocator **targetLocator = nullptr);

void simplifyLocator(Expr *&anchor,
                     ArrayRef<LocatorPathElt> &path,
                     Expr *&targetAnchor,
                     SmallVectorImpl<LocatorPathElt> &targetPath,
                     SourceRange &range);

/// Simplify the given locator down to a specific anchor expression,
/// if possible.
///
/// \returns the anchor expression if it fully describes the locator, or
/// null otherwise.
Expr *simplifyLocatorToAnchor(ConstraintSystem &cs, ConstraintLocator *locator);

/// Retrieve argument at specified index from given expression.
/// The expression could be "application", "subscript" or "member" call.
///
/// \returns argument expression or `nullptr` if given "base" expression
/// wasn't of one of the kinds listed above.
Expr *getArgumentExpr(Expr *expr, unsigned index);

class DisjunctionChoice {
  unsigned Index;
  Constraint *Choice;
  bool ExplicitConversion;
  bool IsBeginningOfPartition;

public:
  DisjunctionChoice(unsigned index, Constraint *choice, bool explicitConversion,
                    bool isBeginningOfPartition)
      : Index(index), Choice(choice), ExplicitConversion(explicitConversion),
        IsBeginningOfPartition(isBeginningOfPartition) {}

  unsigned getIndex() const { return Index; }

  bool attempt(ConstraintSystem &cs) const;

  bool isDisabled() const { return Choice->isDisabled(); }

  bool isUnavailable() const {
    if (auto *decl = getDecl(Choice))
      return decl->getAttrs().isUnavailable(decl->getASTContext());
    return false;
  }

  bool isBeginningOfPartition() const { return IsBeginningOfPartition; }

  // FIXME: Both of the accessors below are required to support
  //        performance optimization hacks in constraint solver.

  bool isGenericOperator() const;
  bool isSymmetricOperator() const;

  void print(llvm::raw_ostream &Out, SourceManager *SM) const {
    Out << "disjunction choice ";
    Choice->print(Out, SM);
  }

  operator Constraint *() { return Choice; }
  operator Constraint *() const { return Choice; }

private:
  /// \brief If associated disjunction is an explicit conversion,
  /// let's try to propagate its type early to prune search space.
  void propagateConversionInfo(ConstraintSystem &cs) const;

  static ValueDecl *getOperatorDecl(Constraint *choice) {
    auto *decl = getDecl(choice);
    if (!decl)
      return nullptr;

    return decl->isOperator() ? decl : nullptr;
  }

  static ValueDecl *getDecl(Constraint *constraint) {
    if (constraint->getKind() != ConstraintKind::BindOverload)
      return nullptr;

    auto choice = constraint->getOverloadChoice();
    if (choice.getKind() != OverloadChoiceKind::Decl)
      return nullptr;

    return choice.getDecl();
  }
};

class TypeVariableBinding {
  TypeVariableType *TypeVar;
  ConstraintSystem::PotentialBinding Binding;

public:
  TypeVariableBinding(TypeVariableType *typeVar,
                      ConstraintSystem::PotentialBinding &binding)
      : TypeVar(typeVar), Binding(binding) {}

  bool isDefaultable() const { return Binding.isDefaultableBinding(); }

  bool hasDefaultedProtocol() const { return Binding.DefaultedProtocol; }

  bool attempt(ConstraintSystem &cs) const;

  void print(llvm::raw_ostream &Out, SourceManager *) const {
    Out << "type variable " << TypeVar->getString()
        << " := " << Binding.BindingType->getString();
  }
};

template<typename Choice>
class BindingProducer {
  ConstraintLocator *Locator;

protected:
  ConstraintSystem &CS;

public:
  BindingProducer(ConstraintSystem &cs, ConstraintLocator *locator)
      : Locator(locator), CS(cs) {}

  virtual ~BindingProducer() {}
  virtual Optional<Choice> operator()() = 0;

  ConstraintLocator *getLocator() const { return Locator; }

  /// Check whether generator would have to compute next
  /// batch of bindings because it freshly ran out of current one.
  /// This is useful to be able to exhaustively attempt bindings
  /// for type variables found at one level, before proceeding to
  /// supertypes or literal defaults etc.
  virtual bool needsToComputeNext() const { return false; }
};

class TypeVarBindingProducer : public BindingProducer<TypeVariableBinding> {
  using BindingKind = ConstraintSystem::AllowedBindingKind;
  using Binding = ConstraintSystem::PotentialBinding;

  TypeVariableType *TypeVar;
  llvm::SmallVector<Binding, 8> Bindings;

  // The index pointing to the offset in the bindings
  // generator is currently at, `numTries` represents
  // the number of times bindings have been recomputed.
  unsigned Index = 0, NumTries = 0;

  llvm::SmallPtrSet<CanType, 4> ExploredTypes;
  llvm::SmallPtrSet<TypeBase *, 4> BoundTypes;

public:
  using Element = TypeVariableBinding;

  TypeVarBindingProducer(ConstraintSystem &cs,
                         ConstraintSystem::PotentialBindings &bindings)
      : BindingProducer(cs, bindings.TypeVar->getImpl().getLocator()),
        TypeVar(bindings.TypeVar),
        Bindings(bindings.Bindings.begin(), bindings.Bindings.end()) {}

  Optional<Element> operator()() override {
    // Once we reach the end of the current bindings
    // let's try to compute new ones, e.g. supertypes,
    // literal defaults, if that fails, we are done.
    if (needsToComputeNext() && !computeNext())
      return None;

    return TypeVariableBinding(TypeVar, Bindings[Index++]);
  }

  bool needsToComputeNext() const override { return Index >= Bindings.size(); }

private:
  /// Compute next batch of bindings if possible, this could
  /// be supertypes extracted from one of the current bindings
  /// or default literal types etc.
  ///
  /// \returns true if some new bindings were sucessfully computed,
  /// false otherwise.
  bool computeNext();
};

/// Iterator over disjunction choices, makes it
/// easy to work with disjunction and encapsulates
/// some other important information such as locator.
class DisjunctionChoiceProducer : public BindingProducer<DisjunctionChoice> {
  // The disjunciton choices that this producer will iterate through.
  ArrayRef<Constraint *> Choices;

  // The ordering of disjunction choices. We index into Choices
  // through this vector in order to visit the disjunction choices in
  // the order we want to visit them.
  SmallVector<unsigned, 8> Ordering;

  // The index of the first element in a partition of the disjunction
  // choices. The choices are split into partitions where we will
  // visit all elements within a single partition before moving to the
  // elements of the next partition. If we visit all choices within a
  // single partition and have found a successful solution with one of
  // the choices in that partition, we stop looking for other
  // solutions.
  SmallVector<unsigned, 4> PartitionBeginning;

  // The index in the current partition of disjunction choices that we
  // are iterating over.
  unsigned PartitionIndex = 0;

  bool IsExplicitConversion;

  unsigned Index = 0;

public:
  using Element = DisjunctionChoice;

  DisjunctionChoiceProducer(ConstraintSystem &cs, Constraint *disjunction)
      : BindingProducer(cs, disjunction->shouldRememberChoice()
                                ? disjunction->getLocator()
                                : nullptr),
        Choices(disjunction->getNestedConstraints()),
        IsExplicitConversion(disjunction->isExplicitConversion()) {
    assert(disjunction->getKind() == ConstraintKind::Disjunction);
    assert(!disjunction->shouldRememberChoice() || disjunction->getLocator());

    // Order and partition the disjunction choices.
    CS.partitionDisjunction(Choices, Ordering, PartitionBeginning);
  }

  DisjunctionChoiceProducer(ConstraintSystem &cs,
                            ArrayRef<Constraint *> choices,
                            ConstraintLocator *locator, bool explicitConversion)
      : BindingProducer(cs, locator), Choices(choices),
        IsExplicitConversion(explicitConversion) {

    // Order and partition the disjunction choices.
    CS.partitionDisjunction(Choices, Ordering, PartitionBeginning);
  }

  Optional<Element> operator()() override {
    unsigned currIndex = Index;
    if (currIndex >= Choices.size())
      return None;

    bool isBeginningOfPartition = PartitionIndex < PartitionBeginning.size() &&
                                  PartitionBeginning[PartitionIndex] == Index;
    if (isBeginningOfPartition)
      ++PartitionIndex;

    ++Index;

    return DisjunctionChoice(currIndex, Choices[Ordering[currIndex]],
                             IsExplicitConversion, isBeginningOfPartition);
  }
};
} // end namespace constraints

template<typename ...Args>
TypeVariableType *TypeVariableType::getNew(const ASTContext &C, unsigned ID,
                                           Args &&...args) {
  // Allocate memory
  void *mem = C.Allocate(sizeof(TypeVariableType) + sizeof(Implementation),
                         alignof(TypeVariableType),
                         AllocationArena::ConstraintSolver);

  // Construct the type variable.
  auto *result = ::new (mem) TypeVariableType(C, ID);

  // Construct the implementation object.
  new (result+1) TypeVariableType::Implementation(std::forward<Args>(args)...);

  return result;
}

/// If the expression has the effect of a forced downcast, find the
/// underlying forced downcast expression.
ForcedCheckedCastExpr *findForcedDowncast(ASTContext &ctx, Expr *expr);


// Erases any opened existentials from the given expression.
// Note: this may update the provided expr pointer.
void eraseOpenedExistentials(constraints::ConstraintSystem &CS, Expr *&expr);

// Count the number of overload sets present
// in the expression and all of the children.
class OverloadSetCounter : public ASTWalker {
  unsigned &NumOverloads;

public:
  OverloadSetCounter(unsigned &overloads)
  : NumOverloads(overloads)
  {}

  std::pair<bool, Expr *> walkToExprPre(Expr *expr) override {
    if (auto applyExpr = dyn_cast<ApplyExpr>(expr)) {
      // If we've found function application and it's
      // function is an overload set, count it.
      if (isa<OverloadSetRefExpr>(applyExpr->getFn()))
        ++NumOverloads;
    }

    // Always recur into the children.
    return { true, expr };
  }
};

/// \brief Matches array of function parameters to candidate inputs,
/// which can be anything suitable (e.g., parameters, arguments).
///
/// It claims inputs sequentially and tries to pair between an input
/// and the next appropriate parameter. The detailed matching behavior
/// of each pair is specified by a custom function (i.e., pairMatcher).
/// It considers variadic and defaulted arguments when forming proper
/// input-parameter pairs; however, other information like label and
/// type information is not directly used here. It can be implemented
/// in the custom function when necessary.
class InputMatcher {
  size_t NumSkippedParameters;
  const SmallBitVector DefaultValueMap;
  const ArrayRef<AnyFunctionType::Param> Params;

public:
  enum Result {
    /// The specified inputs are successfully matched.
    IM_Succeeded,
    /// There are input(s) left unclaimed while all parameters are matched.
    IM_HasUnclaimedInput,
    /// There are parateter(s) left unmatched while all inputs are claimed.
    IM_HasUnmatchedParam,
    /// Custom pair matcher function failure.
    IM_CustomPairMatcherFailed,
  };

  InputMatcher(const ArrayRef<AnyFunctionType::Param> params,
               const SmallBitVector &defaultValueMap);

  /// Matching a given array of inputs.
  ///
  /// \param numInputs The number of inputs.
  /// \param pairMatcher Custom matching behavior of an input-parameter pair.
  /// \return the matching result.
  Result
  match(int numInputs,
        std::function<bool(unsigned inputIdx, unsigned paramIdx)> pairMatcher);

  size_t getNumSkippedParameters() const { return NumSkippedParameters; }
};

/// Diagnose an attempt to recover from a member access into a value of
/// optional type which needed to be unwrapped for the member to be found.
///
/// \returns true if a diagnostic was produced.
bool diagnoseBaseUnwrapForMemberAccess(Expr *baseExpr, Type baseType,
                                       DeclName memberName, bool resultOptional,
                                       SourceRange memberRange);

// Return true if, when replacing "<expr>" with "<expr> ?? T", parentheses need
// to be added around <expr> first in order to maintain the correct precedence.
bool exprNeedsParensBeforeAddingNilCoalescing(TypeChecker &TC,
                                              DeclContext *DC,
                                              Expr *expr);

// Return true if, when replacing "<expr>" with "<expr> as T", parentheses need
// to be added around the new expression in order to maintain the correct
// precedence.
bool exprNeedsParensAfterAddingNilCoalescing(TypeChecker &TC,
                                             DeclContext *DC,
                                             Expr *expr,
                                             Expr *rootExpr);

/// Return true if, when replacing "<expr>" with "<expr> op <something>",
/// parentheses must be added around "<expr>" to allow the new operator
/// to bind correctly.
bool exprNeedsParensInsideFollowingOperator(TypeChecker &TC, DeclContext *DC,
                                            Expr *expr,
                                            PrecedenceGroupDecl *followingPG);

/// Return true if, when replacing "<expr>" with "<expr> op <something>"
/// within the given root expression, parentheses must be added around
/// the new operator to prevent it from binding incorrectly in the
/// surrounding context.
bool exprNeedsParensOutsideFollowingOperator(
    TypeChecker &TC, DeclContext *DC, Expr *expr, Expr *rootExpr,
    PrecedenceGroupDecl *followingPG);

} // end namespace swift

#endif // LLVM_SWIFT_SEMA_CONSTRAINT_SYSTEM_H<|MERGE_RESOLUTION|>--- conflicted
+++ resolved
@@ -910,15 +910,6 @@
   }
   
 };
-<<<<<<< HEAD
-  
-  
-// SWIFT_ENABLE_TENSORFLOW
-/// \brief Stores the required methods for @dynamicCallable types.
-struct DynamicCallableMethods {
-  FuncDecl *argumentsMethod = nullptr;
-  FuncDecl *keywordArgumentsMethod = nullptr;
-=======
 
 /// \brief Stores the required methods for @dynamicCallable types.
 struct DynamicCallableMethods {
@@ -932,17 +923,12 @@
   void addKeywordArgumentsMethod(FuncDecl *method) {
     keywordArgumentsMethods.insert(method);
   }
->>>>>>> a820992c
 
   /// \brief Returns true if type defines either of the @dynamicCallable
   /// required methods. Returns false iff type does not satisfy @dynamicCallable
   /// requirements.
   bool isValid() const {
-<<<<<<< HEAD
-    return argumentsMethod || keywordArgumentsMethod;
-=======
     return !argumentsMethods.empty() || !keywordArgumentsMethods.empty();
->>>>>>> a820992c
   }
 };
 
@@ -1099,24 +1085,13 @@
   /// The locators of \c Defaultable constraints whose defaults were used.
   SmallVector<ConstraintLocator *, 8> DefaultedConstraints;
 
-<<<<<<< HEAD
-  // SWIFT_ENABLE_TENSORFLOW
-=======
->>>>>>> a820992c
   /// A cache that stores the @dynamicCallable required methods implemented by
   /// types.
   llvm::DenseMap<CanType, DynamicCallableMethods> DynamicCallableCache;
 
-<<<<<<< HEAD
-  /// This is a cache that keeps track of whether a given type is known (or not)
-  /// to be a @dynamicMemberLookup type.
-  ///
-  llvm::DenseMap<CanType, bool> IsDynamicMemberLookupCache;
-=======
   /// A cache that stores whether types are valid @dynamicMemberLookup types.
   llvm::DenseMap<CanType, bool> DynamicMemberLookupCache;
 
->>>>>>> a820992c
 private:
   /// \brief Describe the candidate expression for partial solving.
   /// This class used by shrink & solve methods which apply
