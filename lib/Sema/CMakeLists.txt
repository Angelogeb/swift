--- conflicted
+++ resolved
@@ -51,13 +51,10 @@
   TypeCheckCaptures.cpp
   TypeCheckCircularity.cpp
   TypeCheckCodeCompletion.cpp
-<<<<<<< HEAD
   # SWIFT_ENABLE_TENSORFLOW
   TypeCheckCompilerEvaluable.cpp
   # SWIFT_ENABLE_TENSORFLOW END
-=======
   TypeCheckConcurrency.cpp
->>>>>>> 84a21d17
   TypeCheckConstraints.cpp
   TypeCheckDecl.cpp
   TypeCheckDeclObjC.cpp
