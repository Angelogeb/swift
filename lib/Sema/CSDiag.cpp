--- conflicted
+++ resolved
@@ -583,12 +583,6 @@
   bool visitCaptureListExpr(CaptureListExpr *CLE);
   bool visitClosureExpr(ClosureExpr *CE);
   bool visitKeyPathExpr(KeyPathExpr *KPE);
-  // SWIFT_ENABLE_TENSORFLOW
-<<<<<<< HEAD
-  bool visitReverseAutoDiffExpr(ReverseAutoDiffExpr *RADE);
-=======
-  bool visitPoundAssertExpr(PoundAssertExpr *PAE);
->>>>>>> fc09e94b
 };
 } // end anonymous namespace
 
@@ -6925,40 +6919,6 @@
   return diagnoseKeyPathComponents(CS, KPE, rootType);
 }
 
-// SWIFT_ENABLE_TENSORFLOW
-<<<<<<< HEAD
-bool FailureDiagnosis::
-diagnoseReverseAutoDiffExpr(ReverseAutoDiffExpr *RADE) {
-  // TODO: Sema diagnostics for gradient expressions could be improved by
-  // diagnosing non-differentiable arguments/non-differentiable constraints.
-  auto gradType = CS.getType(RADE);
-  auto gradFnType = gradType->getAs<AnyFunctionType>();
-  assert(gradFnType && "Gradient expression should have function type.");
-
-  // If there is no contextual type, there is no way to diagnose further.
-  auto contextualType = CS.getContextualType();
-  if (!contextualType) return false;
-
-  // If gradient expression has a generic primal, then conversion to the
-  // contextual type was not possible.
-  if (gradType->hasTypeVariable()) {
-    diagnose(RADE->getLoc(), diag::gradient_expr_incompatible_contextual_type,
-             contextualType);
-    return true;
-  }
-
-  return false;
-}
-
-bool FailureDiagnosis::visitReverseAutoDiffExpr(ReverseAutoDiffExpr *RADE) {
-  return diagnoseReverseAutoDiffExpr(RADE);
-=======
-bool FailureDiagnosis::visitPoundAssertExpr(PoundAssertExpr *PAE) {
-  auto boolType = CS.getASTContext().getBoolDecl()->getDeclaredType();
-  return !typeCheckChildIndependently(PAE->getCondition(), boolType,
-                                      CTP_CallArgument);
->>>>>>> fc09e94b
-}
 
 bool FailureDiagnosis::visitArrayExpr(ArrayExpr *E) {
   // If we had a contextual type, then it either conforms to
