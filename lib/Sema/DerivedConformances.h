//===--- DerivedConformances.h - Derived protocol conformance ---*- C++ -*-===//
//
// This source file is part of the Swift.org open source project
//
// Copyright (c) 2014 - 2020 Apple Inc. and the Swift project authors
// Licensed under Apache License v2.0 with Runtime Library Exception
//
// See https://swift.org/LICENSE.txt for license information
// See https://swift.org/CONTRIBUTORS.txt for the list of Swift project authors
//
//===----------------------------------------------------------------------===//
//
//  This file defines entry points to synthesize compiler-derived conformances
//  to certain known protocols.
//
//===----------------------------------------------------------------------===//

#ifndef SWIFT_SEMA_DERIVEDCONFORMANCES_H
#define SWIFT_SEMA_DERIVEDCONFORMANCES_H

#include "swift/Basic/LLVM.h"
#include <utility>

namespace swift {
class AbstractFunctionDecl;
class AccessorDecl;
class AssociatedTypeDecl;
class ASTContext;
struct ASTNode;
class Decl;
class DeclContext;
class DeclRefExpr;
class EnumDecl;
class EnumElementDecl;
class Expr;
class GuardStmt;
class Identifier;
class NominalTypeDecl;
class ParamDecl;
class Pattern;
class PatternBindingDecl;
class ProtocolDecl;
class StructDecl;
class Type;
class TypeDecl;
class ValueDecl;
class VarDecl;

class DerivedConformance {
public:
  ASTContext &Context;
  Decl *ConformanceDecl;
  NominalTypeDecl *Nominal;
  ProtocolDecl *Protocol;

  DerivedConformance(ASTContext &ctx, Decl *conformanceDecl,
                     NominalTypeDecl *nominal, ProtocolDecl *protocol);

  /// Retrieve the context in which the conformance is declared (either the
  /// nominal type, or an extension of it) as a \c DeclContext.
  DeclContext *getConformanceContext() const;

  /// Add \c children as members of the context that declares the conformance.
  void addMembersToConformanceContext(ArrayRef<Decl *> children);

  /// Get the declared type of the protocol that this is conformance is for.
  Type getProtocolType() const;

  /// Returns the VarDecl of each stored property in the given struct whose type
  /// does not conform to a protocol.
  /// \p theStruct The struct whose stored properties should be checked.
  /// \p protocol The protocol being requested.
  /// \return The VarDecl of each stored property whose type does not conform.
  static SmallVector<VarDecl *, 3> storedPropertiesNotConformingToProtocol(
      DeclContext *DC, StructDecl *theStruct, ProtocolDecl *protocol);

  /// True if the type can implicitly derive a conformance for the given
  /// protocol.
  ///
  /// If true, explicit conformance checking will synthesize implicit
  /// declarations for requirements of the protocol that are not satisfied by
  /// the type's explicit members.
  ///
  /// \param nominal The nominal type for which we are determining whether to
  /// derive a witness.
  ///
  /// \param protocol The protocol whose requirements are being derived.
  ///
  /// \return True if the type can implicitly derive a conformance for the
  /// given protocol.
  static bool derivesProtocolConformance(DeclContext *DC,
                                         NominalTypeDecl *nominal,
                                         ProtocolDecl *protocol);

  /// Diagnose problems, if any, preventing automatic derivation of protocol
  /// requirements
  ///
  /// \param nominal The nominal type for which we would like to diagnose
  /// derivation failures
  ///
  /// \param protocol The protocol with requirements we would like to diagnose
  /// derivation failures for
  static void tryDiagnoseFailedDerivation(DeclContext *DC,
                                          NominalTypeDecl *nominal,
                                          ProtocolDecl *protocol);

  /// Diagnose any members which do not conform to the protocol for which
  /// we were trying to synthesize the conformance to.
  ///
  /// \param nominal The nominal type for which we would like to diagnose
  /// derivation failures
  ///
  /// \param protocol The protocol with requirements we would like to diagnose
  /// derivation failures for
  static void diagnoseAnyNonConformingMemberTypes(DeclContext *DC,
                                                  NominalTypeDecl *nominal,
                                                  ProtocolDecl *protocol);

  /// Diagnose the declaration for which we were trying to synthesize
  /// the conformance for, if the synthesis is not supported for that
  /// declaration.
  ///
  /// \param nominal The nominal type for which we would like to diagnose
  /// derivation failures
  ///
  /// \param protocol The protocol with requirements we would like to diagnose
  /// derivation failures for
  static void diagnoseIfSynthesisUnsupportedForDecl(NominalTypeDecl *nominal,
                                                    ProtocolDecl *protocol);

  /// Determine the derivable requirement that would satisfy the given
  /// requirement, if there is one.
  ///
  /// \param nominal The nominal type for which we are determining whether to
  /// derive a witness.
  ///
  /// \param requirement The requirement for which we are checking for a
  /// derivation. This requirement need not be within a derivable protocol,
  /// because derivable requirements can get restated in inherited unrelated
  /// or unrelated protocols.
  ///
  /// \returns The requirement whose witness could be derived to potentially
  /// satisfy this given requirement, or NULL if there is no such requirement.
  static ValueDecl *getDerivableRequirement(NominalTypeDecl *nominal,
                                            ValueDecl *requirement);

  /// Determine if an AdditiveArithmetic requirement can be derived for a type.
  ///
  /// \returns True if the requirement can be derived.
  static bool canDeriveAdditiveArithmetic(NominalTypeDecl *type,
                                          DeclContext *DC);

  /// Derive an AdditiveArithmetic requirement for a nominal type.
  ///
  /// \returns the derived member, which will also be added to the type.
  ValueDecl *deriveAdditiveArithmetic(ValueDecl *requirement);

  /// Determine if a Differentiable requirement can be derived for a nominal
  /// type.
  ///
  /// \returns True if the requirement can be derived.
  static bool canDeriveDifferentiable(NominalTypeDecl *type, DeclContext *DC,
                                      ValueDecl *requirement);

  /// Derive a Differentiable requirement for a nominal type.
  ///
  /// \returns the derived member, which will also be added to the type.
  ValueDecl *deriveDifferentiable(ValueDecl *requirement);

  /// Derive a Differentiable type witness for a nominal type.
  ///
  /// \returns the derived member, which will also be added to the type.
  std::pair<Type, TypeDecl *>
  deriveDifferentiable(AssociatedTypeDecl *assocType);

  /// Derive a CaseIterable requirement for an enum if it has no associated
  /// values for any of its cases.
  ///
  /// \returns the derived member, which will also be added to the type.
  ValueDecl *deriveCaseIterable(ValueDecl *requirement);

  /// Derive a CaseIterable type witness for an enum if it has no associated
  /// values for any of its cases.
  ///
  /// \returns the derived member, which will also be added to the type.
  Type deriveCaseIterable(AssociatedTypeDecl *assocType);

  /// Determine if a RawRepresentable requirement can be derived for a type.
  ///
  /// This is implemented for non-empty enums without associated values,
  /// that declare a raw type in the inheritance clause.
  static bool canDeriveRawRepresentable(DeclContext *DC, NominalTypeDecl *type);

  /// Derive a RawRepresentable requirement for an enum, if it has a valid
  /// raw type and raw values for all of its cases.
  ///
  /// \returns the derived member, which will also be added to the type.
  ValueDecl *deriveRawRepresentable(ValueDecl *requirement);

  /// Derive a RawRepresentable type witness for an enum, if it has a valid
  /// raw type and raw values for all of its cases.
  ///
  /// \returns the derived member, which will also be added to the type.
  Type deriveRawRepresentable(AssociatedTypeDecl *assocType);

  /// Determine if a Comparable requirement can be derived for a type.
  ///
  /// This is implemented for enums without associated or raw values.
  ///
  /// \returns True if the requirement can be derived.
  static bool canDeriveComparable(DeclContext *DC, EnumDecl *enumeration);

  /// Derive an Equatable requirement for a type.
  ///
  /// This is implemented for enums without associated or raw values.
  ///
  /// \returns the derived member, which will also be added to the type.
  ValueDecl *deriveComparable(ValueDecl *requirement);

  /// Diagnose problems, if any, preventing automatic derivation of Comparable
  /// requirements
  ///
  /// \param nominal The nominal type for which we would like to diagnose
  /// derivation failures
  static void tryDiagnoseFailedComparableDerivation(DeclContext *DC,
                                                    NominalTypeDecl *nominal);

  /// Determine if an Equatable requirement can be derived for a type.
  ///
  /// This is implemented for enums without associated values or all-Equatable
  /// associated values, and for structs with all-Equatable stored properties.
  ///
  /// \returns True if the requirement can be derived.
  static bool canDeriveEquatable(DeclContext *DC, NominalTypeDecl *type);

  /// Derive an Equatable requirement for a type.
  ///
  /// This is implemented for enums without associated values or all-Equatable
  /// associated values, and for structs with all-Equatable stored properties.
  ///
  /// \returns the derived member, which will also be added to the type.
  ValueDecl *deriveEquatable(ValueDecl *requirement);

  /// Diagnose problems, if any, preventing automatic derivation of Equatable
  /// requirements
  ///
  /// \param nominal The nominal type for which we would like to diagnose
  /// derivation failures
  static void tryDiagnoseFailedEquatableDerivation(DeclContext *DC,
                                                   NominalTypeDecl *nominal);

  /// Determine if a Hashable requirement can be derived for a type.
  ///
  /// This is implemented for enums without associated values or all-Hashable
  /// associated values, and for structs with all-Hashable stored properties.
  ///
  /// \returns True if the requirement can be derived.
  static bool canDeriveHashable(NominalTypeDecl *type);

  /// Derive a Hashable requirement for a type.
  ///
  /// This is implemented for enums without associated values or all-Hashable
  /// associated values, and for structs with all-Hashable stored properties.
  ///
  /// \returns the derived member, which will also be added to the type.
  ValueDecl *deriveHashable(ValueDecl *requirement);

  /// Diagnose problems, if any, preventing automatic derivation of Hashable
  /// requirements
  ///
  /// \param nominal The nominal type for which we would like to diagnose
  /// derivation failures
  static void tryDiagnoseFailedHashableDerivation(DeclContext *DC,
                                                  NominalTypeDecl *nominal);

  /// Derive a _BridgedNSError requirement for an @objc enum type.
  ///
  /// \returns the derived member, which will also be added to the type.
  ValueDecl *deriveBridgedNSError(ValueDecl *requirement);

  /// Derive a CodingKey requirement for an enum type.
  ///
  /// \returns the derived member, which will also be added to the type.
  ValueDecl *deriveCodingKey(ValueDecl *requirement);

  /// Derive an Encodable requirement for a struct type.
  ///
  /// \returns the derived member, which will also be added to the type.
  ValueDecl *deriveEncodable(ValueDecl *requirement);

  /// Derive a Decodable requirement for a struct type.
  ///
  /// \returns the derived member, which will also be added to the type.
  ValueDecl *deriveDecodable(ValueDecl *requirement);

<<<<<<< HEAD
  // SWIFT_ENABLE_TENSORFLOW
  /// Determine if a KeyPathIterable requirement can be derived for a type.
  ///
  /// \returns True if the requirement can be derived.
  static bool canDeriveKeyPathIterable(NominalTypeDecl *type);

  /// Derive a KeyPathIterable requirement for a nominal type.
  ///
  /// \returns the derived member, which will also be added to the type.
  ValueDecl *deriveKeyPathIterable(ValueDecl *requirement);

  /// Derive a KeyPathIterable type witness for a nominal type.
  ///
  /// \returns the derived member, which will also be added to the type.
  Type deriveKeyPathIterable(AssociatedTypeDecl *assocType);

  /// Determine if a TensorArrayProtocol requirement can be derived for a type.
  ///
  /// \returns True if the requirement can be derived.
  static bool canDeriveTensorArrayProtocol(NominalTypeDecl *type,
                                           DeclContext *DC);

  /// Derive a TensorArrayProtocol requirement for a nominal type.
  ///
  /// \returns the derived member, which will also be added to the type.
  ValueDecl *deriveTensorArrayProtocol(ValueDecl *requirement);

  /// Determine if a TensorGroup requirement can be derived for a type.
  ///
  /// \returns True if the requirement can be derived.
  static bool canDeriveTensorGroup(NominalTypeDecl *type, DeclContext *DC);

  /// Derive a TensorGroup requirement for a nominal type.
  ///
  /// \returns the derived member, which will also be added to the type.
  ValueDecl *deriveTensorGroup(ValueDecl *requirement);

  /// Determine if a PointwiseMultiplicative requirement can be derived for a type.
  ///
  /// \returns True if the requirement can be derived.
  static bool canDerivePointwiseMultiplicative(NominalTypeDecl *type,
                                               DeclContext *DC);

  /// Derive an PointwiseMultiplicative requirement for a nominal type.
  ///
  /// \returns the derived member, which will also be added to the type.
  ValueDecl *derivePointwiseMultiplicative(ValueDecl *requirement);

  /// Determine if an ElementaryFunctions requirement can be derived for a
  /// type.
  ///
  /// \returns True if the requirement can be derived.
  static bool canDeriveElementaryFunctions(NominalTypeDecl *type,
                                           DeclContext *DC);

  /// Derive an ElementaryFunctions requirement for a nominal type.
  ///
  /// \returns the derived member, which will also be added to the type.
  ValueDecl *deriveElementaryFunctions(ValueDecl *requirement);

  /// Determine if a VectorProtocol requirement can be derived for a type.
  ///
  /// \returns True if the requirement can be derived.
  static bool canDeriveVectorProtocol(NominalTypeDecl *type,
                                      DeclContext *DC);

  /// Derive a VectorProtocol requirement for a nominal type.
  ///
  /// \returns the derived member, which will also be added to the type.
  ValueDecl *deriveVectorProtocol(ValueDecl *requirement);

  /// Derive a VectorProtocol type witness for a nominal type.
  ///
  /// \returns the derived member, which will also be added to the type.
  Type deriveVectorProtocol(AssociatedTypeDecl *assocType);

  /// Determine if a Differentiable requirement can be derived for a type.
  ///
  /// \returns True if the requirement can be derived.
  static bool canDeriveEuclideanDifferentiable(NominalTypeDecl *type,
                                               DeclContext *DC);

  /// Derive a EuclideanDifferentiable requirement for a nominal type.
  ///
  /// \returns the derived member, which will also be added to the type.
  ValueDecl *deriveEuclideanDifferentiable(ValueDecl *requirement);
  // SWIFT_ENABLE_TENSORFLOW END
=======
  /// Whether we can derive the given Actor requirement in the given context.
  static bool canDeriveActor(NominalTypeDecl *nominal, DeclContext *dc);

  /// Derive an Actor requirement for an actor class.
  ///
  /// \returns the derived member, which will also be added to the type.
  ValueDecl *deriveActor(ValueDecl *requirement);
>>>>>>> 48b73fda

  /// Declare a read-only property.
  std::pair<VarDecl *, PatternBindingDecl *>
  declareDerivedProperty(Identifier name, Type propertyInterfaceType,
                         Type propertyContextType, bool isStatic, bool isFinal);

  /// Add a getter to a derived property.  The property becomes read-only.
  static AccessorDecl *
  addGetterToReadOnlyDerivedProperty(VarDecl *property,
                                     Type propertyContextType);

  /// Declare a getter for a derived property.
  /// The getter will not be added to the property yet.
  static AccessorDecl *declareDerivedPropertyGetter(VarDecl *property,
                                                    Type propertyContextType);

  // SWIFT_ENABLE_TENSORFLOW
  /// Add a getter and setter to a derived property. The property becomes
  /// mutable.
  static std::pair<AccessorDecl *, AccessorDecl *>
  addGetterAndSetterToMutableDerivedProperty(VarDecl *property,
                                             Type propertyContextType);

  /// Declare a setter for a derived property.
  /// The setter will not be added to the property yet.
  static AccessorDecl *declareDerivedPropertySetter(VarDecl *property,
                                                    Type propertyContextType);
  // SWIFT_ENABLE_TENSORFLOW END

  /// Build a reference to the 'self' decl of a derived function.
  static DeclRefExpr *createSelfDeclRef(AbstractFunctionDecl *fn);

  /// Returns true if this derivation is trying to use a context that isn't
  /// appropriate for deriving.
  ///
  /// \param synthesizing The decl that is being synthesized.
  bool checkAndDiagnoseDisallowedContext(ValueDecl *synthesizing) const;

  /// Returns a generated guard statement that checks whether the given lhs and
  /// rhs expressions are equal. If not equal, the else block for the guard
  /// returns `guardReturnValue`.
  /// \p C The AST context.
  /// \p lhsExpr The first expression to compare for equality.
  /// \p rhsExpr The second expression to compare for equality.
  /// \p guardReturnValue The expression to return if the two sides are not
  /// equal
  static GuardStmt *returnIfNotEqualGuard(ASTContext &C, Expr *lhsExpr,
                                          Expr *rhsExpr,
                                          Expr *guardReturnValue);
  // return false
  static GuardStmt *returnFalseIfNotEqualGuard(ASTContext &C, Expr *lhsExpr,
                                               Expr *rhsExpr);
  // return lhs < rhs
  static GuardStmt *
  returnComparisonIfNotEqualGuard(ASTContext &C, Expr *lhsExpr, Expr *rhsExpr);

  /// Returns the ParamDecl for each associated value of the given enum whose
  /// type does not conform to a protocol \p theEnum The enum whose elements and
  /// associated values should be checked. \p protocol The protocol being
  /// requested. \return The ParamDecl of each associated value whose type does
  /// not conform.
  static SmallVector<ParamDecl *, 4>
  associatedValuesNotConformingToProtocol(DeclContext *DC, EnumDecl *theEnum,
                                          ProtocolDecl *protocol);

  /// Returns true if, for every element of the given enum, it either has no
  /// associated values or all of them conform to a protocol.
  /// \p theEnum The enum whose elements and associated values should be
  /// checked. \p protocol The protocol being requested. \return True if all
  /// associated values of all elements of the enum conform.
  static bool allAssociatedValuesConformToProtocol(DeclContext *DC,
                                                   EnumDecl *theEnum,
                                                   ProtocolDecl *protocol);
  /// Create AST statements which convert from an enum to an Int with a switch.
  /// \p stmts The generated statements are appended to this vector.
  /// \p parentDC Either an extension or the enum itself.
  /// \p enumDecl The enum declaration.
  /// \p enumVarDecl The enum input variable.
  /// \p funcDecl The parent function.
  /// \p indexName The name of the output variable.
  /// \return A DeclRefExpr of the output variable (of type Int).
  static DeclRefExpr *
  convertEnumToIndex(SmallVectorImpl<ASTNode> &stmts, DeclContext *parentDC,
                     EnumDecl *enumDecl, VarDecl *enumVarDecl,
                     AbstractFunctionDecl *funcDecl, const char *indexName);

  static Pattern *
  enumElementPayloadSubpattern(EnumElementDecl *enumElementDecl, char varPrefix,
                               DeclContext *varContext,
                               SmallVectorImpl<VarDecl *> &boundVars);

  static VarDecl *indexedVarDecl(char prefixChar, int index, Type type,
                                 DeclContext *varContext);
};
} // namespace swift

#endif<|MERGE_RESOLUTION|>--- conflicted
+++ resolved
@@ -293,7 +293,14 @@
   /// \returns the derived member, which will also be added to the type.
   ValueDecl *deriveDecodable(ValueDecl *requirement);
 
-<<<<<<< HEAD
+  /// Whether we can derive the given Actor requirement in the given context.
+  static bool canDeriveActor(NominalTypeDecl *nominal, DeclContext *dc);
+
+  /// Derive an Actor requirement for an actor class.
+  ///
+  /// \returns the derived member, which will also be added to the type.
+  ValueDecl *deriveActor(ValueDecl *requirement);
+
   // SWIFT_ENABLE_TENSORFLOW
   /// Determine if a KeyPathIterable requirement can be derived for a type.
   ///
@@ -381,15 +388,6 @@
   /// \returns the derived member, which will also be added to the type.
   ValueDecl *deriveEuclideanDifferentiable(ValueDecl *requirement);
   // SWIFT_ENABLE_TENSORFLOW END
-=======
-  /// Whether we can derive the given Actor requirement in the given context.
-  static bool canDeriveActor(NominalTypeDecl *nominal, DeclContext *dc);
-
-  /// Derive an Actor requirement for an actor class.
-  ///
-  /// \returns the derived member, which will also be added to the type.
-  ValueDecl *deriveActor(ValueDecl *requirement);
->>>>>>> 48b73fda
 
   /// Declare a read-only property.
   std::pair<VarDecl *, PatternBindingDecl *>
