//===----- ModuleInterfaceBuilder.cpp - Compiles .swiftinterface files ----===//
//
// This source file is part of the Swift.org open source project
//
// Copyright (c) 2019 Apple Inc. and the Swift project authors
// Licensed under Apache License v2.0 with Runtime Library Exception
//
// See https://swift.org/LICENSE.txt for license information
// See https://swift.org/CONTRIBUTORS.txt for the list of Swift project authors
//
//===----------------------------------------------------------------------===//

#define DEBUG_TYPE "textual-module-interface"

#include "ModuleInterfaceBuilder.h"
#include "swift/AST/ASTContext.h"
#include "swift/AST/DiagnosticsFrontend.h"
#include "swift/AST/DiagnosticsSema.h"
#include "swift/AST/FileSystem.h"
#include "swift/AST/Module.h"
#include "llvm/ADT/StringSet.h"
#include "swift/Basic/Defer.h"
#include "swift/Frontend/Frontend.h"
#include "swift/Frontend/ModuleInterfaceSupport.h"
#include "swift/SILOptimizer/PassManager/Passes.h"
#include "swift/Serialization/SerializationOptions.h"
#include "clang/Frontend/CompilerInstance.h"
#include "clang/Lex/PreprocessorOptions.h"
#include "llvm/ADT/Hashing.h"
#include "llvm/ADT/StringSet.h"
#include "llvm/Support/xxhash.h"
#include "llvm/Support/Debug.h"
#include "llvm/Support/CommandLine.h"
#include "llvm/Support/CrashRecoveryContext.h"
#include "llvm/Support/Path.h"
#include "llvm/Support/Errc.h"
#include "llvm/Support/Regex.h"
#include "llvm/Support/StringSaver.h"
#include "llvm/Support/LockFileManager.h"

using namespace swift;
using FileDependency = SerializationOptions::FileDependency;
namespace path = llvm::sys::path;

/// If the file dependency in \p FullDepPath is inside the \p Base directory,
/// this returns its path relative to \p Base. Otherwise it returns None.
static Optional<StringRef> getRelativeDepPath(StringRef DepPath,
                                              StringRef Base) {
  // If Base is the root directory, or DepPath does not start with Base, bail.
  if (Base.size() <= 1 || !DepPath.startswith(Base)) {
    return None;
  }

  assert(DepPath.size() > Base.size() &&
      "should never depend on a directory");

  // Is the DepName something like ${Base}/foo.h"?
  if (path::is_separator(DepPath[Base.size()]))
    return DepPath.substr(Base.size() + 1);

  // Is the DepName something like "${Base}foo.h", where Base
  // itself contains a trailing slash?
  if (path::is_separator(Base.back()))
    return DepPath.substr(Base.size());

  // We have something next to Base, like "Base.h", that's somehow
  // become a dependency.
  return None;
}

void ModuleInterfaceBuilder::configureSubInvocationInputsAndOutputs(
    StringRef OutPath) {
  auto &SubFEOpts = subInvocation.getFrontendOptions();
  SubFEOpts.RequestedAction = FrontendOptions::ActionType::EmitModuleOnly;
  SubFEOpts.InputsAndOutputs.addPrimaryInputFile(interfacePath);
  SupplementaryOutputPaths SOPs;
  SOPs.ModuleOutputPath = OutPath.str();

  // Pick a primary output path that will cause problems to use.
  std::string MainOut = "/<unused>";
  SubFEOpts.InputsAndOutputs
  .setMainAndSupplementaryOutputs({MainOut}, {SOPs});
}

void ModuleInterfaceBuilder::configureSubInvocation(
    const SearchPathOptions &SearchPathOpts,
    const LangOptions &LangOpts,
    ClangModuleLoader *ClangLoader) {
  // Start with a SubInvocation that copies various state from our
  // invoking ASTContext.
  subInvocation.setImportSearchPaths(SearchPathOpts.ImportSearchPaths);
  subInvocation.setFrameworkSearchPaths(SearchPathOpts.FrameworkSearchPaths);
  subInvocation.setSDKPath(SearchPathOpts.SDKPath);
  subInvocation.setInputKind(InputFileKind::SwiftModuleInterface);
  subInvocation.setRuntimeResourcePath(SearchPathOpts.RuntimeResourcePath);
  subInvocation.setTargetTriple(LangOpts.Target);

  subInvocation.setModuleName(moduleName);
  subInvocation.setClangModuleCachePath(moduleCachePath);
  subInvocation.getFrontendOptions().PrebuiltModuleCachePath =
      prebuiltCachePath.str();
  subInvocation.getFrontendOptions().TrackSystemDeps = trackSystemDependencies;

  // Respect the detailed-record preprocessor setting of the parent context.
  // This, and the "raw" clang module format it implicitly enables, are
  // required by sourcekitd.
  if (ClangLoader) {
    auto &Opts = ClangLoader->getClangInstance().getPreprocessorOpts();
    if (Opts.DetailedRecord) {
      subInvocation.getClangImporterOptions().DetailedPreprocessingRecord = true;
    }
  }

  // Inhibit warnings from the SubInvocation since we are assuming the user
  // is not in a position to fix them.
  subInvocation.getDiagnosticOptions().SuppressWarnings = true;

  // Inherit this setting down so that it can affect error diagnostics (mostly
  // by making them non-fatal).
  subInvocation.getLangOptions().DebuggerSupport = LangOpts.DebuggerSupport;

  // Disable this; deinitializers always get printed with `@objc` even in
  // modules that don't import Foundation.
  subInvocation.getLangOptions().EnableObjCAttrRequiresFoundation = false;

  // Tell the subinvocation to serialize dependency hashes if asked to do so.
  auto &frontendOpts = subInvocation.getFrontendOptions();
  frontendOpts.SerializeModuleInterfaceDependencyHashes =
  serializeDependencyHashes;

  // Tell the subinvocation to remark on rebuilds from an interface if asked
  // to do so.
  frontendOpts.RemarkOnRebuildFromModuleInterface =
  remarkOnRebuildFromInterface;
}

bool ModuleInterfaceBuilder::extractSwiftInterfaceVersionAndArgs(
    swift::version::Version &Vers, llvm::StringSaver &SubArgSaver,
    SmallVectorImpl<const char *> &SubArgs) {
  auto FileOrError = swift::vfs::getFileOrSTDIN(fs, interfacePath);
  if (!FileOrError) {
    diags.diagnose(diagnosticLoc, diag::error_open_input_file,
                   interfacePath, FileOrError.getError().message());
    return true;
  }
  auto SB = FileOrError.get()->getBuffer();
  auto VersRe = getSwiftInterfaceFormatVersionRegex();
  auto FlagRe = getSwiftInterfaceModuleFlagsRegex();
  SmallVector<StringRef, 1> VersMatches, FlagMatches;
  if (!VersRe.match(SB, &VersMatches)) {
    diags.diagnose(diagnosticLoc,
                   diag::error_extracting_version_from_module_interface);
    return true;
  }
  if (!FlagRe.match(SB, &FlagMatches)) {
    diags.diagnose(diagnosticLoc,
                   diag::error_extracting_flags_from_module_interface);
    return true;
  }
  assert(VersMatches.size() == 2);
  assert(FlagMatches.size() == 2);
  Vers = swift::version::Version(VersMatches[1], SourceLoc(), &diags);
  llvm::cl::TokenizeGNUCommandLine(FlagMatches[1], SubArgSaver, SubArgs);
  return false;
}

bool ModuleInterfaceBuilder::collectDepsForSerialization(
    CompilerInstance &SubInstance, SmallVectorImpl<FileDependency> &Deps,
    bool IsHashBased) {
  auto &Opts = SubInstance.getASTContext().SearchPathOpts;
  SmallString<128> SDKPath(Opts.SDKPath);
  path::native(SDKPath);
  SmallString<128> ResourcePath(Opts.RuntimeResourcePath);
  path::native(ResourcePath);

  auto DTDeps = SubInstance.getDependencyTracker()->getDependencies();
  SmallVector<StringRef, 16> InitialDepNames(DTDeps.begin(), DTDeps.end());
  InitialDepNames.push_back(interfacePath);
  InitialDepNames.insert(InitialDepNames.end(),
                         extraDependencies.begin(), extraDependencies.end());
  llvm::StringSet<> AllDepNames;
  SmallString<128> Scratch;

  for (const auto &InitialDepName : InitialDepNames) {
    path::native(InitialDepName, Scratch);
    StringRef DepName = Scratch.str();

    assert(moduleCachePath.empty() || !DepName.startswith(moduleCachePath));

    // Serialize the paths of dependencies in the SDK relative to it.
    Optional<StringRef> SDKRelativePath = getRelativeDepPath(DepName, SDKPath);
    StringRef DepNameToStore = SDKRelativePath.getValueOr(DepName);
    bool IsSDKRelative = SDKRelativePath.hasValue();

    // Forwarding modules add the underlying prebuilt module to their
    // dependency list -- don't serialize that.
    if (!prebuiltCachePath.empty() && DepName.startswith(prebuiltCachePath))
      continue;

    if (AllDepNames.insert(DepName).second && dependencyTracker) {
      dependencyTracker->addDependency(DepName, /*isSystem*/IsSDKRelative);
    }

    // Don't serialize compiler-relative deps so the cache is relocatable.
    if (DepName.startswith(ResourcePath))
      continue;

    auto Status = fs.status(DepName);
    if (!Status)
      return true;

    /// Lazily load the dependency buffer if we need it. If we're not
    /// dealing with a hash-based dependencies, and if the dependency is
    /// not a .swiftmodule, we can avoid opening the buffer.
    std::unique_ptr<llvm::MemoryBuffer> DepBuf = nullptr;
    auto getDepBuf = [&]() -> llvm::MemoryBuffer * {
      if (DepBuf) return DepBuf.get();
      if (auto Buf = fs.getBufferForFile(DepName, /*FileSize=*/-1,
                                         /*RequiresNullTerminator=*/false)) {
        DepBuf = std::move(Buf.get());
        return DepBuf.get();
      }
      return nullptr;
    };

    if (IsHashBased) {
      auto buf = getDepBuf();
      if (!buf) return true;
      uint64_t hash = xxHash64(buf->getBuffer());
      Deps.push_back(
                     FileDependency::hashBased(DepNameToStore, IsSDKRelative,
                                               Status->getSize(), hash));
    } else {
      uint64_t mtime =
      Status->getLastModificationTime().time_since_epoch().count();
      Deps.push_back(
                     FileDependency::modTimeBased(DepNameToStore, IsSDKRelative,
                                                  Status->getSize(), mtime));
    }
  }
  return false;
}

bool ModuleInterfaceBuilder::buildSwiftModuleInternal(
    StringRef OutPath, bool ShouldSerializeDeps,
    std::unique_ptr<llvm::MemoryBuffer> *ModuleBuffer) {
  bool SubError = false;
  bool RunSuccess = llvm::CrashRecoveryContext().RunSafelyOnThread([&] {
    // Note that we don't assume cachePath is the same as the Clang
    // module cache path at this point.
    if (!moduleCachePath.empty())
      (void)llvm::sys::fs::create_directories(moduleCachePath);

    configureSubInvocationInputsAndOutputs(OutPath);

    FrontendOptions &FEOpts = subInvocation.getFrontendOptions();
    const auto &InputInfo = FEOpts.InputsAndOutputs.firstInput();
    StringRef InPath = InputInfo.file();
    const auto &OutputInfo =
    InputInfo.getPrimarySpecificPaths().SupplementaryOutputs;
    StringRef OutPath = OutputInfo.ModuleOutputPath;

    llvm::BumpPtrAllocator SubArgsAlloc;
    llvm::StringSaver SubArgSaver(SubArgsAlloc);
    SmallVector<const char *, 16> SubArgs;
    swift::version::Version Vers;
    if (extractSwiftInterfaceVersionAndArgs(Vers, SubArgSaver, SubArgs)) {
      SubError = true;
      return;
    }

    // For now: we support anything with the same "major version" and assume
    // minor versions might be interesting for debugging, or special-casing a
    // compatible field variant.
    if (Vers.asMajorVersion() != InterfaceFormatVersion.asMajorVersion()) {
      diags.diagnose(diagnosticLoc,
                     diag::unsupported_version_of_module_interface,
                     interfacePath, Vers);
      SubError = true;
      return;
    }

    SmallString<32> ExpectedModuleName = subInvocation.getModuleName();
    if (subInvocation.parseArgs(SubArgs, diags)) {
      SubError = true;
      return;
    }

    if (subInvocation.getModuleName() != ExpectedModuleName) {
      auto DiagKind = diag::serialization_name_mismatch;
      if (subInvocation.getLangOptions().DebuggerSupport)
        DiagKind = diag::serialization_name_mismatch_repl;
      diags.diagnose(diagnosticLoc, DiagKind, subInvocation.getModuleName(),
                     ExpectedModuleName);
      SubError = true;
      return;
    }

    // Build the .swiftmodule; this is a _very_ abridged version of the logic
    // in performCompile in libFrontendTool, specialized, to just the one
    // module-serialization task we're trying to do here.
    LLVM_DEBUG(llvm::dbgs() << "Setting up instance to compile "
               << InPath << " to " << OutPath << "\n");
    CompilerInstance SubInstance;
    SubInstance.getSourceMgr().setFileSystem(&fs);

    ForwardingDiagnosticConsumer FDC(diags);
    SubInstance.addDiagnosticConsumer(&FDC);

    SubInstance.createDependencyTracker(FEOpts.TrackSystemDeps);

    SWIFT_DEFER {
      // Make sure to emit a generic top-level error if a module fails to
      // load. This is not only good for users; it also makes sure that we've
      // emitted an error in the parent diagnostic engine, which is what
      // determines whether the process exits with a proper failure status.
      if (SubInstance.getASTContext().hadError()) {
        diags.diagnose(diagnosticLoc, diag::serialization_load_failed,
                       moduleName);
      }
    };

    if (SubInstance.setup(subInvocation)) {
      SubError = true;
      return;
    }

    LLVM_DEBUG(llvm::dbgs() << "Performing sema\n");
    SubInstance.performSema();
    if (SubInstance.getASTContext().hadError()) {
      LLVM_DEBUG(llvm::dbgs() << "encountered errors\n");
      SubError = true;
      return;
    }

    SILOptions &SILOpts = subInvocation.getSILOptions();
    auto Mod = SubInstance.getMainModule();
    auto &TC = SubInstance.getSILTypes();
    auto SILMod = performSILGeneration(Mod, TC, SILOpts);
    if (!SILMod) {
      LLVM_DEBUG(llvm::dbgs() << "SILGen did not produce a module\n");
      SubError = true;
      return;
    }

    // Setup the callbacks for serialization, which can occur during the
    // optimization pipeline.
    SerializationOptions SerializationOpts;
<<<<<<< HEAD
    std::string OutPathStr = OutPath.str();
    SerializationOpts.EnableNestedTypeLookupTable
        = FEOpts.EnableSerializationNestedTypeLookupTable;
=======
    std::string OutPathStr = OutPath;
>>>>>>> f4cef571
    SerializationOpts.OutputPath = OutPathStr.c_str();
    SerializationOpts.ModuleLinkName = FEOpts.ModuleLinkName;
    SerializationOpts.AutolinkForceLoad =
      !subInvocation.getIRGenOptions().ForceLoadSymbolName.empty();

    // Record any non-SDK module interface files for the debug info.
    StringRef SDKPath = SubInstance.getASTContext().SearchPathOpts.SDKPath;
    if (!getRelativeDepPath(InPath, SDKPath))
      SerializationOpts.ModuleInterface = InPath;

    SmallVector<FileDependency, 16> Deps;
    bool serializeHashes = FEOpts.SerializeModuleInterfaceDependencyHashes;
    if (collectDepsForSerialization(SubInstance, Deps, serializeHashes)) {
      SubError = true;
      return;
    }
    if (ShouldSerializeDeps)
      SerializationOpts.Dependencies = Deps;
    SILMod->setSerializeSILAction([&]() {
      // We don't want to serialize module docs in the cache -- they
      // will be serialized beside the interface file.
      serializeToBuffers(Mod, SerializationOpts, ModuleBuffer,
                         /*ModuleDocBuffer*/nullptr,
                         /*SourceInfoBuffer*/nullptr,
                         SILMod.get());
    });

    LLVM_DEBUG(llvm::dbgs() << "Running SIL processing passes\n");
    if (SubInstance.performSILProcessing(SILMod.get())) {
      LLVM_DEBUG(llvm::dbgs() << "encountered errors\n");
      SubError = true;
      return;
    }

    SubError = SubInstance.getDiags().hadAnyError();
  });
  return !RunSuccess || SubError;
}

bool ModuleInterfaceBuilder::buildSwiftModule(StringRef OutPath,
                                              bool ShouldSerializeDeps,
                          std::unique_ptr<llvm::MemoryBuffer> *ModuleBuffer,
                          llvm::function_ref<void()> RemarkRebuild) {

  while (1) {
  // Attempt to lock the interface file. Only one process is allowed to build
  // module from the interface so we don't consume too much memory when multiple
  // processes are doing the same.
  // FIXME: We should surface the module building step to the build system so
  // we don't need to synchronize here.
  llvm::LockFileManager Locked(interfacePath);
  switch (Locked) {
  case llvm::LockFileManager::LFS_Error:{
    // ModuleInterfaceBuilder takes care of correctness and locks are only
    // necessary for performance. Fallback to building the module in case of any lock
    // related errors.
    if (RemarkRebuild) {
      diags.diagnose(SourceLoc(), diag::interface_file_lock_failure,
                     interfacePath);
    }
    // Clear out any potential leftover.
    Locked.unsafeRemoveLockFile();
    LLVM_FALLTHROUGH;
  }
  case llvm::LockFileManager::LFS_Owned: {
    if (RemarkRebuild) {
      RemarkRebuild();
    }
    return buildSwiftModuleInternal(OutPath, ShouldSerializeDeps, ModuleBuffer);
  }
  case llvm::LockFileManager::LFS_Shared: {
    // Someone else is responsible for building the module. Wait for them to
    // finish.
    switch (Locked.waitForUnlock()) {
    case llvm::LockFileManager::Res_Success: {
      // This process may have a different module output path. If the other
      // process doesn't build the interface to this output path, we should try
      // building ourselves.
      auto bufferOrError = llvm::MemoryBuffer::getFile(OutPath);
      if (!bufferOrError)
        continue;
      if (ModuleBuffer)
        *ModuleBuffer = std::move(bufferOrError.get());
      return false;
    }
    case llvm::LockFileManager::Res_OwnerDied: {
      continue; // try again to get the lock.
    }
    case llvm::LockFileManager::Res_Timeout: {
      // Since ModuleInterfaceBuilder takes care of correctness, we try waiting for
      // another process to complete the build so swift does not do it done
      // twice. If case of timeout, build it ourselves.
      if (RemarkRebuild) {
        diags.diagnose(SourceLoc(), diag::interface_file_lock_timed_out,
                       interfacePath);
      }
      // Clear the lock file so that future invocations can make progress.
      Locked.unsafeRemoveLockFile();
      continue;
    }
    }
    break;
  }
  }
  }
}<|MERGE_RESOLUTION|>--- conflicted
+++ resolved
@@ -346,13 +346,7 @@
     // Setup the callbacks for serialization, which can occur during the
     // optimization pipeline.
     SerializationOptions SerializationOpts;
-<<<<<<< HEAD
     std::string OutPathStr = OutPath.str();
-    SerializationOpts.EnableNestedTypeLookupTable
-        = FEOpts.EnableSerializationNestedTypeLookupTable;
-=======
-    std::string OutPathStr = OutPath;
->>>>>>> f4cef571
     SerializationOpts.OutputPath = OutPathStr.c_str();
     SerializationOpts.ModuleLinkName = FEOpts.ModuleLinkName;
     SerializationOpts.AutolinkForceLoad =
