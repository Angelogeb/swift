//===--- Deserialization.cpp - Loading a serialized AST -------------------===//
//
// This source file is part of the Swift.org open source project
//
// Copyright (c) 2014 - 2018 Apple Inc. and the Swift project authors
// Licensed under Apache License v2.0 with Runtime Library Exception
//
// See https://swift.org/LICENSE.txt for license information
// See https://swift.org/CONTRIBUTORS.txt for the list of Swift project authors
//
//===----------------------------------------------------------------------===//

#include "BCReadingExtras.h"
#include "DeserializationErrors.h"
#include "ModuleFile.h"
#include "ModuleFormat.h"
#include "swift/AST/ASTContext.h"
#include "swift/AST/AutoDiff.h"
#include "swift/AST/DiagnosticsSema.h"
#include "swift/AST/Expr.h"
#include "swift/AST/ForeignErrorConvention.h"
#include "swift/AST/GenericEnvironment.h"
#include "swift/AST/Initializer.h"
#include "swift/AST/NameLookupRequests.h"
#include "swift/AST/Pattern.h"
#include "swift/AST/ParameterList.h"
#include "swift/AST/PrettyStackTrace.h"
#include "swift/AST/PropertyWrappers.h"
#include "swift/AST/ProtocolConformance.h"
#include "swift/AST/TypeCheckRequests.h"
#include "swift/ClangImporter/ClangImporter.h"
#include "swift/ClangImporter/ClangModule.h"
#include "swift/ClangImporter/SwiftAbstractBasicReader.h"
#include "swift/Serialization/SerializedModuleLoader.h"
#include "swift/Basic/Defer.h"
#include "swift/Basic/Statistic.h"
#include "llvm/ADT/Statistic.h"
#include "llvm/Support/Compiler.h"
#include "llvm/Support/Debug.h"
#include "llvm/Support/raw_ostream.h"

#define DEBUG_TYPE "Serialization"

STATISTIC(NumDeclsLoaded, "# of decls deserialized");
STATISTIC(NumMemberListsLoaded,
          "# of nominals/extensions whose members were loaded");
STATISTIC(NumNormalProtocolConformancesLoaded,
          "# of normal protocol conformances deserialized");
STATISTIC(NumNormalProtocolConformancesCompleted,
          "# of normal protocol conformances completed");
STATISTIC(NumNestedTypeShortcuts,
          "# of nested types resolved without full lookup");

using namespace swift;
using namespace swift::serialization;
using llvm::Expected;

StringRef swift::getNameOfModule(const ModuleFile *MF) {
  return MF->Name;
}

namespace {
  struct DeclAndOffset {
    const Decl *D;
    uint64_t offset;
  };

  static raw_ostream &operator<<(raw_ostream &os, DeclAndOffset &&pair) {
    return os << Decl::getKindName(pair.D->getKind())
              << "Decl @ " << pair.offset;
  }

  class PrettyDeclDeserialization : public llvm::PrettyStackTraceEntry {
    const ModuleFile *MF;
    const ModuleFile::Serialized<Decl*> &DeclOrOffset;
    uint64_t offset;
    decls_block::RecordKind Kind;
  public:
    PrettyDeclDeserialization(ModuleFile *module,
                              const ModuleFile::Serialized<Decl*> &declOrOffset,
                              decls_block::RecordKind kind)
      : MF(module), DeclOrOffset(declOrOffset), offset(declOrOffset),
        Kind(kind) {
    }

    static const char *getRecordKindString(decls_block::RecordKind Kind) {
      switch (Kind) {
#define RECORD(Id) case decls_block::Id: return #Id;
#include "DeclTypeRecordNodes.def"
      }

      llvm_unreachable("Unhandled RecordKind in switch.");
    }

    void print(raw_ostream &os) const override {
      if (!DeclOrOffset.isComplete()) {
        os << "While deserializing decl @ " << offset << " ("
           << getRecordKindString(Kind) << ")";
      } else {
        os << "While deserializing ";

        if (auto VD = dyn_cast<ValueDecl>(DeclOrOffset.get())) {
          os << "'" << VD->getBaseName() << "' (" << DeclAndOffset{VD, offset}
             << ")";
        } else if (auto ED = dyn_cast<ExtensionDecl>(DeclOrOffset.get())) {
          os << "extension of '" << ED->getExtendedType() << "' ("
             << DeclAndOffset{ED, offset} << ")";
        } else {
          os << DeclAndOffset{DeclOrOffset.get(), offset};
        }
      }
      os << " in '" << getNameOfModule(MF) << "'\n";
    }
  };

  class PrettyXRefTrace :
      public llvm::PrettyStackTraceEntry,
      public XRefTracePath {
  public:
    explicit PrettyXRefTrace(ModuleDecl &M) : XRefTracePath(M) {}

    void print(raw_ostream &os) const override {
      XRefTracePath::print(os, "\t");
    }
  };
} // end anonymous namespace

const char DeclDeserializationError::ID = '\0';
void DeclDeserializationError::anchor() {}
const char XRefError::ID = '\0';
void XRefError::anchor() {}
const char XRefNonLoadedModuleError::ID = '\0';
void XRefNonLoadedModuleError::anchor() {}
const char OverrideError::ID = '\0';
void OverrideError::anchor() {}
const char TypeError::ID = '\0';
void TypeError::anchor() {}
const char ExtensionError::ID = '\0';
void ExtensionError::anchor() {}
const char DeclAttributesDidNotMatch::ID = '\0';
void DeclAttributesDidNotMatch::anchor() {}

/// Skips a single record in the bitstream.
///
/// Destroys the stream position if the next entry is not a record.
static void skipRecord(llvm::BitstreamCursor &cursor, unsigned recordKind) {
  auto next = llvm::cantFail<llvm::BitstreamEntry>(
      cursor.advance(AF_DontPopBlockAtEnd));
  assert(next.Kind == llvm::BitstreamEntry::Record);

  unsigned kind = llvm::cantFail<unsigned>(cursor.skipRecord(next.ID));
  assert(kind == recordKind);
  (void)kind;
}

void ModuleFile::fatal(llvm::Error error) {
  if (FileContext) {
    getContext().Diags.diagnose(SourceLoc(), diag::serialization_fatal, Name);

    if (!CompatibilityVersion.empty()) {
      if (getContext().LangOpts.EffectiveLanguageVersion
            != CompatibilityVersion) {
        SmallString<16> effectiveVersionBuffer, compatVersionBuffer;
        {
          llvm::raw_svector_ostream out(effectiveVersionBuffer);
          out << getContext().LangOpts.EffectiveLanguageVersion;
        }
        {
          llvm::raw_svector_ostream out(compatVersionBuffer);
          out << CompatibilityVersion;
        }
        getContext().Diags.diagnose(
            SourceLoc(), diag::serialization_compatibility_version_mismatch,
            effectiveVersionBuffer, Name, compatVersionBuffer);
      }
    }
  }

  logAllUnhandledErrors(std::move(error), llvm::errs(),
                        "\n*** DESERIALIZATION FAILURE (please include this "
                        "section in any bug report) ***\n");
  abort();
}

static Optional<swift::AccessorKind>
getActualAccessorKind(uint8_t raw) {
  switch (serialization::AccessorKind(raw)) {
#define ACCESSOR(ID) \
  case serialization::AccessorKind::ID: return swift::AccessorKind::ID;
#include "swift/AST/AccessorKinds.def"
  }

  return None;
}

/// Translate from the serialization DefaultArgumentKind enumerators, which are
/// guaranteed to be stable, to the AST ones.
static Optional<swift::DefaultArgumentKind>
getActualDefaultArgKind(uint8_t raw) {
  switch (static_cast<serialization::DefaultArgumentKind>(raw)) {
  case serialization::DefaultArgumentKind::None:
    return swift::DefaultArgumentKind::None;
  case serialization::DefaultArgumentKind::Normal:
    return swift::DefaultArgumentKind::Normal;
  case serialization::DefaultArgumentKind::Inherited:
    return swift::DefaultArgumentKind::Inherited;
  case serialization::DefaultArgumentKind::Column:
    return swift::DefaultArgumentKind::Column;
  case serialization::DefaultArgumentKind::File:
    return swift::DefaultArgumentKind::File;
  case serialization::DefaultArgumentKind::FilePath:
    return swift::DefaultArgumentKind::FilePath;
  case serialization::DefaultArgumentKind::Line:
    return swift::DefaultArgumentKind::Line;
  case serialization::DefaultArgumentKind::Function:
    return swift::DefaultArgumentKind::Function;
  case serialization::DefaultArgumentKind::DSOHandle:
    return swift::DefaultArgumentKind::DSOHandle;
  case serialization::DefaultArgumentKind::NilLiteral:
    return swift::DefaultArgumentKind::NilLiteral;
  case serialization::DefaultArgumentKind::EmptyArray:
    return swift::DefaultArgumentKind::EmptyArray;
  case serialization::DefaultArgumentKind::EmptyDictionary:
    return swift::DefaultArgumentKind::EmptyDictionary;
  case serialization::DefaultArgumentKind::StoredProperty:
    return swift::DefaultArgumentKind::StoredProperty;
  }
  return None;
}

static Optional<StableSerializationPath::ExternalPath::ComponentKind>
getActualClangDeclPathComponentKind(uint64_t raw) {
  switch (static_cast<serialization::ClangDeclPathComponentKind>(raw)) {
#define CASE(ID) \
  case serialization::ClangDeclPathComponentKind::ID: \
    return StableSerializationPath::ExternalPath::ID;
  CASE(Record)
  CASE(Enum)
  CASE(Namespace)
  CASE(Typedef)
  CASE(TypedefAnonDecl)
  CASE(ObjCInterface)
  CASE(ObjCProtocol)
#undef CASE
  }
  return None;
}

ParameterList *ModuleFile::readParameterList() {
  using namespace decls_block;

  SmallVector<uint64_t, 8> scratch;
  llvm::BitstreamEntry entry =
      fatalIfUnexpected(DeclTypeCursor.advance(AF_DontPopBlockAtEnd));
  unsigned recordID =
      fatalIfUnexpected(DeclTypeCursor.readRecord(entry.ID, scratch));
  assert(recordID == PARAMETERLIST);
  (void) recordID;

  ArrayRef<uint64_t> rawMemberIDs;
  decls_block::ParameterListLayout::readRecord(scratch, rawMemberIDs);

  SmallVector<ParamDecl *, 8> params;
  for (DeclID paramID : rawMemberIDs)
    params.push_back(cast<ParamDecl>(getDecl(paramID)));

  return ParameterList::create(getContext(), params);
}

Expected<Pattern *> ModuleFile::readPattern(DeclContext *owningDC) {
  // Currently, the only case in which this function can fail (return an error)
  // is when reading a pattern for a single variable declaration.

  using namespace decls_block;

  auto readPatternUnchecked = [this](DeclContext *owningDC) -> Pattern * {
    Expected<Pattern *> deserialized = readPattern(owningDC);
    if (!deserialized) {
      fatal(deserialized.takeError());
    }
    assert(deserialized.get());
    return deserialized.get();
  };

  SmallVector<uint64_t, 8> scratch;

  BCOffsetRAII restoreOffset(DeclTypeCursor);
  llvm::BitstreamEntry next =
      fatalIfUnexpected(DeclTypeCursor.advance(AF_DontPopBlockAtEnd));
  if (next.Kind != llvm::BitstreamEntry::Record)
    fatal();

  /// Local function to record the type of this pattern.
  auto recordPatternType = [&](Pattern *pattern, Type type) {
    if (type->hasTypeParameter())
      pattern->setDelayedInterfaceType(type, owningDC);
    else
      pattern->setType(type);
  };

  unsigned kind =
      fatalIfUnexpected(DeclTypeCursor.readRecord(next.ID, scratch));
  switch (kind) {
  case decls_block::PAREN_PATTERN: {
    bool isImplicit;
    ParenPatternLayout::readRecord(scratch, isImplicit);

    Pattern *subPattern = readPatternUnchecked(owningDC);

    auto result = new (getContext()) ParenPattern(SourceLoc(),
                                                  subPattern,
                                                  SourceLoc(),
                                                  isImplicit);

    if (Type interfaceType = subPattern->getDelayedInterfaceType())
      result->setDelayedInterfaceType(ParenType::get(getContext(),
                                                     interfaceType), owningDC);
    else
      result->setType(ParenType::get(getContext(), subPattern->getType()));
    restoreOffset.reset();
    return result;
  }
  case decls_block::TUPLE_PATTERN: {
    TypeID tupleTypeID;
    unsigned count;
    bool isImplicit;

    TuplePatternLayout::readRecord(scratch, tupleTypeID, count, isImplicit);

    SmallVector<TuplePatternElt, 8> elements;
    for ( ; count > 0; --count) {
      scratch.clear();
      next = fatalIfUnexpected(DeclTypeCursor.advance());
      assert(next.Kind == llvm::BitstreamEntry::Record);

      kind = fatalIfUnexpected(DeclTypeCursor.readRecord(next.ID, scratch));
      assert(kind == decls_block::TUPLE_PATTERN_ELT);

      // FIXME: Add something for this record or remove it.
      IdentifierID labelID;
      TuplePatternEltLayout::readRecord(scratch, labelID);
      Identifier label = getIdentifier(labelID);

      Pattern *subPattern = readPatternUnchecked(owningDC);
      elements.push_back(TuplePatternElt(label, SourceLoc(), subPattern));
    }

    auto result = TuplePattern::create(getContext(), SourceLoc(),
                                       elements, SourceLoc(), isImplicit);
    recordPatternType(result, getType(tupleTypeID));
    restoreOffset.reset();
    return result;
  }
  case decls_block::NAMED_PATTERN: {
    DeclID varID;
    TypeID typeID;
    bool isImplicit;
    NamedPatternLayout::readRecord(scratch, varID, typeID, isImplicit);

    auto deserialized = getDeclChecked(varID);
    if (!deserialized) {
      // Pass through the error. It's too bad that it affects the whole pattern,
      // but that's what we get.
      return deserialized.takeError();
    }

    auto var = cast<VarDecl>(deserialized.get());
    auto result = new (getContext()) NamedPattern(var, isImplicit);
    recordPatternType(result, getType(typeID));
    restoreOffset.reset();
    return result;
  }
  case decls_block::ANY_PATTERN: {
    TypeID typeID;
    bool isImplicit;

    AnyPatternLayout::readRecord(scratch, typeID, isImplicit);
    auto result = new (getContext()) AnyPattern(SourceLoc(), isImplicit);
    recordPatternType(result, getType(typeID));
    restoreOffset.reset();
    return result;
  }
  case decls_block::TYPED_PATTERN: {
    TypeID typeID;
    bool isImplicit;
    TypedPatternLayout::readRecord(scratch, typeID, isImplicit);

    Expected<Pattern *> subPattern = readPattern(owningDC);
    if (!subPattern) {
      // Pass through any errors.
      return subPattern;
    }

    auto type = getType(typeID);
    auto result = new (getContext()) TypedPattern(subPattern.get(),
                                                  /*typeRepr*/nullptr,
                                                  isImplicit);
    recordPatternType(result, type);
    restoreOffset.reset();
    return result;
  }
  case decls_block::VAR_PATTERN: {
    bool isImplicit, isLet;
    VarPatternLayout::readRecord(scratch, isLet, isImplicit);

    Pattern *subPattern = readPatternUnchecked(owningDC);

    auto result = new (getContext()) VarPattern(SourceLoc(), isLet, subPattern,
                                                isImplicit);
    if (Type interfaceType = subPattern->getDelayedInterfaceType())
      result->setDelayedInterfaceType(interfaceType, owningDC);
    else
      result->setType(subPattern->getType());
    restoreOffset.reset();
    return result;
  }

  default:
    return nullptr;
  }
}

SILLayout *ModuleFile::readSILLayout(llvm::BitstreamCursor &Cursor) {
  using namespace decls_block;

  SmallVector<uint64_t, 16> scratch;

  llvm::BitstreamEntry next =
      fatalIfUnexpected(Cursor.advance(AF_DontPopBlockAtEnd));
  assert(next.Kind == llvm::BitstreamEntry::Record);

  unsigned kind = fatalIfUnexpected(Cursor.readRecord(next.ID, scratch));
  switch (kind) {
  case decls_block::SIL_LAYOUT: {
    GenericSignatureID rawGenericSig;
    unsigned numFields;
    ArrayRef<uint64_t> types;
    decls_block::SILLayoutLayout::readRecord(scratch, rawGenericSig,
                                             numFields, types);
    
    SmallVector<SILField, 4> fields;
    for (auto fieldInfo : types.slice(0, numFields)) {
      bool isMutable = fieldInfo & 0x80000000U;
      auto typeId = fieldInfo & 0x7FFFFFFFU;
      fields.push_back(
        SILField(getType(typeId)->getCanonicalType(),
                 isMutable));
    }
    
    CanGenericSignature canSig;
    if (auto sig = getGenericSignature(rawGenericSig))
      canSig = sig.getCanonicalSignature();
    return SILLayout::get(getContext(), canSig, fields);
  }
  default:
    fatal();
  }
}

ProtocolConformanceRef ModuleFile::readConformance(
                                             llvm::BitstreamCursor &Cursor,
                                             GenericEnvironment *genericEnv) {
  auto conformance = readConformanceChecked(Cursor, genericEnv);
  if (!conformance)
    fatal(conformance.takeError());
  return conformance.get();
}

Expected<ProtocolConformanceRef>
ModuleFile::readConformanceChecked(llvm::BitstreamCursor &Cursor,
                                   GenericEnvironment *genericEnv) {
  using namespace decls_block;

  SmallVector<uint64_t, 16> scratch;

  llvm::BitstreamEntry next =
      fatalIfUnexpected(Cursor.advance(AF_DontPopBlockAtEnd));
  assert(next.Kind == llvm::BitstreamEntry::Record);

  if (auto *Stats = getContext().Stats)
    Stats->getFrontendCounters().NumConformancesDeserialized++;

  unsigned kind = fatalIfUnexpected(Cursor.readRecord(next.ID, scratch));
  switch (kind) {
  case INVALID_PROTOCOL_CONFORMANCE: {
    return ProtocolConformanceRef::forInvalid();
  }

  case ABSTRACT_PROTOCOL_CONFORMANCE: {
    DeclID protoID;
    AbstractProtocolConformanceLayout::readRecord(scratch, protoID);

    auto decl = getDeclChecked(protoID);
    if (!decl)
      return decl.takeError();

    auto proto = cast<ProtocolDecl>(decl.get());
    return ProtocolConformanceRef(proto);
  }

  case SELF_PROTOCOL_CONFORMANCE: {
    DeclID protoID;
    SelfProtocolConformanceLayout::readRecord(scratch, protoID);

    auto decl = getDeclChecked(protoID);
    if (!decl)
      return decl.takeError();

    auto proto = cast<ProtocolDecl>(decl.get());
    auto conformance = getContext().getSelfConformance(proto);
    return ProtocolConformanceRef(conformance);
  }

  case SPECIALIZED_PROTOCOL_CONFORMANCE: {
    TypeID conformingTypeID;
    SubstitutionMapID substitutionMapID;
    SpecializedProtocolConformanceLayout::readRecord(scratch, conformingTypeID,
                                                     substitutionMapID);

    ASTContext &ctx = getContext();
    Type conformingType = getType(conformingTypeID);
    if (genericEnv) {
      conformingType = genericEnv->mapTypeIntoContext(conformingType);
    }

    PrettyStackTraceType trace(getAssociatedModule()->getASTContext(),
                               "reading specialized conformance for",
                               conformingType);

    auto subMapOrError = getSubstitutionMapChecked(substitutionMapID);
    if (!subMapOrError)
      return subMapOrError.takeError();
    auto subMap = subMapOrError.get();

    ProtocolConformanceRef genericConformance =
      readConformance(Cursor, genericEnv);
    PrettyStackTraceDecl traceTo("... to", genericConformance.getRequirement());

    assert(genericConformance.isConcrete() && "Abstract generic conformance?");
    auto conformance =
           ctx.getSpecializedConformance(conformingType,
                                         genericConformance.getConcrete(),
                                         subMap);
    return ProtocolConformanceRef(conformance);
  }

  case INHERITED_PROTOCOL_CONFORMANCE: {
    TypeID conformingTypeID;
    InheritedProtocolConformanceLayout::readRecord(scratch, conformingTypeID);

    ASTContext &ctx = getContext();
    Type conformingType = getType(conformingTypeID);
    if (genericEnv) {
      conformingType = genericEnv->mapTypeIntoContext(conformingType);
    }

    PrettyStackTraceType trace(getAssociatedModule()->getASTContext(),
                               "reading inherited conformance for",
                               conformingType);

    ProtocolConformanceRef inheritedConformance =
      readConformance(Cursor, genericEnv);
    PrettyStackTraceDecl traceTo("... to",
                                 inheritedConformance.getRequirement());

    assert(inheritedConformance.isConcrete() &&
           "Abstract inherited conformance?");
    auto conformance =
      ctx.getInheritedConformance(conformingType,
                                  inheritedConformance.getConcrete());
    return ProtocolConformanceRef(conformance);
  }

  case NORMAL_PROTOCOL_CONFORMANCE_ID: {
    NormalConformanceID conformanceID;
    NormalProtocolConformanceIdLayout::readRecord(scratch, conformanceID);

    auto conformance = readNormalConformanceChecked(conformanceID);
    if (!conformance)
      return conformance.takeError();
    return ProtocolConformanceRef(conformance.get());
  }

  case PROTOCOL_CONFORMANCE_XREF: {
    DeclID protoID;
    DeclID nominalID;
    ModuleID moduleID;
    ProtocolConformanceXrefLayout::readRecord(scratch, protoID, nominalID,
                                              moduleID);

    auto maybeNominal = getDeclChecked(nominalID);
    if (!maybeNominal)
      return maybeNominal.takeError();

    auto nominal = cast<NominalTypeDecl>(maybeNominal.get());
    PrettyStackTraceDecl trace("cross-referencing conformance for", nominal);
    auto proto = cast<ProtocolDecl>(getDecl(protoID));
    PrettyStackTraceDecl traceTo("... to", proto);
    auto module = getModule(moduleID);

    // FIXME: If the module hasn't been loaded, we probably don't want to fall
    // back to the current module like this.
    if (!module)
      module = getAssociatedModule();

    SmallVector<ProtocolConformance *, 2> conformances;
    nominal->lookupConformance(module, proto, conformances);
    PrettyStackTraceModuleFile traceMsg(
        "If you're seeing a crash here, check that your SDK and dependencies "
        "are at least as new as the versions used to build", *this);
    // This would normally be an assertion but it's more useful to print the
    // PrettyStackTrace here even in no-asserts builds.
    if (conformances.empty())
      abort();
    return ProtocolConformanceRef(conformances.front());
  }

  // Not a protocol conformance.
  default:
    fatal();
  }
}

Expected<NormalProtocolConformance *> ModuleFile::readNormalConformanceChecked(
                             NormalConformanceID conformanceID) {
  auto &conformanceEntry = NormalConformances[conformanceID-1];
  if (conformanceEntry.isComplete()) {
    return conformanceEntry.get();
  }

  using namespace decls_block;

  // Find the conformance record.
  BCOffsetRAII restoreOffset(DeclTypeCursor);
  fatalIfNotSuccess(DeclTypeCursor.JumpToBit(conformanceEntry));
  llvm::BitstreamEntry entry = fatalIfUnexpected(DeclTypeCursor.advance());
  if (entry.Kind != llvm::BitstreamEntry::Record)
    fatal();

  DeclID protoID;
  DeclContextID contextID;
  unsigned valueCount, typeCount, conformanceCount;
  ArrayRef<uint64_t> rawIDs;
  SmallVector<uint64_t, 16> scratch;

  unsigned kind =
      fatalIfUnexpected(DeclTypeCursor.readRecord(entry.ID, scratch));
  if (kind != NORMAL_PROTOCOL_CONFORMANCE)
    fatal();

  NormalProtocolConformanceLayout::readRecord(scratch, protoID,
                                              contextID, typeCount,
                                              valueCount, conformanceCount,
                                              rawIDs);

  ASTContext &ctx = getContext();
  auto doOrError = getDeclContextChecked(contextID);
  if (!doOrError)
    return doOrError.takeError();
  DeclContext *dc = doOrError.get();

  assert(!isa<ClangModuleUnit>(dc->getModuleScopeContext())
         && "should not have serialized a conformance from a clang module");
  Type conformingType = dc->getDeclaredInterfaceType();
  PrettyStackTraceType trace(ctx, "reading conformance for", conformingType);

  auto protoOrError = getDeclChecked(protoID);
  if (!protoOrError)
    return protoOrError.takeError();
  auto proto = cast<ProtocolDecl>(protoOrError.get());

  PrettyStackTraceDecl traceTo("... to", proto);
  ++NumNormalProtocolConformancesLoaded;

  auto conformance = ctx.getConformance(conformingType, proto, SourceLoc(), dc,
                                        ProtocolConformanceState::Incomplete);

  // Record this conformance.
  if (conformanceEntry.isComplete())
    return conformance;

  uint64_t offset = conformanceEntry;
  conformanceEntry = conformance;

  dc->getSelfNominalTypeDecl()->registerProtocolConformance(conformance);

  // If the conformance is complete, we're done.
  if (conformance->isComplete())
    return conformance;

  conformance->setState(ProtocolConformanceState::Complete);
  conformance->setLazyLoader(this, offset);
  return conformance;
}

GenericParamList *ModuleFile::maybeReadGenericParams(DeclContext *DC) {
  using namespace decls_block;

  assert(DC && "need a context for the decls in the list");

  BCOffsetRAII lastRecordOffset(DeclTypeCursor);
  SmallVector<uint64_t, 8> scratch;
  StringRef blobData;

  llvm::BitstreamEntry next =
      fatalIfUnexpected(DeclTypeCursor.advance(AF_DontPopBlockAtEnd));
  if (next.Kind != llvm::BitstreamEntry::Record)
    return nullptr;

  unsigned kind =
      fatalIfUnexpected(DeclTypeCursor.readRecord(next.ID, scratch, &blobData));
  if (kind != GENERIC_PARAM_LIST)
    return nullptr;
  lastRecordOffset.reset();

  SmallVector<GenericTypeParamDecl *, 8> params;

  ArrayRef<uint64_t> paramIDs;
  GenericParamListLayout::readRecord(scratch, paramIDs);
  for (DeclID nextParamID : paramIDs) {
    auto genericParam = cast<GenericTypeParamDecl>(getDecl(nextParamID));
    params.push_back(genericParam);
  }

  // Don't create empty generic parameter lists. (This should never happen in
  // practice, but it doesn't hurt to be defensive.)
  if (params.empty())
    return nullptr;

  return GenericParamList::create(getContext(), SourceLoc(),
                                  params, SourceLoc(), { },
                                  SourceLoc());
}

void ModuleFile::readGenericRequirements(
                   SmallVectorImpl<Requirement> &requirements,
                   llvm::BitstreamCursor &Cursor) {
  auto error = readGenericRequirementsChecked(requirements, Cursor);
  if (error)
    fatal(std::move(error));
}

llvm::Error ModuleFile::readGenericRequirementsChecked(
                   SmallVectorImpl<Requirement> &requirements,
                   llvm::BitstreamCursor &Cursor) {
  using namespace decls_block;

  BCOffsetRAII lastRecordOffset(Cursor);
  SmallVector<uint64_t, 8> scratch;
  StringRef blobData;

  while (true) {
    lastRecordOffset.reset();
    bool shouldContinue = true;

    llvm::BitstreamEntry entry =
        fatalIfUnexpected(Cursor.advance(AF_DontPopBlockAtEnd));
    if (entry.Kind != llvm::BitstreamEntry::Record)
      break;

    scratch.clear();
    unsigned recordID = fatalIfUnexpected(
        Cursor.readRecord(entry.ID, scratch, &blobData));
    switch (recordID) {
    case GENERIC_REQUIREMENT: {
      uint8_t rawKind;
      uint64_t rawTypeIDs[2];
      GenericRequirementLayout::readRecord(scratch, rawKind,
                                           rawTypeIDs[0], rawTypeIDs[1]);

      switch (rawKind) {
      case GenericRequirementKind::Conformance: {
        auto subject = getTypeChecked(rawTypeIDs[0]);
        if (!subject)
          return subject.takeError();

        auto constraint = getTypeChecked(rawTypeIDs[1]);
        if (!constraint)
          return constraint.takeError();

        requirements.push_back(Requirement(RequirementKind::Conformance,
                                           subject.get(), constraint.get()));
        break;
      }
      case GenericRequirementKind::Superclass: {
        auto subject = getTypeChecked(rawTypeIDs[0]);
        if (!subject)
          return subject.takeError();

        auto constraint = getTypeChecked(rawTypeIDs[1]);
        if (!constraint)
          return constraint.takeError();

        requirements.push_back(Requirement(RequirementKind::Superclass,
                                           subject.get(), constraint.get()));
        break;
      }
      case GenericRequirementKind::SameType: {
        auto first = getTypeChecked(rawTypeIDs[0]);
        if (!first)
          return first.takeError();

        auto second = getTypeChecked(rawTypeIDs[1]);
        if (!second)
          return second.takeError();

        requirements.push_back(Requirement(RequirementKind::SameType,
                                           first.get(), second.get()));
        break;
      }
      default:
        // Unknown requirement kind.
        fatal();
      }
      break;
      }
    case LAYOUT_REQUIREMENT: {
      uint8_t rawKind;
      uint64_t rawTypeID;
      uint32_t size;
      uint32_t alignment;
      LayoutRequirementLayout::readRecord(scratch, rawKind, rawTypeID,
                                          size, alignment);

      auto first = getTypeChecked(rawTypeID);
      if (!first)
        return first.takeError();

      LayoutConstraint layout;
      LayoutConstraintKind kind = LayoutConstraintKind::UnknownLayout;
      switch (rawKind) {
      default:
        // Unknown layout requirement kind.
        fatal();
      case LayoutRequirementKind::NativeRefCountedObject:
        kind = LayoutConstraintKind::NativeRefCountedObject;
        break;
      case LayoutRequirementKind::RefCountedObject:
        kind = LayoutConstraintKind::RefCountedObject;
        break;
      case LayoutRequirementKind::Trivial:
        kind = LayoutConstraintKind::Trivial;
        break;
      case LayoutRequirementKind::TrivialOfExactSize:
        kind = LayoutConstraintKind::TrivialOfExactSize;
        break;
      case LayoutRequirementKind::TrivialOfAtMostSize:
        kind = LayoutConstraintKind::TrivialOfAtMostSize;
        break;
      case LayoutRequirementKind::Class:
        kind = LayoutConstraintKind::Class;
        break;
      case LayoutRequirementKind::NativeClass:
        kind = LayoutConstraintKind::NativeClass;
        break;
      case LayoutRequirementKind::UnknownLayout:
        kind = LayoutConstraintKind::UnknownLayout;
        break;
      }

      ASTContext &ctx = getContext();
      if (kind != LayoutConstraintKind::TrivialOfAtMostSize &&
          kind != LayoutConstraintKind::TrivialOfExactSize)
        layout = LayoutConstraint::getLayoutConstraint(kind, ctx);
      else
        layout =
            LayoutConstraint::getLayoutConstraint(kind, size, alignment, ctx);

      requirements.push_back(
          Requirement(RequirementKind::Layout, first.get(), layout));
      break;
      }
    default:
      // This record is not part of the GenericParamList.
      shouldContinue = false;
      break;
    }

    if (!shouldContinue)
      break;
  }

  return llvm::Error::success();
}

/// Advances past any records that might be part of a requirement signature.
static llvm::Error skipGenericRequirements(llvm::BitstreamCursor &Cursor) {
  using namespace decls_block;

  BCOffsetRAII lastRecordOffset(Cursor);

  while (true) {
    Expected<llvm::BitstreamEntry> maybeEntry =
        Cursor.advance(AF_DontPopBlockAtEnd);
    if (!maybeEntry)
      return maybeEntry.takeError();
    llvm::BitstreamEntry entry = maybeEntry.get();
    if (entry.Kind != llvm::BitstreamEntry::Record)
      break;

    Expected<unsigned> maybeRecordID = Cursor.skipRecord(entry.ID);
    if (!maybeRecordID)
      return maybeRecordID.takeError();
    switch (maybeRecordID.get()) {
    case GENERIC_REQUIREMENT:
    case LAYOUT_REQUIREMENT:
      break;

    default:
      // This record is not a generic requirement.
      return llvm::Error::success();
    }

    lastRecordOffset.reset();
  }
  return llvm::Error::success();
}

GenericSignature ModuleFile::getGenericSignature(
    serialization::GenericSignatureID ID) {
  auto signature = getGenericSignatureChecked(ID);
  if (!signature)
    fatal(signature.takeError());
  return signature.get();
}

Expected<GenericSignature>
ModuleFile::getGenericSignatureChecked(serialization::GenericSignatureID ID) {
  using namespace decls_block;

  // Zero is a sentinel for having no generic signature.
  if (ID == 0) return nullptr;

  assert(ID <= GenericSignatures.size() &&
         "invalid GenericSignature ID");
  auto &sigOffset = GenericSignatures[ID-1];

  // If we've already deserialized this generic signature, return it.
  if (sigOffset.isComplete())
    return sigOffset.get();

  // Read the generic signature.
  BCOffsetRAII restoreOffset(DeclTypeCursor);
  fatalIfNotSuccess(DeclTypeCursor.JumpToBit(sigOffset));

  // Read the parameter types.
  SmallVector<GenericTypeParamType *, 4> paramTypes;
  StringRef blobData;
  SmallVector<uint64_t, 8> scratch;

  llvm::BitstreamEntry entry =
      fatalIfUnexpected(DeclTypeCursor.advance(AF_DontPopBlockAtEnd));
  if (entry.Kind != llvm::BitstreamEntry::Record)
    fatal();

  unsigned recordID = fatalIfUnexpected(
      DeclTypeCursor.readRecord(entry.ID, scratch, &blobData));
  switch (recordID) {
  case GENERIC_SIGNATURE: {
    ArrayRef<uint64_t> rawParamIDs;
    GenericSignatureLayout::readRecord(scratch, rawParamIDs);

    for (unsigned i = 0, n = rawParamIDs.size(); i != n; ++i) {
      auto paramTy = getType(rawParamIDs[i])->castTo<GenericTypeParamType>();
      paramTypes.push_back(paramTy);
    }
    break;
  }

  case SIL_GENERIC_SIGNATURE: {
    ArrayRef<uint64_t> rawParamIDs;
    SILGenericSignatureLayout::readRecord(scratch, rawParamIDs);

    if (rawParamIDs.size() % 2 != 0)
      fatal();

    for (unsigned i = 0, n = rawParamIDs.size(); i != n; i += 2) {
      Identifier name = getIdentifier(rawParamIDs[i]);
      auto paramTy = getType(rawParamIDs[i+1])->castTo<GenericTypeParamType>();

      if (!name.empty()) {
        auto paramDecl =
          createDecl<GenericTypeParamDecl>(getAssociatedModule(),
                                           name,
                                           SourceLoc(),
                                           paramTy->getDepth(),
                                           paramTy->getIndex());
        paramTy = paramDecl->getDeclaredInterfaceType()
                   ->castTo<GenericTypeParamType>();
      }

      paramTypes.push_back(paramTy);
    }
    break;
  }
  default:
    // Not a generic signature; no way to recover.
    fatal();
  }

  // Read the generic requirements.
  SmallVector<Requirement, 4> requirements;
  auto error = readGenericRequirementsChecked(requirements, DeclTypeCursor);
  if (error)
    return std::move(error);

  // If we've already deserialized this generic signature, start over to return
  // it directly.
  // FIXME: Is this kind of re-entrancy actually possible?
  if (sigOffset.isComplete())
    return getGenericSignature(ID);

  // Construct the generic signature from the loaded parameters and
  // requirements.
  auto signature = GenericSignature::get(paramTypes, requirements);
  sigOffset = signature;
  return signature;
}

SubstitutionMap ModuleFile::getSubstitutionMap(
                                        serialization::SubstitutionMapID id) {
  auto map = getSubstitutionMapChecked(id);
  if (!map)
    fatal(map.takeError());
  return map.get();
}

Expected<SubstitutionMap>
ModuleFile::getSubstitutionMapChecked(serialization::SubstitutionMapID id) {
  using namespace decls_block;

  // Zero is a sentinel for having an empty substitution map.
  if (id == 0) return SubstitutionMap();

  assert(id <= SubstitutionMaps.size() && "invalid SubstitutionMap ID");
  auto &substitutionsOrOffset = SubstitutionMaps[id-1];

  // If we've already deserialized this substitution map, return it.
  if (substitutionsOrOffset.isComplete()) {
    return substitutionsOrOffset.get();
  }

  // Read the substitution map.
  BCOffsetRAII restoreOffset(DeclTypeCursor);
  fatalIfNotSuccess(DeclTypeCursor.JumpToBit(substitutionsOrOffset));

  // Read the substitution map.
  llvm::BitstreamEntry entry =
      fatalIfUnexpected(DeclTypeCursor.advance(AF_DontPopBlockAtEnd));
  if (entry.Kind != llvm::BitstreamEntry::Record)
    fatal();

  StringRef blobData;
  SmallVector<uint64_t, 8> scratch;
  unsigned recordID = fatalIfUnexpected(
      DeclTypeCursor.readRecord(entry.ID, scratch, &blobData));
  if (recordID != SUBSTITUTION_MAP)
    fatal();

  GenericSignatureID genericSigID;
  uint64_t numConformances;
  ArrayRef<uint64_t> replacementTypeIDs;
  SubstitutionMapLayout::readRecord(scratch, genericSigID, numConformances,
                                    replacementTypeIDs);

  // Generic signature.
  auto genericSigOrError = getGenericSignatureChecked(genericSigID);
  if (!genericSigOrError)
    return genericSigOrError.takeError();

  auto genericSig = genericSigOrError.get();
  if (!genericSig)
    fatal();

  // Load the replacement types.
  SmallVector<Type, 4> replacementTypes;
  replacementTypes.reserve(replacementTypeIDs.size());
  for (auto typeID : replacementTypeIDs) {
    replacementTypes.push_back(getType(typeID));
  }

  // Read the conformances.
  SmallVector<ProtocolConformanceRef, 4> conformances;
  conformances.reserve(numConformances);
  for (unsigned i : range(numConformances)) {
    (void)i;
    auto conformanceOrError = readConformanceChecked(DeclTypeCursor);
    if (!conformanceOrError)
      return conformanceOrError.takeError();
    conformances.push_back(conformanceOrError.get());
  }

  // Form the substitution map and record it.
  auto substitutions =
    SubstitutionMap::get(genericSig, ArrayRef<Type>(replacementTypes),
                         ArrayRef<ProtocolConformanceRef>(conformances));
  substitutionsOrOffset = substitutions;
  return substitutions;
}

bool ModuleFile::readDefaultWitnessTable(ProtocolDecl *proto) {
  using namespace decls_block;

  llvm::BitstreamEntry entry =
      fatalIfUnexpected(DeclTypeCursor.advance(AF_DontPopBlockAtEnd));
  if (entry.Kind != llvm::BitstreamEntry::Record)
    return true;

  SmallVector<uint64_t, 16> witnessIDBuffer;

  unsigned kind =
      fatalIfUnexpected(DeclTypeCursor.readRecord(entry.ID, witnessIDBuffer));
  assert(kind == DEFAULT_WITNESS_TABLE);
  (void)kind;

  ArrayRef<uint64_t> rawWitnessIDs;
  decls_block::DefaultWitnessTableLayout::readRecord(
      witnessIDBuffer, rawWitnessIDs);

  if (rawWitnessIDs.empty())
    return false;

  unsigned e = rawWitnessIDs.size();
  assert(e % 2 == 0 && "malformed default witness table");
  (void) e;

  for (unsigned i = 0, e = rawWitnessIDs.size(); i < e; i += 2) {
    ValueDecl *requirement = cast<ValueDecl>(getDecl(rawWitnessIDs[i]));
    assert(requirement && "unable to deserialize next requirement");
    ValueDecl *witness = cast<ValueDecl>(getDecl(rawWitnessIDs[i + 1]));
    assert(witness && "unable to deserialize next witness");
    assert(requirement->getDeclContext() == proto);

    proto->setDefaultWitness(requirement, witness);
  }

  return false;
}

static Optional<swift::CtorInitializerKind>
getActualCtorInitializerKind(uint8_t raw) {
  switch (serialization::CtorInitializerKind(raw)) {
#define CASE(NAME) \
  case serialization::CtorInitializerKind::NAME: \
    return swift::CtorInitializerKind::NAME;
  CASE(Designated)
  CASE(Convenience)
  CASE(Factory)
  CASE(ConvenienceFactory)
#undef CASE
  }
  return None;
}

static bool isReExportedToModule(const ValueDecl *value,
                                 const ModuleDecl *expectedModule) {
  const DeclContext *valueDC = value->getDeclContext();
  auto fromClangModule
      = dyn_cast<ClangModuleUnit>(valueDC->getModuleScopeContext());
  if (!fromClangModule)
    return false;
  StringRef exportedName = fromClangModule->getExportedModuleName();

  auto toClangModule
      = dyn_cast<ClangModuleUnit>(expectedModule->getFiles().front());
  if (toClangModule)
    return exportedName == toClangModule->getExportedModuleName();
  return exportedName == expectedModule->getName().str();
}

/// Remove values from \p values that don't match the expected type or module.
///
/// Any of \p expectedTy, \p expectedModule, or \p expectedGenericSig can be
/// omitted, in which case any type or module is accepted. Values imported
/// from Clang can also appear in any module.
static void filterValues(Type expectedTy, ModuleDecl *expectedModule,
                         CanGenericSignature expectedGenericSig, bool isType,
                         bool inProtocolExt, bool importedFromClang,
                         bool isStatic,
                         Optional<swift::CtorInitializerKind> ctorInit,
                         SmallVectorImpl<ValueDecl *> &values) {
  CanType canTy;
  if (expectedTy)
    canTy = expectedTy->getCanonicalType();

  auto newEnd = std::remove_if(values.begin(), values.end(),
                               [=](ValueDecl *value) {
    // Ignore anything that was parsed (vs. deserialized), because a serialized
    // module cannot refer to it.
    if (value->getDeclContext()->getParentSourceFile())
      return true;

    if (isType != isa<TypeDecl>(value))
      return true;

    // If we're expecting a type, make sure this decl has the expected type.
    if (canTy && !value->getInterfaceType()->isEqual(canTy))
      return true;

    if (value->isStatic() != isStatic)
      return true;
    if (value->hasClangNode() != importedFromClang)
      return true;

    if (value->getAttrs().hasAttribute<ForbidSerializingReferenceAttr>())
      return true;

    // FIXME: Should be able to move a value from an extension in a derived
    // module to the original definition in a base module.
    if (expectedModule && !value->hasClangNode() &&
        value->getModuleContext() != expectedModule &&
        !isReExportedToModule(value, expectedModule))
      return true;

    // If we're expecting a member within a constrained extension with a
    // particular generic signature, match that signature.
    if (expectedGenericSig &&
        value->getDeclContext()
                ->getGenericSignatureOfContext()
                .getCanonicalSignature() != expectedGenericSig)
      return true;

    // If we don't expect a specific generic signature, ignore anything from a
    // constrained extension.
    if (!expectedGenericSig &&
        isa<ExtensionDecl>(value->getDeclContext()) &&
        cast<ExtensionDecl>(value->getDeclContext())->isConstrainedExtension())
      return true;

    // If we're looking at members of a protocol or protocol extension,
    // filter by whether we expect to find something in a protocol extension or
    // not. This lets us distinguish between a protocol member and a protocol
    // extension member that have the same type.
    if (value->getDeclContext()->getSelfProtocolDecl() &&
        (bool)value->getDeclContext()->getExtendedProtocolDecl()
          != inProtocolExt)
      return true;

    // If we're expecting an initializer with a specific kind, and this is not
    // an initializer with that kind, remove it.
    if (ctorInit) {
      if (!isa<ConstructorDecl>(value) ||
          cast<ConstructorDecl>(value)->getInitKind() != *ctorInit)
        return true;
    }
    return false;
  });
  values.erase(newEnd, values.end());
}

static TypeDecl *
findNestedTypeDeclInModule(FileUnit *thisFile, ModuleDecl *extensionModule,
                           Identifier name, NominalTypeDecl *parent)  {
  assert(extensionModule && "NULL is not a valid module");
  for (FileUnit *file : extensionModule->getFiles()) {
    if (file == thisFile)
      continue;

    if (auto nestedType = file->lookupNestedType(name, parent)) {
      return nestedType;
    }
  }
  return nullptr;
}

Expected<Decl *>
ModuleFile::resolveCrossReference(ModuleID MID, uint32_t pathLen) {
  using namespace decls_block;

  ModuleDecl *baseModule = getModule(MID);
  if (!baseModule) {
    return llvm::make_error<XRefNonLoadedModuleError>(getIdentifier(MID));
  }

  assert(baseModule && "missing dependency");
  PrettyXRefTrace pathTrace(*baseModule);

  llvm::BitstreamEntry entry =
      fatalIfUnexpected(DeclTypeCursor.advance(AF_DontPopBlockAtEnd));
  if (entry.Kind != llvm::BitstreamEntry::Record)
    fatal();

  SmallVector<ValueDecl *, 8> values;
  SmallVector<uint64_t, 8> scratch;
  StringRef blobData;

  // Read the first path piece. This one is special because lookup is performed
  // against the base module, rather than against the previous link in the path.
  // In particular, operator path pieces represent actual operators here, but
  // filters on operator functions when they appear later on.
  scratch.clear();
  unsigned recordID = fatalIfUnexpected(
      DeclTypeCursor.readRecord(entry.ID, scratch, &blobData));
  switch (recordID) {
  case XREF_TYPE_PATH_PIECE:
  case XREF_VALUE_PATH_PIECE: {
    IdentifierID IID;
    IdentifierID privateDiscriminator = 0;
    TypeID TID = 0;
    bool isType = (recordID == XREF_TYPE_PATH_PIECE);
    bool inProtocolExt = false;
    bool importedFromClang = false;
    bool isStatic = false;
    if (isType)
      XRefTypePathPieceLayout::readRecord(scratch, IID, privateDiscriminator,
                                          inProtocolExt, importedFromClang);
    else
      XRefValuePathPieceLayout::readRecord(scratch, TID, IID, inProtocolExt,
                                           importedFromClang, isStatic);

    DeclBaseName name = getDeclBaseName(IID);
    pathTrace.addValue(name);
    if (privateDiscriminator)
      pathTrace.addValue(getIdentifier(privateDiscriminator));

    Type filterTy;
    if (!isType) {
      auto maybeType = getTypeChecked(TID);
      if (!maybeType) {
        // FIXME: Don't throw away the inner error's information.
        consumeError(maybeType.takeError());
        return llvm::make_error<XRefError>("couldn't decode type",
                                           pathTrace, name);
      }
      filterTy = maybeType.get();
      pathTrace.addType(filterTy);
    }

    if (privateDiscriminator) {
      baseModule->lookupMember(values, baseModule, name,
                               getIdentifier(privateDiscriminator));
    } else {
      baseModule->lookupQualified(baseModule, DeclNameRef(name),
                                  NL_QualifiedDefault | NL_KnownNoDependency,
                                  values);
    }
    filterValues(filterTy, nullptr, nullptr, isType, inProtocolExt,
                 importedFromClang, isStatic, None, values);
    break;
  }
      
  case XREF_OPAQUE_RETURN_TYPE_PATH_PIECE: {
    IdentifierID DefiningDeclNameID;
    
    XRefOpaqueReturnTypePathPieceLayout::readRecord(scratch, DefiningDeclNameID);
    
    auto name = getIdentifier(DefiningDeclNameID);
    pathTrace.addOpaqueReturnType(name);
    
    if (auto opaque = baseModule->lookupOpaqueResultType(name.str())) {
      values.push_back(opaque);
    }
    break;
  }

  case XREF_EXTENSION_PATH_PIECE:
    llvm_unreachable("can only extend a nominal");

  case XREF_OPERATOR_OR_ACCESSOR_PATH_PIECE: {
    IdentifierID IID;
    uint8_t rawOpKind;
    XRefOperatorOrAccessorPathPieceLayout::readRecord(scratch, IID, rawOpKind);

    Identifier opName = getIdentifier(IID);
    pathTrace.addOperator(opName);

    switch (rawOpKind) {
    case OperatorKind::Infix:
      return baseModule->lookupInfixOperator(opName);
    case OperatorKind::Prefix:
      return baseModule->lookupPrefixOperator(opName);
    case OperatorKind::Postfix:
      return baseModule->lookupPostfixOperator(opName);
    case OperatorKind::PrecedenceGroup:
      return baseModule->lookupPrecedenceGroup(opName);
    default:
      // Unknown operator kind.
      fatal();
    }
  }

  case XREF_GENERIC_PARAM_PATH_PIECE:
  case XREF_INITIALIZER_PATH_PIECE:
    llvm_unreachable("only in a nominal or function");

  default:
    // Unknown xref kind.
    pathTrace.addUnknown(recordID);
    fatal();
  }

  auto getXRefDeclNameForError = [&]() -> DeclName {
    DeclName result = pathTrace.getLastName();
    while (--pathLen) {
      llvm::BitstreamEntry entry =
          fatalIfUnexpected(DeclTypeCursor.advance(AF_DontPopBlockAtEnd));
      if (entry.Kind != llvm::BitstreamEntry::Record)
        return Identifier();

      scratch.clear();
      unsigned recordID = fatalIfUnexpected(
          DeclTypeCursor.readRecord(entry.ID, scratch, &blobData));
      switch (recordID) {
      case XREF_TYPE_PATH_PIECE: {
        IdentifierID IID;
        XRefTypePathPieceLayout::readRecord(scratch, IID, None, None, None);
        result = getIdentifier(IID);
        break;
      }
      case XREF_VALUE_PATH_PIECE: {
        IdentifierID IID;
        XRefValuePathPieceLayout::readRecord(scratch, None, IID, None, None,
                                             None);
        result = getIdentifier(IID);
        break;
      }
      case XREF_OPAQUE_RETURN_TYPE_PATH_PIECE: {
        IdentifierID IID;
        XRefOpaqueReturnTypePathPieceLayout::readRecord(scratch, IID);
        auto mangledName = getIdentifier(IID);
        
        SmallString<64> buf;
        {
          llvm::raw_svector_ostream os(buf);
          os << "<<opaque return type of ";
          os << mangledName.str();
          os << ">>";
        }
        
        result = getContext().getIdentifier(buf);
        break;
      }
      case XREF_INITIALIZER_PATH_PIECE:
        result = DeclBaseName::createConstructor();
        break;

      case XREF_EXTENSION_PATH_PIECE:
      case XREF_OPERATOR_OR_ACCESSOR_PATH_PIECE:
        break;

      case XREF_GENERIC_PARAM_PATH_PIECE:
        // Can't get the name without deserializing.
        result = Identifier();
        break;

      default:
        // Unknown encoding.
        return Identifier();
      }
    }
    return result;
  };

  if (values.empty()) {
    return llvm::make_error<XRefError>("top-level value not found", pathTrace,
                                       getXRefDeclNameForError());
  }

  // Filters for values discovered in the remaining path pieces.
  ModuleDecl *M = nullptr;
  CanGenericSignature genericSig = CanGenericSignature();

  // For remaining path pieces, filter or drill down into the results we have.
  while (--pathLen) {
    llvm::BitstreamEntry entry =
        fatalIfUnexpected(DeclTypeCursor.advance(AF_DontPopBlockAtEnd));
    if (entry.Kind != llvm::BitstreamEntry::Record)
      fatal();

    scratch.clear();
    unsigned recordID = fatalIfUnexpected(
        DeclTypeCursor.readRecord(entry.ID, scratch, &blobData));
    switch (recordID) {
    case XREF_TYPE_PATH_PIECE: {
      if (values.size() == 1 && isa<NominalTypeDecl>(values.front())) {
        // Fast path for nested types that avoids deserializing all
        // members of the parent type.
        IdentifierID IID;
        IdentifierID privateDiscriminator;
        bool importedFromClang = false;
        bool inProtocolExt = false;
        XRefTypePathPieceLayout::readRecord(scratch, IID, privateDiscriminator,
                                            inProtocolExt, importedFromClang);
        if (privateDiscriminator)
          goto giveUpFastPath;

        Identifier memberName = getIdentifier(IID);
        pathTrace.addValue(memberName);

        auto *baseType = cast<NominalTypeDecl>(values.front());
        ModuleDecl *extensionModule = M;
        if (!extensionModule)
          extensionModule = baseType->getModuleContext();

        // Fault in extensions, then ask every file in the module.
        (void)baseType->getExtensions();
        auto *nestedType =
            findNestedTypeDeclInModule(getFile(), extensionModule,
                                       memberName, baseType);

        // For clang module units, also search tables in the overlays.
        if (!nestedType) {
          if (auto LF =
                  dyn_cast<LoadedFile>(baseType->getModuleScopeContext())) {
            if (auto overlayModule = LF->getOverlayModule()) {
              nestedType = findNestedTypeDeclInModule(getFile(), overlayModule,
                                                      memberName, baseType);
            } else if (LF->getParentModule() != extensionModule) {
              nestedType = findNestedTypeDeclInModule(getFile(),
                                                      LF->getParentModule(),
                                                      memberName, baseType);
            }
          }
        }

        if (nestedType) {
          SmallVector<ValueDecl *, 1> singleValueBuffer{nestedType};
          filterValues(/*expectedTy*/Type(), extensionModule, genericSig,
                       /*isType*/true, inProtocolExt, importedFromClang,
                       /*isStatic*/false, /*ctorInit*/None, singleValueBuffer);
          if (!singleValueBuffer.empty()) {
            values.assign({nestedType});
            ++NumNestedTypeShortcuts;
            break;
          }
        }

        pathTrace.removeLast();
      }
giveUpFastPath:
      LLVM_FALLTHROUGH;
    }
    case XREF_VALUE_PATH_PIECE:
    case XREF_INITIALIZER_PATH_PIECE: {
      TypeID TID = 0;
      DeclBaseName memberName;
      Identifier privateDiscriminator;
      Optional<swift::CtorInitializerKind> ctorInit;
      bool isType = false;
      bool inProtocolExt = false;
      bool importedFromClang = false;
      bool isStatic = false;
      switch (recordID) {
      case XREF_TYPE_PATH_PIECE: {
        IdentifierID IID, discriminatorID;
        XRefTypePathPieceLayout::readRecord(scratch, IID, discriminatorID,
                                            inProtocolExt, importedFromClang);
        memberName = getDeclBaseName(IID);
        privateDiscriminator = getIdentifier(discriminatorID);
        isType = true;
        break;
      }

      case XREF_VALUE_PATH_PIECE: {
        IdentifierID IID;
        XRefValuePathPieceLayout::readRecord(scratch, TID, IID, inProtocolExt,
                                             importedFromClang, isStatic);
        memberName = getDeclBaseName(IID);
        break;
      }

      case XREF_INITIALIZER_PATH_PIECE: {
        uint8_t kind;
        XRefInitializerPathPieceLayout::readRecord(scratch, TID, inProtocolExt,
                                                   importedFromClang, kind);
        memberName = DeclBaseName::createConstructor();
        ctorInit = getActualCtorInitializerKind(kind);
        break;
      }
        
      default:
        llvm_unreachable("Unhandled path piece");
      }

      pathTrace.addValue(memberName);
      if (!privateDiscriminator.empty())
        pathTrace.addPrivateDiscriminator(privateDiscriminator);

      Type filterTy;
      if (!isType) {
        auto maybeType = getTypeChecked(TID);
        if (!maybeType) {
          // FIXME: Don't throw away the inner error's information.
          consumeError(maybeType.takeError());
          return llvm::make_error<XRefError>("couldn't decode type",
                                             pathTrace, memberName);
        }
        filterTy = maybeType.get();
        pathTrace.addType(filterTy);
      }

      if (values.size() != 1) {
        return llvm::make_error<XRefError>("multiple matching base values",
                                           pathTrace,
                                           getXRefDeclNameForError());
      }

      auto nominal = dyn_cast<NominalTypeDecl>(values.front());
      values.clear();

      if (!nominal) {
        return llvm::make_error<XRefError>("base is not a nominal type",
                                           pathTrace,
                                           getXRefDeclNameForError());
      }

      if (!privateDiscriminator.empty()) {
        ModuleDecl *searchModule = M;
        if (!searchModule)
          searchModule = nominal->getModuleContext();
        searchModule->lookupMember(values, nominal, memberName,
                                   privateDiscriminator);

      } else {
        auto members = nominal->lookupDirect(memberName);
        values.append(members.begin(), members.end());
      }
      filterValues(filterTy, M, genericSig, isType, inProtocolExt,
                   importedFromClang, isStatic, ctorInit, values);
      break;
    }

    case XREF_EXTENSION_PATH_PIECE: {
      ModuleID ownerID;
      GenericSignatureID rawGenericSig;
      XRefExtensionPathPieceLayout::readRecord(scratch, ownerID, rawGenericSig);
      M = getModule(ownerID);
      if (!M) {
        return llvm::make_error<XRefError>("module is not loaded",
                                           pathTrace, getIdentifier(ownerID));
      }
      pathTrace.addExtension(M);

      // Read the generic signature, if we have one.
      genericSig = CanGenericSignature(getGenericSignature(rawGenericSig));

      continue;
    }

    case XREF_OPERATOR_OR_ACCESSOR_PATH_PIECE: {
      uint8_t rawKind;
      XRefOperatorOrAccessorPathPieceLayout::readRecord(scratch, None,
                                                        rawKind);
      if (values.empty())
        break;

      if (!values.front()->getBaseName().isOperator()) {
        pathTrace.addAccessor(rawKind);
        if (auto storage = dyn_cast<AbstractStorageDecl>(values.front())) {
          auto actualKind = getActualAccessorKind(rawKind);
          if (!actualKind) {
            // Unknown accessor kind.
            fatal();
          }
          values.front() = storage->getAccessor(*actualKind);
          if (!values.front()) {
            return llvm::make_error<XRefError>("missing accessor",
                                               pathTrace,
                                               getXRefDeclNameForError());

          }
        }
        break;
      }

      pathTrace.addOperatorFilter(rawKind);

      auto newEnd = std::remove_if(values.begin(), values.end(),
                                   [=](ValueDecl *value) {
        auto fn = dyn_cast<FuncDecl>(value);
        if (!fn)
          return true;
        if (!fn->getOperatorDecl())
          return true;
        if (getStableFixity(fn->getOperatorDecl()->getFixity()) != rawKind)
          return true;
        return false;
      });
      values.erase(newEnd, values.end());
      break;
    }

    case XREF_GENERIC_PARAM_PATH_PIECE: {
      if (values.size() != 1) {
        return llvm::make_error<XRefError>("multiple matching base values",
                                           pathTrace,
                                           getXRefDeclNameForError());
      }

      uint32_t depth, paramIndex;
      XRefGenericParamPathPieceLayout::readRecord(scratch, depth, paramIndex);

      pathTrace.addGenericParam(paramIndex);

      ValueDecl *base = values.front();

      GenericSignature currentSig;
      if (auto nominal = dyn_cast<NominalTypeDecl>(base)) {
        if (genericSig) {
          // Find an extension in the requested module that has the
          // correct generic signature.
          for (auto ext : nominal->getExtensions()) {
            if (ext->getModuleContext() == M &&
                ext->getGenericSignature().getCanonicalSignature() ==
                    genericSig) {
              currentSig = ext->getGenericSignature();
              break;
            }
          }
          assert(currentSig && "Couldn't find constrained extension");
        } else {
          // Simple case: use the nominal type's generic parameters.
          currentSig = nominal->getGenericSignature();
        }
      } else if (auto alias = dyn_cast<TypeAliasDecl>(base)) {
        currentSig = alias->getGenericSignature();
      } else if (auto fn = dyn_cast<AbstractFunctionDecl>(base)) {
        currentSig = fn->getGenericSignature();
      } else if (auto subscript = dyn_cast<SubscriptDecl>(base)) {
        currentSig = subscript->getGenericSignature();
      } else if (auto opaque = dyn_cast<OpaqueTypeDecl>(base)) {
        currentSig = opaque->getGenericSignature();
      }

      if (!currentSig) {
        return llvm::make_error<XRefError>(
            "cross-reference to generic param for non-generic type",
            pathTrace, getXRefDeclNameForError());
      }

      bool found = false;
      for (auto paramTy : currentSig->getGenericParams()) {
        if (paramTy->getIndex() == paramIndex &&
            paramTy->getDepth() == depth) {
          values.clear();
          values.push_back(paramTy->getDecl());
          found = true;
          break;
        }
      }

      if (!found) {
        return llvm::make_error<XRefError>(
            "invalid generic argument index or depth",
            pathTrace, getXRefDeclNameForError());
      }

      break;
    }
        
    case XREF_OPAQUE_RETURN_TYPE_PATH_PIECE: {
      values.clear();
      IdentifierID DefiningDeclNameID;
      
      XRefOpaqueReturnTypePathPieceLayout::readRecord(scratch, DefiningDeclNameID);
      
      auto name = getIdentifier(DefiningDeclNameID);
      pathTrace.addOpaqueReturnType(name);
    
      auto lookupModule = M ? M : baseModule;
      if (auto opaqueTy = lookupModule->lookupOpaqueResultType(name.str())) {
        values.push_back(opaqueTy);
      }
      break;
    }

    default:
      // Unknown xref path piece.
      pathTrace.addUnknown(recordID);
      fatal();
    }

    Optional<PrettyStackTraceModuleFile> traceMsg;
    if (M != getAssociatedModule()) {
      traceMsg.emplace("If you're seeing a crash here, check that your SDK "
                         "and dependencies match the versions used to build",
                       *this);
    }

    if (values.empty()) {
      return llvm::make_error<XRefError>("result not found", pathTrace,
                                         getXRefDeclNameForError());
    }

    // Reset the module filter.
    M = nullptr;
    genericSig = nullptr;
  }

  // Make sure we /used/ the last module filter we got.
  // This catches the case where the last path piece we saw was an Extension
  // path piece, which is not a valid way to end a path. (Cross-references to
  // extensions are not allowed because they cannot be uniquely named.)
  if (M)
    fatal();

  // When all is said and done, we should have a single value here to return.
  if (values.size() != 1) {
    return llvm::make_error<XRefError>("result is ambiguous", pathTrace,
                                       getXRefDeclNameForError());
  }

  assert(values.front() != nullptr);
  return values.front();
}

DeclBaseName ModuleFile::getDeclBaseName(IdentifierID IID) {
  if (IID == 0)
    return Identifier();

  if (IID < NUM_SPECIAL_IDS) {
    switch (static_cast<SpecialIdentifierID>(static_cast<uint8_t>(IID))) {
    case BUILTIN_MODULE_ID:
    case CURRENT_MODULE_ID:
    case OBJC_HEADER_MODULE_ID:
        llvm_unreachable("Cannot get DeclBaseName of special module id");
    case SUBSCRIPT_ID:
      return DeclBaseName::createSubscript();
    case serialization::CONSTRUCTOR_ID:
      return DeclBaseName::createConstructor();
    case serialization::DESTRUCTOR_ID:
      return DeclBaseName::createDestructor();
    case NUM_SPECIAL_IDS:
      llvm_unreachable("implementation detail only");
    }
  }

  size_t rawID = IID - NUM_SPECIAL_IDS;
  assert(rawID < Identifiers.size() && "invalid identifier ID");
  auto &identRecord = Identifiers[rawID];

  if (identRecord.Ident.empty()) {
    StringRef text = getIdentifierText(IID);
    identRecord.Ident = getContext().getIdentifier(text);
  }
  return identRecord.Ident;
}

Identifier ModuleFile::getIdentifier(IdentifierID IID) {
  auto name = getDeclBaseName(IID);
  assert(!name.isSpecial());
  return name.getIdentifier();
}

StringRef ModuleFile::getIdentifierText(IdentifierID IID) {
  if (IID == 0)
    return StringRef();

  assert(IID >= NUM_SPECIAL_IDS);

  size_t rawID = IID - NUM_SPECIAL_IDS;
  assert(rawID < Identifiers.size() && "invalid identifier ID");
  auto identRecord = Identifiers[rawID];

  if (!identRecord.Ident.empty())
    return identRecord.Ident.str();

  assert(!IdentifierData.empty() && "no identifier data in module");

  StringRef rawStrPtr = IdentifierData.substr(identRecord.Offset);
  size_t terminatorOffset = rawStrPtr.find('\0');
  assert(terminatorOffset != StringRef::npos &&
         "unterminated identifier string data");
  return rawStrPtr.slice(0, terminatorOffset);
}

DeclContext *ModuleFile::getLocalDeclContext(LocalDeclContextID DCID) {
  assert(DCID != 0 && "invalid local DeclContext ID 0");
  auto &declContextOrOffset = LocalDeclContexts[DCID-1];

  if (declContextOrOffset.isComplete())
    return declContextOrOffset;

  BCOffsetRAII restoreOffset(DeclTypeCursor);
  fatalIfNotSuccess(DeclTypeCursor.JumpToBit(declContextOrOffset));
  llvm::BitstreamEntry entry = fatalIfUnexpected(DeclTypeCursor.advance());

  if (entry.Kind != llvm::BitstreamEntry::Record)
    fatal();

  ASTContext &ctx = getContext();
  SmallVector<uint64_t, 64> scratch;
  StringRef blobData;

  unsigned recordID = fatalIfUnexpected(
      DeclTypeCursor.readRecord(entry.ID, scratch, &blobData));
  switch(recordID) {
  case decls_block::ABSTRACT_CLOSURE_EXPR_CONTEXT: {
    TypeID closureTypeID;
    unsigned discriminator = 0;
    bool implicit = false;
    DeclContextID parentID;

    decls_block::AbstractClosureExprLayout::readRecord(scratch,
                                                       closureTypeID,
                                                       implicit,
                                                       discriminator,
                                                       parentID);
    DeclContext *parent = getDeclContext(parentID);
    auto type = getType(closureTypeID);

    declContextOrOffset = new (ctx)
      SerializedAbstractClosureExpr(type, implicit, discriminator, parent);
    break;
  }

  case decls_block::TOP_LEVEL_CODE_DECL_CONTEXT: {
    DeclContextID parentID;
    decls_block::TopLevelCodeDeclContextLayout::readRecord(scratch,
                                                           parentID);
    DeclContext *parent = getDeclContext(parentID);

    declContextOrOffset = new (ctx) SerializedTopLevelCodeDeclContext(parent);
    break;
  }

  case decls_block::PATTERN_BINDING_INITIALIZER_CONTEXT: {
    DeclID bindingID;
    uint32_t bindingIndex;
    decls_block::PatternBindingInitializerLayout::readRecord(scratch,
                                                             bindingID,
                                                             bindingIndex);
    auto decl = getDecl(bindingID);
    PatternBindingDecl *binding = cast<PatternBindingDecl>(decl);

    if (!declContextOrOffset.isComplete())
      declContextOrOffset = new (ctx)
        SerializedPatternBindingInitializer(binding, bindingIndex);

    if (!blobData.empty())
      binding->setInitStringRepresentation(bindingIndex, blobData);
    break;
  }

  case decls_block::DEFAULT_ARGUMENT_INITIALIZER_CONTEXT: {
    DeclContextID parentID;
    unsigned index = 0;
    decls_block::DefaultArgumentInitializerLayout::readRecord(scratch,
                                                              parentID,
                                                              index);
    DeclContext *parent = getDeclContext(parentID);

    declContextOrOffset = new (ctx)
      SerializedDefaultArgumentInitializer(index, parent);
    break;
  }

  default:
    llvm_unreachable("Unknown record ID found when reading local DeclContext.");
  }
  return declContextOrOffset;
}

DeclContext *ModuleFile::getDeclContext(DeclContextID DCID) {
  auto deserialized = getDeclContextChecked(DCID);
  if (!deserialized) {
    fatal(deserialized.takeError());
  }
  return deserialized.get();
}

Expected<DeclContext *> ModuleFile::getDeclContextChecked(DeclContextID DCID) {
  if (!DCID)
    return FileContext;

  if (Optional<LocalDeclContextID> contextID = DCID.getAsLocalDeclContextID())
    return getLocalDeclContext(contextID.getValue());

  auto deserialized = getDeclChecked(DCID.getAsDeclID().getValue());
  if (!deserialized)
    return deserialized.takeError();

  auto D = deserialized.get();
  if (auto GTD = dyn_cast<GenericTypeDecl>(D))
    return GTD;
  if (auto ED = dyn_cast<ExtensionDecl>(D))
    return ED;
  if (auto AFD = dyn_cast<AbstractFunctionDecl>(D))
    return AFD;
  if (auto SD = dyn_cast<SubscriptDecl>(D))
    return SD;
  if (auto EED = dyn_cast<EnumElementDecl>(D))
    return EED;

  llvm_unreachable("Unknown Decl : DeclContext kind");
}

ModuleDecl *ModuleFile::getModule(ModuleID MID) {
  if (MID < NUM_SPECIAL_IDS) {
    switch (static_cast<SpecialIdentifierID>(static_cast<uint8_t>(MID))) {
    case BUILTIN_MODULE_ID:
      return getContext().TheBuiltinModule;
    case CURRENT_MODULE_ID:
      return FileContext->getParentModule();
    case OBJC_HEADER_MODULE_ID: {
      auto clangImporter =
        static_cast<ClangImporter *>(getContext().getClangModuleLoader());
      return clangImporter->getImportedHeaderModule();
    }
    case SUBSCRIPT_ID:
    case CONSTRUCTOR_ID:
    case DESTRUCTOR_ID:
      llvm_unreachable("Modules cannot be named with special names");
    case NUM_SPECIAL_IDS:
      llvm_unreachable("implementation detail only");
    }
  }
  return getModule(getIdentifier(MID));
}

ModuleDecl *ModuleFile::getModule(ArrayRef<Identifier> name,
                                  bool allowLoading) {
  if (name.empty() || name.front().empty())
    return getContext().TheBuiltinModule;

  // FIXME: duplicated from NameBinder::getModule
  if (name.size() == 1 &&
      name.front() == FileContext->getParentModule()->getName()) {
    if (!UnderlyingModule && allowLoading) {
      auto importer = getContext().getClangModuleLoader();
      assert(importer && "no way to import shadowed module");
      UnderlyingModule = importer->loadModule(SourceLoc(),
                                              {{name.front(), SourceLoc()}});
    }

    return UnderlyingModule;
  }

  SmallVector<ImportDecl::AccessPathElement, 4> importPath;
  for (auto pathElem : name)
    importPath.push_back({ pathElem, SourceLoc() });

  if (allowLoading)
    return getContext().getModule(importPath);
  return getContext().getLoadedModule(importPath);
}


/// Translate from the Serialization associativity enum values to the AST
/// strongly-typed enum.
///
/// The former is guaranteed to be stable, but may not reflect this version of
/// the AST.
static Optional<swift::Associativity> getActualAssociativity(uint8_t assoc) {
  switch (assoc) {
  case serialization::Associativity::LeftAssociative:
    return swift::Associativity::Left;
  case serialization::Associativity::RightAssociative:
    return swift::Associativity::Right;
  case serialization::Associativity::NonAssociative:
    return swift::Associativity::None;
  default:
    return None;
  }
}

static Optional<swift::StaticSpellingKind>
getActualStaticSpellingKind(uint8_t raw) {
  switch (serialization::StaticSpellingKind(raw)) {
  case serialization::StaticSpellingKind::None:
    return swift::StaticSpellingKind::None;
  case serialization::StaticSpellingKind::KeywordStatic:
    return swift::StaticSpellingKind::KeywordStatic;
  case serialization::StaticSpellingKind::KeywordClass:
    return swift::StaticSpellingKind::KeywordClass;
  }
  return None;
}

static bool isDeclAttrRecord(unsigned ID) {
  using namespace decls_block;
  switch (ID) {
#define DECL_ATTR(NAME, CLASS, ...) case CLASS##_DECL_ATTR: return true;
#include "DeclTypeRecordNodes.def"
  default: return false;
  }
}

static Optional<swift::AccessLevel> getActualAccessLevel(uint8_t raw) {
  switch (serialization::AccessLevel(raw)) {
#define CASE(NAME) \
  case serialization::AccessLevel::NAME: \
    return swift::AccessLevel::NAME;
  CASE(Private)
  CASE(FilePrivate)
  CASE(Internal)
  CASE(Public)
  CASE(Open)
#undef CASE
  }
  return None;
}

static Optional<swift::SelfAccessKind>
getActualSelfAccessKind(uint8_t raw) {
  switch (serialization::SelfAccessKind(raw)) {
  case serialization::SelfAccessKind::NonMutating:
    return swift::SelfAccessKind::NonMutating;
  case serialization::SelfAccessKind::Mutating:
    return swift::SelfAccessKind::Mutating;
  case serialization::SelfAccessKind::Consuming:
    return swift::SelfAccessKind::Consuming;
  }
  return None;
}

/// Translate from the serialization VarDeclSpecifier enumerators, which are
/// guaranteed to be stable, to the AST ones.
static Optional<swift::ParamDecl::Specifier>
getActualParamDeclSpecifier(serialization::ParamDeclSpecifier raw) {
  switch (raw) {
#define CASE(ID) \
  case serialization::ParamDeclSpecifier::ID: \
    return swift::ParamDecl::Specifier::ID;
  CASE(Default)
  CASE(InOut)
  CASE(Shared)
  CASE(Owned)
  }
#undef CASE
  return None;
}

static Optional<swift::VarDecl::Introducer>
getActualVarDeclIntroducer(serialization::VarDeclIntroducer raw) {
  switch (raw) {
#define CASE(ID) \
  case serialization::VarDeclIntroducer::ID: \
    return swift::VarDecl::Introducer::ID;
  CASE(Let)
  CASE(Var)
  }
#undef CASE
  return None;
}

static Optional<swift::OpaqueReadOwnership>
getActualOpaqueReadOwnership(unsigned rawKind) {
  switch (serialization::OpaqueReadOwnership(rawKind)) {
#define CASE(KIND)                               \
  case serialization::OpaqueReadOwnership::KIND: \
    return swift::OpaqueReadOwnership::KIND;
  CASE(Owned)
  CASE(Borrowed)
  CASE(OwnedOrBorrowed)
#undef CASE
  }
  return None;
}

static Optional<swift::ReadImplKind>
getActualReadImplKind(unsigned rawKind) {
  switch (serialization::ReadImplKind(rawKind)) {
#define CASE(KIND)                        \
  case serialization::ReadImplKind::KIND: \
    return swift::ReadImplKind::KIND;
  CASE(Stored)
  CASE(Get)
  CASE(Inherited)
  CASE(Address)
  CASE(Read)
#undef CASE
  }
  return None;
}

static Optional<swift::WriteImplKind>
getActualWriteImplKind(unsigned rawKind) {
  switch (serialization::WriteImplKind(rawKind)) {
#define CASE(KIND)                         \
  case serialization::WriteImplKind::KIND: \
    return swift::WriteImplKind::KIND;
  CASE(Immutable)
  CASE(Stored)
  CASE(Set)
  CASE(StoredWithObservers)
  CASE(InheritedWithObservers)
  CASE(MutableAddress)
  CASE(Modify)
#undef CASE
  }
  return None;
}

static Optional<swift::ReadWriteImplKind>
getActualReadWriteImplKind(unsigned rawKind) {
  switch (serialization::ReadWriteImplKind(rawKind)) {
#define CASE(KIND)                             \
  case serialization::ReadWriteImplKind::KIND: \
    return swift::ReadWriteImplKind::KIND;
  CASE(Immutable)
  CASE(Stored)
  CASE(MutableAddress)
  CASE(MaterializeToTemporary)
  CASE(Modify)
#undef CASE
  }
  return None;
}

/// Translate from the serialization DifferentiabilityKind enumerators, which
/// are guaranteed to be stable, to the AST ones.
static Optional<swift::AutoDiffDerivativeFunctionKind>
getActualAutoDiffDerivativeFunctionKind(uint8_t raw) {
  switch (serialization::AutoDiffDerivativeFunctionKind(raw)) {
#define CASE(ID)                                                               \
  case serialization::AutoDiffDerivativeFunctionKind::ID:                      \
    return {swift::AutoDiffDerivativeFunctionKind::ID};
  CASE(JVP)
  CASE(VJP)
#undef CASE
  }
  return None;
}

void ModuleFile::configureStorage(AbstractStorageDecl *decl,
                                  uint8_t rawOpaqueReadOwnership,
                                  uint8_t rawReadImplKind,
                                  uint8_t rawWriteImplKind,
                                  uint8_t rawReadWriteImplKind,
                                  AccessorRecord &rawIDs) {
  auto opaqueReadOwnership =
    getActualOpaqueReadOwnership(rawOpaqueReadOwnership);
  if (!opaqueReadOwnership)
    return;
  decl->setOpaqueReadOwnership(*opaqueReadOwnership);

  auto readImpl = getActualReadImplKind(rawReadImplKind);
  if (!readImpl) return;

  auto writeImpl = getActualWriteImplKind(rawWriteImplKind);
  if (!writeImpl) return;

  auto readWriteImpl = getActualReadWriteImplKind(rawReadWriteImplKind);
  if (!readWriteImpl) return;

  SmallVector<AccessorDecl*, 8> accessors;
  for (DeclID id : rawIDs.IDs) {
    auto accessor = dyn_cast_or_null<AccessorDecl>(getDecl(id));
    if (!accessor) return;
    accessors.push_back(accessor);
  }

  auto implInfo = StorageImplInfo(*readImpl, *writeImpl, *readWriteImpl);
  decl->setImplInfo(implInfo);

  if (implInfo.isSimpleStored() && accessors.empty())
    return;

  // We currently don't serialize these locations.
  SourceLoc beginLoc, endLoc;

  decl->setAccessors(beginLoc, accessors, endLoc);
}

template <typename T, typename ...Args>
T *ModuleFile::createDecl(Args &&... args) {
  // Note that this method is not used for all decl kinds.
  static_assert(std::is_base_of<Decl, T>::value, "not a Decl");
  return new (getContext()) T(std::forward<Args>(args)...);
}

static const uint64_t lazyConformanceContextDataPositionMask = 0xFFFFFFFFFFFF;

/// Decode the context data for lazily-loaded conformances.
static std::pair<uint64_t, uint64_t> decodeLazyConformanceContextData(
                                       uint64_t contextData) {
  return std::make_pair(contextData >> 48,
                        contextData & lazyConformanceContextDataPositionMask);
}

/// Encode the context data for lazily-loaded conformances.
static uint64_t encodeLazyConformanceContextData(uint64_t numProtocols,
                                                 uint64_t bitPosition) {
  assert(numProtocols < 0xFFFF);
  assert(bitPosition < lazyConformanceContextDataPositionMask);
  return (numProtocols << 48) | bitPosition;
}

template <typename DERIVED>
static bool attributeChainContains(DeclAttribute *attr) {
  DeclAttributes tempAttrs;
  tempAttrs.setRawAttributeChain(attr);
  static_assert(std::is_trivially_destructible<DeclAttributes>::value,
                "must not try to destroy the attribute chain");
  return tempAttrs.hasAttribute<DERIVED>();
}

// Set original declaration and parameter indices in `@differentiable`
// attributes.
//
// Serializing/deserializing the original declaration DeclID in
// `@differentiable` attributes does not work because it causes
// `@differentiable` attribute deserialization to enter an infinite loop.
//
// Instead, call this ad-hoc function after deserializing a declaration to set
// the original declaration and parameter indices for its `@differentiable`
// attributes.
static void setOriginalDeclarationAndParameterIndicesInDifferentiableAttributes(
    Decl *decl, DeclAttribute *attrs,
    llvm::DenseMap<DifferentiableAttr *, IndexSubset *>
        &diffAttrParamIndicesMap) {
  DeclAttributes tempAttrs;
  tempAttrs.setRawAttributeChain(attrs);
  for (auto *attr : tempAttrs.getAttributes<DifferentiableAttr>()) {
    auto *diffAttr = const_cast<DifferentiableAttr *>(attr);
    diffAttr->setOriginalDeclaration(decl);
    diffAttr->setParameterIndices(diffAttrParamIndicesMap[diffAttr]);
  }
}

Decl *ModuleFile::getDecl(DeclID DID) {
  Expected<Decl *> deserialized = getDeclChecked(DID);
  if (!deserialized) {
    fatal(deserialized.takeError());
  }
  return deserialized.get();
}

/// Used to split up methods that would otherwise live in ModuleFile.
namespace swift {
class DeclDeserializer {
  template <typename T>
  using Serialized = ModuleFile::Serialized<T>;
  using TypeID = serialization::TypeID;

  ModuleFile &MF;
  ASTContext &ctx;
  Serialized<Decl *> &declOrOffset;

  DeclAttribute *DAttrs = nullptr;
  DeclAttribute **AttrsNext = &DAttrs;

  Identifier privateDiscriminator;
  unsigned localDiscriminator = 0;
  StringRef filenameForPrivate;

  // Auxiliary map for deserializing `@differentiable` attributes.
  llvm::DenseMap<DifferentiableAttr *, IndexSubset *> diffAttrParamIndicesMap;

  void AddAttribute(DeclAttribute *Attr) {
    // Advance the linked list.
    // This isn't just using DeclAttributes because that would result in the
    // attributes getting reversed.
    // FIXME: If we reverse them at serialization time we could get rid of this.
    *AttrsNext = Attr;
    AttrsNext = Attr->getMutableNext();
  };

  void handleInherited(llvm::PointerUnion<TypeDecl *, ExtensionDecl *> decl,
                       ArrayRef<uint64_t> rawInheritedIDs) {
    SmallVector<TypeLoc, 2> inheritedTypes;
    for (auto rawID : rawInheritedIDs) {
      auto maybeType = MF.getTypeChecked(rawID);
      if (!maybeType) {
        llvm::consumeError(maybeType.takeError());
        continue;
      }
      inheritedTypes.push_back(TypeLoc::withoutLoc(MF.getType(rawID)));
    }

    auto inherited = ctx.AllocateCopy(inheritedTypes);
    if (auto *typeDecl = decl.dyn_cast<TypeDecl *>())
      typeDecl->setInherited(inherited);
    else
      decl.get<ExtensionDecl *>()->setInherited(inherited);
  }

public:
  DeclDeserializer(ModuleFile &MF, Serialized<Decl *> &declOrOffset)
      : MF(MF), ctx(MF.getContext()), declOrOffset(declOrOffset) {}

  ~DeclDeserializer() {
    if (!declOrOffset.isComplete()) {
      // We failed to deserialize this declaration.
      return;
    }

    Decl *decl = declOrOffset.get();
    if (!decl)
      return;

    if (DAttrs)
      decl->getAttrs().setRawAttributeChain(DAttrs);

    if (auto value = dyn_cast<ValueDecl>(decl)) {
      if (!privateDiscriminator.empty())
        MF.PrivateDiscriminatorsByValue[value] = privateDiscriminator;

      if (localDiscriminator != 0)
        value->setLocalDiscriminator(localDiscriminator);

      if (!filenameForPrivate.empty())
        MF.FilenamesForPrivateValues[value] = filenameForPrivate;
    }
  }

  /// Deserializes decl attribute and attribute-like records from
  /// \c MF.DeclTypesCursor until a non-attribute record is found,
  /// passing each one to AddAttribute.
  llvm::Error deserializeDeclAttributes();

  Expected<Decl *> getDeclCheckedImpl(
    llvm::function_ref<bool(DeclAttributes)> matchAttributes = nullptr);

  Expected<Decl *> deserializeTypeAlias(ArrayRef<uint64_t> scratch,
                                        StringRef blobData) {
    IdentifierID nameID;
    DeclContextID contextID;
    TypeID underlyingTypeID, interfaceTypeID;
    bool isImplicit;
    GenericSignatureID genericSigID;
    uint8_t rawAccessLevel;
    ArrayRef<uint64_t> dependencyIDs;

    decls_block::TypeAliasLayout::readRecord(scratch, nameID, contextID,
                                             underlyingTypeID, interfaceTypeID,
                                             isImplicit, genericSigID,
                                             rawAccessLevel, dependencyIDs);

    Identifier name = MF.getIdentifier(nameID);

    for (TypeID dependencyID : dependencyIDs) {
      auto dependency = MF.getTypeChecked(dependencyID);
      if (!dependency) {
        return llvm::make_error<TypeError>(
            name, takeErrorInfo(dependency.takeError()));
      }
    }

    auto DC = MF.getDeclContext(contextID);

    auto genericParams = MF.maybeReadGenericParams(DC);
    if (declOrOffset.isComplete())
      return declOrOffset;

    auto alias = MF.createDecl<TypeAliasDecl>(SourceLoc(), SourceLoc(), name,
                                              SourceLoc(), genericParams, DC);
    declOrOffset = alias;

    auto genericSig = MF.getGenericSignature(genericSigID);
    alias->setGenericSignature(genericSig);

    auto underlying = MF.getType(underlyingTypeID);
    alias->setUnderlyingType(underlying);
    
    if (auto accessLevel = getActualAccessLevel(rawAccessLevel))
      alias->setAccess(*accessLevel);
    else
      MF.fatal();

    if (isImplicit)
      alias->setImplicit();

    return alias;
  }

  Expected<Decl *>
  deserializeGenericTypeParamDecl(ArrayRef<uint64_t> scratch,
                                  StringRef blobData) {
    IdentifierID nameID;
    bool isImplicit;
    unsigned depth;
    unsigned index;

    decls_block::GenericTypeParamDeclLayout::readRecord(scratch, nameID,
                                                        isImplicit,
                                                        depth,
                                                        index);

    // Always create GenericTypeParamDecls in the associated module;
    // the real context will reparent them.
    auto DC = MF.getAssociatedModule();
    auto genericParam = MF.createDecl<GenericTypeParamDecl>(
        DC, MF.getIdentifier(nameID), SourceLoc(), depth, index);
    declOrOffset = genericParam;

    if (isImplicit)
      genericParam->setImplicit();

    return genericParam;
  }

  Expected<Decl *>
  deserializeAssociatedTypeDecl(ArrayRef<uint64_t> scratch,
                                StringRef blobData) {
    IdentifierID nameID;
    DeclContextID contextID;
    TypeID defaultDefinitionID;
    bool isImplicit;
    ArrayRef<uint64_t> rawOverriddenIDs;

    decls_block::AssociatedTypeDeclLayout::readRecord(scratch, nameID,
                                                      contextID,
                                                      defaultDefinitionID,
                                                      isImplicit,
                                                      rawOverriddenIDs);

    auto DC = MF.getDeclContext(contextID);
    if (declOrOffset.isComplete())
      return declOrOffset;

    // The where-clause information is pushed up into the protocol
    // (specifically, into its requirement signature) and
    // serialized/deserialized there, so the actual Decl doesn't need to store
    // it.
    TrailingWhereClause *trailingWhere = nullptr;
    auto assocType = MF.createDecl<AssociatedTypeDecl>(
        DC, SourceLoc(), MF.getIdentifier(nameID), SourceLoc(), trailingWhere,
        &MF, defaultDefinitionID);
    declOrOffset = assocType;

    assert(!assocType->getDeclaredInterfaceType()->hasError() &&
           "erroneous associated type");

    AccessLevel parentAccess = cast<ProtocolDecl>(DC)->getFormalAccess();
    assocType->setAccess(std::max(parentAccess, AccessLevel::Internal));
    if (isImplicit)
      assocType->setImplicit();

    // Overridden associated types.
    SmallVector<ValueDecl *, 2> overriddenAssocTypes;
    for (auto overriddenID : rawOverriddenIDs) {
      if (auto overriddenAssocType =
              dyn_cast_or_null<AssociatedTypeDecl>(MF.getDecl(overriddenID))) {
        overriddenAssocTypes.push_back(overriddenAssocType);
      }
    }
    assocType->setOverriddenDecls(overriddenAssocTypes);

    return assocType;
  }

  Expected<Decl *> deserializeStruct(ArrayRef<uint64_t> scratch,
                                     StringRef blobData) {
    IdentifierID nameID;
    DeclContextID contextID;
    bool isImplicit;
    bool isObjC;
    GenericSignatureID genericSigID;
    uint8_t rawAccessLevel;
    unsigned numConformances, numInheritedTypes;
    ArrayRef<uint64_t> rawInheritedAndDependencyIDs;

    decls_block::StructLayout::readRecord(scratch, nameID, contextID,
                                          isImplicit, isObjC, genericSigID,
                                          rawAccessLevel,
                                          numConformances, numInheritedTypes,
                                          rawInheritedAndDependencyIDs);

    Identifier name = MF.getIdentifier(nameID);

    for (TypeID dependencyID :
           rawInheritedAndDependencyIDs.slice(numInheritedTypes)) {
      auto dependency = MF.getTypeChecked(dependencyID);
      if (!dependency) {
        return llvm::make_error<TypeError>(
            name, takeErrorInfo(dependency.takeError()));
      }
    }

    auto DC = MF.getDeclContext(contextID);
    if (declOrOffset.isComplete())
      return declOrOffset;

    auto genericParams = MF.maybeReadGenericParams(DC);
    if (declOrOffset.isComplete())
      return declOrOffset;

    auto theStruct = MF.createDecl<StructDecl>(SourceLoc(), name, SourceLoc(),
                                               None, genericParams, DC);
    declOrOffset = theStruct;

    // Read the generic environment.
    theStruct->setGenericSignature(MF.getGenericSignature(genericSigID));

    if (auto accessLevel = getActualAccessLevel(rawAccessLevel))
      theStruct->setAccess(*accessLevel);
    else
      MF.fatal();

    theStruct->setAddedImplicitInitializers();
    if (isImplicit)
      theStruct->setImplicit();
    theStruct->setIsObjC(isObjC);

    handleInherited(theStruct,
                    rawInheritedAndDependencyIDs.slice(0, numInheritedTypes));

    theStruct->setMemberLoader(&MF, MF.DeclTypeCursor.GetCurrentBitNo());
    skipRecord(MF.DeclTypeCursor, decls_block::MEMBERS);
    theStruct->setConformanceLoader(
      &MF,
      encodeLazyConformanceContextData(numConformances,
                                       MF.DeclTypeCursor.GetCurrentBitNo()));

    return theStruct;
  }

  Expected<Decl *> deserializeConstructor(ArrayRef<uint64_t> scratch,
                                          StringRef blobData) {
    DeclContextID contextID;
    bool isIUO, isFailable;
    bool isImplicit, isObjC, hasStubImplementation, throws;
    GenericSignatureID genericSigID;
    uint8_t storedInitKind, rawAccessLevel;
    DeclID overriddenID;
    bool needsNewVTableEntry, firstTimeRequired;
    unsigned numArgNames;
    ArrayRef<uint64_t> argNameAndDependencyIDs;

    decls_block::ConstructorLayout::readRecord(scratch, contextID,
                                               isFailable, isIUO, isImplicit,
                                               isObjC, hasStubImplementation,
                                               throws, storedInitKind,
                                               genericSigID,
                                               overriddenID,
                                               rawAccessLevel,
                                               needsNewVTableEntry,
                                               firstTimeRequired,
                                               numArgNames,
                                               argNameAndDependencyIDs);

    // Resolve the name ids.
    SmallVector<Identifier, 2> argNames;
    for (auto argNameID : argNameAndDependencyIDs.slice(0, numArgNames))
      argNames.push_back(MF.getIdentifier(argNameID));
    DeclName name(ctx, DeclBaseName::createConstructor(), argNames);

    Optional<swift::CtorInitializerKind> initKind =
        getActualCtorInitializerKind(storedInitKind);

    DeclDeserializationError::Flags errorFlags;
    unsigned numVTableEntries = 0;
    if (initKind == CtorInitializerKind::Designated)
      errorFlags |= DeclDeserializationError::DesignatedInitializer;
    if (needsNewVTableEntry) {
      numVTableEntries = 1;
      DeclAttributes attrs;
      attrs.setRawAttributeChain(DAttrs);
    }

    auto overridden = MF.getDeclChecked(overriddenID);
    if (!overridden) {
      llvm::consumeError(overridden.takeError());
      return llvm::make_error<OverrideError>(
          name, errorFlags, numVTableEntries);
    }

    for (auto dependencyID : argNameAndDependencyIDs.slice(numArgNames)) {
      auto dependency = MF.getTypeChecked(dependencyID);
      if (!dependency) {
        return llvm::make_error<TypeError>(
            name, takeErrorInfo(dependency.takeError()),
            errorFlags, numVTableEntries);
      }
    }

    auto parent = MF.getDeclContext(contextID);
    if (declOrOffset.isComplete())
      return declOrOffset;

    auto *genericParams = MF.maybeReadGenericParams(parent);
    if (declOrOffset.isComplete())
      return declOrOffset;

    auto ctor = MF.createDecl<ConstructorDecl>(name, SourceLoc(), isFailable,
                                               /*FailabilityLoc=*/SourceLoc(),
                                               /*Throws=*/throws,
                                               /*ThrowsLoc=*/SourceLoc(),
                                               /*BodyParams=*/nullptr,
                                               genericParams, parent);
    declOrOffset = ctor;

    ctor->setGenericSignature(MF.getGenericSignature(genericSigID));

    if (auto accessLevel = getActualAccessLevel(rawAccessLevel))
      ctor->setAccess(*accessLevel);
    else
      MF.fatal();

    auto *bodyParams = MF.readParameterList();
    assert(bodyParams && "missing parameters for constructor");
    ctor->setParameters(bodyParams);

    if (auto errorConvention = MF.maybeReadForeignErrorConvention())
      ctor->setForeignErrorConvention(*errorConvention);

    if (auto bodyText = MF.maybeReadInlinableBodyText())
      ctor->setBodyStringRepresentation(*bodyText);

    if (isImplicit)
      ctor->setImplicit();
    ctor->setIsObjC(isObjC);
    if (hasStubImplementation)
      ctor->setStubImplementation(true);
    if (initKind.hasValue())
      ctx.evaluator.cacheOutput(InitKindRequest{ctor},
                                std::move(initKind.getValue()));
    ctx.evaluator.cacheOutput(NeedsNewVTableEntryRequest{ctor},
                              std::move(needsNewVTableEntry));

    ctor->setOverriddenDecl(cast_or_null<ConstructorDecl>(overridden.get()));
    if (auto *overridden = ctor->getOverriddenDecl()) {
      if (!attributeChainContains<RequiredAttr>(DAttrs) ||
          !overridden->isRequired()) {
        // FIXME: why is a convenience init considered overridden when the
        // overriding init can't be marked overriding in source?
        if (!overridden->isConvenienceInit())
          AddAttribute(new (ctx) OverrideAttr(SourceLoc()));
      }
    }

    ctor->setImplicitlyUnwrappedOptional(isIUO);

    return ctor;
  }

  Expected<Decl *> deserializeVar(ArrayRef<uint64_t> scratch,
                                  StringRef blobData) {
    IdentifierID nameID;
    DeclContextID contextID;
    bool isImplicit, isObjC, isStatic, hasNonPatternBindingInit;
    uint8_t rawIntroducer;
    bool isGetterMutating, isSetterMutating;
    bool isLazyStorageProperty;
    bool isTopLevelGlobal;
    DeclID lazyStorageID;
    unsigned numAccessors, numBackingProperties;
    uint8_t readImpl, writeImpl, readWriteImpl, opaqueReadOwnership;
    uint8_t rawAccessLevel, rawSetterAccessLevel;
    TypeID interfaceTypeID;
    bool isIUO;
    ModuleFile::AccessorRecord accessors;
    DeclID overriddenID, opaqueReturnTypeID;
    unsigned numVTableEntries;
    ArrayRef<uint64_t> arrayFieldIDs;

    decls_block::VarLayout::readRecord(scratch, nameID, contextID,
                                       isImplicit, isObjC, isStatic, rawIntroducer,
                                       hasNonPatternBindingInit,
                                       isGetterMutating, isSetterMutating,
                                       isLazyStorageProperty,
                                       isTopLevelGlobal,
                                       lazyStorageID,
                                       opaqueReadOwnership,
                                       readImpl, writeImpl, readWriteImpl,
                                       numAccessors,
                                       interfaceTypeID,
                                       isIUO,
                                       overriddenID,
                                       rawAccessLevel, rawSetterAccessLevel,
                                       opaqueReturnTypeID,
                                       numBackingProperties,
                                       numVTableEntries,
                                       arrayFieldIDs);

    Identifier name = MF.getIdentifier(nameID);

    auto getErrorFlags = [&]() {
      // Stored properties in classes still impact class object layout because
      // their offset is computed and stored in the field offset vector.
      DeclDeserializationError::Flags errorFlags;

      if (!isStatic) {
        auto actualReadImpl = getActualReadImplKind(readImpl);
        if (actualReadImpl && *actualReadImpl == ReadImplKind::Stored) {
          errorFlags |= DeclDeserializationError::Flag::NeedsFieldOffsetVectorEntry;
        }
      }

      return errorFlags;
    };

    Expected<Decl *> overridden = MF.getDeclChecked(overriddenID);
    if (!overridden) {
      llvm::consumeError(overridden.takeError());

      return llvm::make_error<OverrideError>(
          name, getErrorFlags(), numVTableEntries);
    }

    // Extract the accessor IDs.
    for (DeclID accessorID : arrayFieldIDs.slice(0, numAccessors)) {
      accessors.IDs.push_back(accessorID);
    }
    arrayFieldIDs = arrayFieldIDs.slice(numAccessors);

    // Extract the backing property IDs.
    auto backingPropertyIDs = arrayFieldIDs.slice(0, numBackingProperties);
    arrayFieldIDs = arrayFieldIDs.slice(numBackingProperties);

    for (TypeID dependencyID : arrayFieldIDs) {
      auto dependency = MF.getTypeChecked(dependencyID);
      if (!dependency) {
        return llvm::make_error<TypeError>(
            name, takeErrorInfo(dependency.takeError()),
            getErrorFlags(), numVTableEntries);
      }
    }

    auto DC = MF.getDeclContext(contextID);
    if (declOrOffset.isComplete())
      return declOrOffset;

    auto introducer = getActualVarDeclIntroducer(
        (serialization::VarDeclIntroducer) rawIntroducer);
    if (!introducer)
      MF.fatal();

    auto var = MF.createDecl<VarDecl>(/*IsStatic*/ isStatic, *introducer,
                                      /*IsCaptureList*/ false, SourceLoc(),
                                      name, DC);
    var->setHasNonPatternBindingInit(hasNonPatternBindingInit);
    var->setIsGetterMutating(isGetterMutating);
    var->setIsSetterMutating(isSetterMutating);
    declOrOffset = var;

    auto interfaceTypeOrError = MF.getTypeChecked(interfaceTypeID);
    if (!interfaceTypeOrError)
      return interfaceTypeOrError.takeError();
    Type interfaceType = interfaceTypeOrError.get();
    var->setInterfaceType(interfaceType);
    var->setImplicitlyUnwrappedOptional(isIUO);

    if (auto referenceStorage = interfaceType->getAs<ReferenceStorageType>())
      AddAttribute(
          new (ctx) ReferenceOwnershipAttr(referenceStorage->getOwnership()));

    MF.configureStorage(var, opaqueReadOwnership,
                        readImpl, writeImpl, readWriteImpl, accessors);
    auto accessLevel = getActualAccessLevel(rawAccessLevel);
    if (!accessLevel)
      MF.fatal();

    var->setAccess(*accessLevel);

    if (var->isSettable(nullptr)) {
      auto setterAccess = getActualAccessLevel(rawSetterAccessLevel);
      if (!setterAccess)
        MF.fatal();
      var->setSetterAccess(*setterAccess);

      // If we have a less-accessible setter, honor that by adding the
      // setter access attribute.
      if (*setterAccess < *accessLevel) {
        AddAttribute(
          new (ctx) SetterAccessAttr(SourceLoc(), SourceLoc(),
                                     *setterAccess, /*implicit*/true));
      }
    }

    if (isImplicit)
      var->setImplicit();
    var->setIsObjC(isObjC);

    var->setOverriddenDecl(cast_or_null<VarDecl>(overridden.get()));
    if (var->getOverriddenDecl())
      AddAttribute(new (ctx) OverrideAttr(SourceLoc()));

    // Add the @_hasStorage attribute if this var has storage.
    if (var->hasStorage())
      AddAttribute(new (ctx) HasStorageAttr(/*isImplicit:*/true));

    if (opaqueReturnTypeID) {
      ctx.evaluator.cacheOutput(
          OpaqueResultTypeRequest{var},
          cast<OpaqueTypeDecl>(MF.getDecl(opaqueReturnTypeID)));
    }

    // If this is a lazy property, record its backing storage.
    if (lazyStorageID) {
      VarDecl *storage = cast<VarDecl>(MF.getDecl(lazyStorageID));
      ctx.evaluator.cacheOutput(
          LazyStoragePropertyRequest{var}, std::move(storage));
    }

    var->setLazyStorageProperty(isLazyStorageProperty);
    var->setTopLevelGlobal(isTopLevelGlobal);

    // If there are any backing properties, record them.
    if (numBackingProperties > 0) {
      auto backingDecl = MF.getDeclChecked(backingPropertyIDs[0]);
      if (!backingDecl) {
        // FIXME: This is actually wrong. We can't just drop stored properties
        // willy-nilly if the struct is @frozen.
        consumeError(backingDecl.takeError());
        return var;
      }

      VarDecl *backingVar = cast<VarDecl>(backingDecl.get());
      VarDecl *storageWrapperVar = nullptr;
      if (numBackingProperties > 1) {
        storageWrapperVar = cast<VarDecl>(MF.getDecl(backingPropertyIDs[1]));
      }

      PropertyWrapperBackingPropertyInfo info(
          backingVar, storageWrapperVar, nullptr, nullptr, nullptr);
      ctx.evaluator.cacheOutput(
          PropertyWrapperBackingPropertyInfoRequest{var}, std::move(info));
      ctx.evaluator.cacheOutput(
          PropertyWrapperBackingPropertyTypeRequest{var},
          backingVar->getInterfaceType());
      backingVar->setOriginalWrappedProperty(var);

      if (storageWrapperVar)
        storageWrapperVar->setOriginalWrappedProperty(var);
    }

    return var;
  }

  Expected<Decl *> deserializeParam(ArrayRef<uint64_t> scratch,
                                    StringRef blobData) {
    IdentifierID argNameID, paramNameID;
    DeclContextID contextID;
    unsigned rawSpecifier;
    TypeID interfaceTypeID;
    bool isIUO;
    bool isVariadic;
    bool isAutoClosure;
    uint8_t rawDefaultArg;

    decls_block::ParamLayout::readRecord(scratch, argNameID, paramNameID,
                                         contextID, rawSpecifier,
                                         interfaceTypeID, isIUO, isVariadic,
                                         isAutoClosure, rawDefaultArg);

    auto DC = MF.getDeclContext(contextID);
    if (declOrOffset.isComplete())
      return declOrOffset;

    auto specifier = getActualParamDeclSpecifier(
                              (serialization::ParamDeclSpecifier)rawSpecifier);
    if (!specifier)
      MF.fatal();

    auto param = MF.createDecl<ParamDecl>(SourceLoc(), SourceLoc(),
                                          MF.getIdentifier(argNameID),
                                          SourceLoc(),
                                          MF.getIdentifier(paramNameID), DC);
    param->setSpecifier(*specifier);

    declOrOffset = param;

    auto paramTy = MF.getType(interfaceTypeID);
    if (paramTy->hasError()) {
      // FIXME: This should never happen, because we don't serialize
      // error types.
      DC->printContext(llvm::errs());
      paramTy->dump(llvm::errs());
      MF.fatal();
    }

    param->setInterfaceType(paramTy);
    param->setImplicitlyUnwrappedOptional(isIUO);
    param->setVariadic(isVariadic);
    param->setAutoClosure(isAutoClosure);

    // Decode the default argument kind.
    // FIXME: Default argument expression, if available.
    if (auto defaultArg = getActualDefaultArgKind(rawDefaultArg)) {
      param->setDefaultArgumentKind(*defaultArg);
      if (!blobData.empty())
        param->setDefaultValueStringRepresentation(blobData);
    }
    return param;
  }

  Expected<Decl *> deserializeAnyFunc(ArrayRef<uint64_t> scratch,
                                      StringRef blobData,
                                      bool isAccessor) {
    DeclContextID contextID;
    bool isImplicit;
    bool isStatic;
    uint8_t rawStaticSpelling, rawAccessLevel, rawMutModifier;
    uint8_t rawAccessorKind;
    bool isObjC, hasForcedStaticDispatch, throws;
    unsigned numNameComponentsBiased;
    GenericSignatureID genericSigID;
    TypeID resultInterfaceTypeID;
    bool isIUO;
    DeclID associatedDeclID;
    DeclID overriddenID;
    DeclID accessorStorageDeclID;
    bool overriddenAffectsABI, needsNewVTableEntry, isTransparent;
    DeclID opaqueReturnTypeID;
    ArrayRef<uint64_t> nameAndDependencyIDs;

    if (!isAccessor) {
      decls_block::FuncLayout::readRecord(scratch, contextID, isImplicit,
                                          isStatic, rawStaticSpelling, isObjC,
                                          rawMutModifier,
                                          hasForcedStaticDispatch, throws,
                                          genericSigID,
                                          resultInterfaceTypeID,
                                          isIUO,
                                          associatedDeclID, overriddenID,
                                          overriddenAffectsABI,
                                          numNameComponentsBiased,
                                          rawAccessLevel,
                                          needsNewVTableEntry,
                                          opaqueReturnTypeID,
                                          nameAndDependencyIDs);
    } else {
      decls_block::AccessorLayout::readRecord(scratch, contextID, isImplicit,
                                              isStatic, rawStaticSpelling, isObjC,
                                              rawMutModifier,
                                              hasForcedStaticDispatch, throws,
                                              genericSigID,
                                              resultInterfaceTypeID,
                                              isIUO,
                                              overriddenID,
                                              overriddenAffectsABI,
                                              accessorStorageDeclID,
                                              rawAccessorKind,
                                              rawAccessLevel,
                                              needsNewVTableEntry,
                                              isTransparent,
                                              nameAndDependencyIDs);
    }

    DeclDeserializationError::Flags errorFlags;
    unsigned numVTableEntries = needsNewVTableEntry ? 1 : 0;

    // Parse the accessor-specific fields.
    AbstractStorageDecl *storage = nullptr;
    AccessorKind accessorKind;
    if (isAccessor) {
      auto storageResult = MF.getDeclChecked(accessorStorageDeclID);
      if (!storageResult ||
          !(storage =
              dyn_cast_or_null<AbstractStorageDecl>(storageResult.get()))) {
        // FIXME: "TypeError" isn't exactly correct for this.
        return llvm::make_error<TypeError>(
            DeclName(), takeErrorInfo(storageResult.takeError()),
            errorFlags, numVTableEntries);
      }

      if (auto accessorKindResult = getActualAccessorKind(rawAccessorKind))
        accessorKind = *accessorKindResult;
      else
        MF.fatal();

      // Deserializing the storage declaration will cause a recurrence
      // into this code.  When we come out, don't create the accessor twice.
      // TODO: find some better way of breaking this cycle, like lazily
      // deserializing the accessors.
      if (auto accessor = storage->getAccessor(accessorKind))
        return accessor;
    }

    // Resolve the name ids.
    DeclName name;
    ArrayRef<uint64_t> dependencyIDs;
    if (isAccessor) {
      dependencyIDs = nameAndDependencyIDs;
    } else {
      Identifier baseName = MF.getIdentifier(nameAndDependencyIDs.front());
      if (numNameComponentsBiased != 0) {
        SmallVector<Identifier, 2> names;
        for (auto nameID : nameAndDependencyIDs.slice(1,
                                                      numNameComponentsBiased-1)){
          names.push_back(MF.getIdentifier(nameID));
        }
        name = DeclName(ctx, baseName, names);
        dependencyIDs = nameAndDependencyIDs.slice(numNameComponentsBiased);
      } else {
        name = baseName;
        dependencyIDs = nameAndDependencyIDs.drop_front();
      }
    }

    Expected<Decl *> overriddenOrError = MF.getDeclChecked(overriddenID);
    Decl *overridden;
    if (overriddenOrError) {
      overridden = overriddenOrError.get();
    } else {
      llvm::consumeError(overriddenOrError.takeError());

      if (overriddenAffectsABI || !ctx.LangOpts.EnableDeserializationRecovery) {
        return llvm::make_error<OverrideError>(
            name, errorFlags, numVTableEntries);
      }

      overridden = nullptr;
    }

    for (TypeID dependencyID : dependencyIDs) {
      auto dependency = MF.getTypeChecked(dependencyID);
      if (!dependency) {
        return llvm::make_error<TypeError>(
            name, takeErrorInfo(dependency.takeError()),
            errorFlags, numVTableEntries);
      }
    }

    auto DC = MF.getDeclContext(contextID);
    if (declOrOffset.isComplete())
      return declOrOffset;

    // Read generic params before reading the type, because the type may
    // reference generic parameters, and we want them to have a dummy
    // DeclContext for now.
    GenericParamList *genericParams = MF.maybeReadGenericParams(DC);

    auto staticSpelling = getActualStaticSpellingKind(rawStaticSpelling);
    if (!staticSpelling.hasValue())
      MF.fatal();

    if (declOrOffset.isComplete())
      return declOrOffset;

    FuncDecl *fn;
    if (!isAccessor) {
      fn = FuncDecl::createDeserialized(
        ctx, /*StaticLoc=*/SourceLoc(), staticSpelling.getValue(),
        /*FuncLoc=*/SourceLoc(), name, /*NameLoc=*/SourceLoc(),
        /*Throws=*/throws, /*ThrowsLoc=*/SourceLoc(),
        genericParams, DC);
    } else {
      auto *accessor = AccessorDecl::createDeserialized(
        ctx, /*FuncLoc=*/SourceLoc(), /*AccessorKeywordLoc=*/SourceLoc(),
        accessorKind, storage,
        /*StaticLoc=*/SourceLoc(), staticSpelling.getValue(),
        /*Throws=*/throws, /*ThrowsLoc=*/SourceLoc(),
        genericParams, DC);
      accessor->setIsTransparent(isTransparent);

      fn = accessor;
    }
    declOrOffset = fn;

    fn->setGenericSignature(MF.getGenericSignature(genericSigID));

    if (auto accessLevel = getActualAccessLevel(rawAccessLevel))
      fn->setAccess(*accessLevel);
    else
      MF.fatal();

    if (auto SelfAccessKind = getActualSelfAccessKind(rawMutModifier))
      fn->setSelfAccessKind(*SelfAccessKind);
    else
      MF.fatal();

    if (!isAccessor) {
      if (Decl *associated = MF.getDecl(associatedDeclID)) {
        if (auto op = dyn_cast<OperatorDecl>(associated)) {
          ctx.evaluator.cacheOutput(FunctionOperatorRequest{fn},
                                    std::move(op));

          if (isa<PrefixOperatorDecl>(op))
            fn->getAttrs().add(new (ctx) PrefixAttr(/*implicit*/false));
          else if (isa<PostfixOperatorDecl>(op))
            fn->getAttrs().add(new (ctx) PostfixAttr(/*implicit*/false));
          // Note that an explicit 'infix' is not required.
        }
        // Otherwise, unknown associated decl kind.
      }
    }

    fn->setStatic(isStatic);

    fn->getBodyResultTypeLoc().setType(MF.getType(resultInterfaceTypeID));
    fn->setImplicitlyUnwrappedOptional(isIUO);

    ParameterList *paramList = MF.readParameterList();
    fn->setParameters(paramList);

    if (auto errorConvention = MF.maybeReadForeignErrorConvention())
      fn->setForeignErrorConvention(*errorConvention);

    if (auto bodyText = MF.maybeReadInlinableBodyText())
      fn->setBodyStringRepresentation(*bodyText);

    fn->setOverriddenDecl(cast_or_null<FuncDecl>(overridden));
    if (fn->getOverriddenDecl())
      AddAttribute(new (ctx) OverrideAttr(SourceLoc()));

    if (isImplicit)
      fn->setImplicit();
    fn->setIsObjC(isObjC);
    fn->setForcedStaticDispatch(hasForcedStaticDispatch);
    ctx.evaluator.cacheOutput(NeedsNewVTableEntryRequest{fn},
                              std::move(needsNewVTableEntry));

    if (opaqueReturnTypeID) {
      ctx.evaluator.cacheOutput(
          OpaqueResultTypeRequest{fn},
          cast<OpaqueTypeDecl>(MF.getDecl(opaqueReturnTypeID)));
    }

    return fn;
  }

  Expected<Decl *> deserializeFunc(ArrayRef<uint64_t> scratch,
                                   StringRef blobData) {
    return deserializeAnyFunc(scratch, blobData, /*isAccessor*/false);
  }
  Expected<Decl *> deserializeAccessor(ArrayRef<uint64_t> scratch,
                                       StringRef blobData) {
    return deserializeAnyFunc(scratch, blobData, /*isAccessor*/true);
  }
      
  Expected<Decl *> deserializeOpaqueType(ArrayRef<uint64_t> scratch,
                                         StringRef blobData) {
    DeclID namingDeclID;
    DeclContextID contextID;
    GenericSignatureID interfaceSigID;
    TypeID interfaceTypeID;
    GenericSignatureID genericSigID;
    SubstitutionMapID underlyingTypeID;
    
    decls_block::OpaqueTypeLayout::readRecord(scratch, contextID,
                                              namingDeclID, interfaceSigID,
                                              interfaceTypeID, genericSigID,
                                              underlyingTypeID);
    
    auto declContext = MF.getDeclContext(contextID);
    auto interfaceSig = MF.getGenericSignature(interfaceSigID);
    auto interfaceType = MF.getType(interfaceTypeID)
                            ->castTo<GenericTypeParamType>();
    
    // Check for reentrancy.
    if (declOrOffset.isComplete())
      return cast<OpaqueTypeDecl>(declOrOffset.get());
      
    // Create the decl.
    auto opaqueDecl =
      new (ctx) OpaqueTypeDecl(nullptr, nullptr, declContext,
                               interfaceSig, interfaceType);
    declOrOffset = opaqueDecl;

    auto namingDecl = cast<ValueDecl>(MF.getDecl(namingDeclID));
    opaqueDecl->setNamingDecl(namingDecl);

    if (auto genericParams = MF.maybeReadGenericParams(opaqueDecl)) {
      ctx.evaluator.cacheOutput(GenericParamListRequest{opaqueDecl},
                                std::move(genericParams));
    }

    auto genericSig = MF.getGenericSignature(genericSigID);
    if (genericSig)
      opaqueDecl->setGenericSignature(genericSig);
    if (underlyingTypeID) {
      auto subMapOrError = MF.getSubstitutionMapChecked(underlyingTypeID);
      if (!subMapOrError)
        return subMapOrError.takeError();
      opaqueDecl->setUnderlyingTypeSubstitutions(subMapOrError.get());
    }
    SubstitutionMap subs;
    if (genericSig) {
      subs = genericSig->getIdentitySubstitutionMap();
    }
    auto opaqueTy = OpaqueTypeArchetypeType::get(opaqueDecl, subs);
    auto metatype = MetatypeType::get(opaqueTy);
    opaqueDecl->setInterfaceType(metatype);
    return opaqueDecl;
  }

  Expected<Decl *> deserializePatternBinding(ArrayRef<uint64_t> scratch,
                                             StringRef blobData) {
    DeclContextID contextID;
    bool isImplicit;
    bool isStatic;
    uint8_t RawStaticSpelling;
    unsigned numPatterns;
    ArrayRef<uint64_t> initContextIDs;

    decls_block::PatternBindingLayout::readRecord(scratch, contextID,
                                                  isImplicit,
                                                  isStatic,
                                                  RawStaticSpelling,
                                                  numPatterns,
                                                  initContextIDs);
    auto StaticSpelling = getActualStaticSpellingKind(RawStaticSpelling);
    if (!StaticSpelling.hasValue())
      MF.fatal();

    auto dc = MF.getDeclContext(contextID);

    SmallVector<std::pair<Pattern *, DeclContextID>, 4> patterns;
    for (unsigned i = 0; i != numPatterns; ++i) {
      auto pattern = MF.readPattern(dc);
      if (!pattern) {
        // Silently drop the pattern...
        llvm::consumeError(pattern.takeError());
        // ...but continue to read any further patterns we're expecting.
        continue;
      }

      patterns.emplace_back(pattern.get(), DeclContextID());
      if (!initContextIDs.empty()) {
        patterns.back().second =
            DeclContextID::getFromOpaqueValue(initContextIDs[i]);
      }
    }

    auto binding =
      PatternBindingDecl::createDeserialized(ctx, SourceLoc(),
                                             StaticSpelling.getValue(),
                                             SourceLoc(), patterns.size(), dc);
    declOrOffset = binding;

    binding->setStatic(isStatic);

    if (isImplicit)
      binding->setImplicit();

    for (unsigned i = 0; i != patterns.size(); ++i) {
      DeclContext *initContext = MF.getDeclContext(patterns[i].second);
      binding->setPattern(i, patterns[i].first, initContext);
    }

    return binding;
  }

  Expected<Decl *> deserializeProtocol(ArrayRef<uint64_t> scratch,
                                       StringRef blobData) {
    IdentifierID nameID;
    DeclContextID contextID;
    bool isImplicit, isClassBounded, isObjC, existentialTypeSupported;
    uint8_t rawAccessLevel;
    unsigned numInheritedTypes;
    ArrayRef<uint64_t> rawInheritedAndDependencyIDs;

    decls_block::ProtocolLayout::readRecord(scratch, nameID, contextID,
                                            isImplicit, isClassBounded, isObjC,
                                            existentialTypeSupported,
                                            rawAccessLevel, numInheritedTypes,
                                            rawInheritedAndDependencyIDs);

    Identifier name = MF.getIdentifier(nameID);

    for (TypeID dependencyID :
           rawInheritedAndDependencyIDs.slice(numInheritedTypes)) {
      auto dependency = MF.getTypeChecked(dependencyID);
      if (!dependency) {
        return llvm::make_error<TypeError>(
            name, takeErrorInfo(dependency.takeError()));
      }
    }

    auto DC = MF.getDeclContext(contextID);
    if (declOrOffset.isComplete())
      return declOrOffset;

    auto proto = MF.createDecl<ProtocolDecl>(DC, SourceLoc(), SourceLoc(), name,
                                             None, /*TrailingWhere=*/nullptr);
    declOrOffset = proto;

    ctx.evaluator.cacheOutput(ProtocolRequiresClassRequest{proto},
                              std::move(isClassBounded));
    ctx.evaluator.cacheOutput(ExistentialTypeSupportedRequest{proto},
                              std::move(existentialTypeSupported));

    if (auto accessLevel = getActualAccessLevel(rawAccessLevel))
      proto->setAccess(*accessLevel);
    else
      MF.fatal();

    auto genericParams = MF.maybeReadGenericParams(DC);
    assert(genericParams && "protocol with no generic parameters?");
    ctx.evaluator.cacheOutput(GenericParamListRequest{proto},
                              std::move(genericParams));

    handleInherited(proto,
                    rawInheritedAndDependencyIDs.slice(0, numInheritedTypes));

    if (isImplicit)
      proto->setImplicit();
    proto->setIsObjC(isObjC);

    proto->setLazyRequirementSignature(&MF,
                                       MF.DeclTypeCursor.GetCurrentBitNo());
    if (llvm::Error Err = skipGenericRequirements(MF.DeclTypeCursor))
      MF.fatal(std::move(Err));

    proto->setMemberLoader(&MF, MF.DeclTypeCursor.GetCurrentBitNo());

    return proto;
  }

  template <typename OperatorLayout, typename OperatorDecl>
  Expected<Decl *> deserializeUnaryOperator(ArrayRef<uint64_t> scratch,
                                            StringRef blobData) {
    IdentifierID nameID;
    DeclContextID contextID;
    ArrayRef<uint64_t> designatedNominalTypeDeclIDs;

    OperatorLayout::readRecord(scratch, nameID, contextID,
                               designatedNominalTypeDeclIDs);
    auto DC = MF.getDeclContext(contextID);

    SmallVector<NominalTypeDecl *, 1> designatedNominalTypes;
    for (auto id : designatedNominalTypeDeclIDs) {
      Expected<Decl *> nominal = MF.getDeclChecked(id);
      if (!nominal)
        return nominal.takeError();
      designatedNominalTypes.push_back(cast<NominalTypeDecl>(nominal.get()));
    }

    auto result = MF.createDecl<OperatorDecl>(
        DC, SourceLoc(), MF.getIdentifier(nameID), SourceLoc(),
        ctx.AllocateCopy(designatedNominalTypes));

    declOrOffset = result;
    return result;
  }

  Expected<Decl *> deserializePrefixOperator(ArrayRef<uint64_t> scratch,
                                             StringRef blobData) {
    return deserializeUnaryOperator<decls_block::PrefixOperatorLayout,
                                    PrefixOperatorDecl>(scratch, blobData);
  }

  Expected<Decl *> deserializePostfixOperator(ArrayRef<uint64_t> scratch,
                                              StringRef blobData) {
    return deserializeUnaryOperator<decls_block::PostfixOperatorLayout,
                                    PostfixOperatorDecl>(scratch, blobData);
  }

  Expected<Decl *> deserializeInfixOperator(ArrayRef<uint64_t> scratch,
                                            StringRef blobData) {
    IdentifierID nameID;
    DeclContextID contextID;
    DeclID precedenceGroupID;
    ArrayRef<uint64_t> designatedNominalTypeDeclIDs;

    decls_block::InfixOperatorLayout::readRecord(scratch, nameID, contextID,
                                                 precedenceGroupID,
                                                 designatedNominalTypeDeclIDs);

    Expected<Decl *> precedenceGroup = MF.getDeclChecked(precedenceGroupID);
    if (!precedenceGroup)
      return precedenceGroup.takeError();

    auto DC = MF.getDeclContext(contextID);

    SmallVector<NominalTypeDecl *, 1> designatedNominalTypes;
    for (auto id : designatedNominalTypeDeclIDs) {
      Expected<Decl *> nominal = MF.getDeclChecked(id);
      if (!nominal)
        return nominal.takeError();
      designatedNominalTypes.push_back(cast<NominalTypeDecl>(nominal.get()));
    }

    auto result = MF.createDecl<InfixOperatorDecl>(
        DC, SourceLoc(), MF.getIdentifier(nameID), SourceLoc(), SourceLoc(),
        ArrayRef<Identifier>{}, ArrayRef<SourceLoc>{});
    result->setDesignatedNominalTypes(ctx.AllocateCopy(designatedNominalTypes));
    ctx.evaluator.cacheOutput(
        OperatorPrecedenceGroupRequest{result},
        std::move(cast_or_null<PrecedenceGroupDecl>(precedenceGroup.get())));
    
    declOrOffset = result;
    return result;
  }

  Expected<Decl *> deserializePrecedenceGroup(ArrayRef<uint64_t> scratch,
                                              StringRef blobData) {
    IdentifierID nameID;
    DeclContextID contextID;
    uint8_t rawAssociativity;
    bool assignment;
    unsigned numHigherThan;
    ArrayRef<uint64_t> rawRelations;

    decls_block::PrecedenceGroupLayout::readRecord(scratch, nameID, contextID,
                                                   rawAssociativity,
                                                   assignment, numHigherThan,
                                                   rawRelations);

    auto DC = MF.getDeclContext(contextID);

    auto associativity = getActualAssociativity(rawAssociativity);
    if (!associativity.hasValue())
      MF.fatal();

    if (numHigherThan > rawRelations.size())
      MF.fatal();

    SmallVector<PrecedenceGroupDecl::Relation, 4> higherThan;
    for (auto relID : rawRelations.slice(0, numHigherThan)) {
      PrecedenceGroupDecl *rel = nullptr;
      if (relID)
        rel = dyn_cast_or_null<PrecedenceGroupDecl>(MF.getDecl(relID));
      if (!rel)
        MF.fatal();

      higherThan.push_back({SourceLoc(), rel->getName(), rel});
    }

    SmallVector<PrecedenceGroupDecl::Relation, 4> lowerThan;
    for (auto relID : rawRelations.slice(numHigherThan)) {
      PrecedenceGroupDecl *rel = nullptr;
      if (relID)
        rel = dyn_cast_or_null<PrecedenceGroupDecl>(MF.getDecl(relID));
      if (!rel)
        MF.fatal();

      lowerThan.push_back({SourceLoc(), rel->getName(), rel});
    }

    declOrOffset = PrecedenceGroupDecl::create(DC, SourceLoc(), SourceLoc(),
                                               MF.getIdentifier(nameID),
                                               SourceLoc(),
                                               SourceLoc(), SourceLoc(),
                                               *associativity,
                                               SourceLoc(), SourceLoc(),
                                               assignment,
                                               SourceLoc(), higherThan,
                                               SourceLoc(), lowerThan,
                                               SourceLoc());
    return declOrOffset.get();
  }

  Expected<Decl *> deserializeClass(ArrayRef<uint64_t> scratch,
                                    StringRef blobData) {
    IdentifierID nameID;
    DeclContextID contextID;
    bool isImplicit, isObjC;
    bool inheritsSuperclassInitializers;
    bool hasMissingDesignatedInits;
    GenericSignatureID genericSigID;
    TypeID superclassID;
    uint8_t rawAccessLevel;
    unsigned numConformances, numInheritedTypes;
    ArrayRef<uint64_t> rawInheritedAndDependencyIDs;
    decls_block::ClassLayout::readRecord(scratch, nameID, contextID,
                                         isImplicit, isObjC,
                                         inheritsSuperclassInitializers,
                                         hasMissingDesignatedInits,
                                         genericSigID, superclassID,
                                         rawAccessLevel, numConformances,
                                         numInheritedTypes,
                                         rawInheritedAndDependencyIDs);

    Identifier name = MF.getIdentifier(nameID);

    for (TypeID dependencyID :
           rawInheritedAndDependencyIDs.slice(numInheritedTypes)) {
      auto dependency = MF.getTypeChecked(dependencyID);
      if (!dependency) {
        return llvm::make_error<TypeError>(
            name, takeErrorInfo(dependency.takeError()));
      }
    }

    auto DC = MF.getDeclContext(contextID);
    if (declOrOffset.isComplete())
      return declOrOffset;

    auto genericParams = MF.maybeReadGenericParams(DC);
    if (declOrOffset.isComplete())
      return declOrOffset;

    auto theClass = MF.createDecl<ClassDecl>(SourceLoc(), name, SourceLoc(),
                                             None, genericParams, DC);
    declOrOffset = theClass;

    theClass->setGenericSignature(MF.getGenericSignature(genericSigID));

    if (auto accessLevel = getActualAccessLevel(rawAccessLevel))
      theClass->setAccess(*accessLevel);
    else
      MF.fatal();

    theClass->setAddedImplicitInitializers();
    if (isImplicit)
      theClass->setImplicit();
    theClass->setIsObjC(isObjC);
    theClass->setSuperclass(MF.getType(superclassID));
    ctx.evaluator.cacheOutput(InheritsSuperclassInitializersRequest{theClass},
                              std::move(inheritsSuperclassInitializers));
    ctx.evaluator.cacheOutput(HasMissingDesignatedInitializersRequest{theClass},
                              std::move(hasMissingDesignatedInits));

    handleInherited(theClass,
                    rawInheritedAndDependencyIDs.slice(0, numInheritedTypes));

    theClass->setMemberLoader(&MF, MF.DeclTypeCursor.GetCurrentBitNo());
    skipRecord(MF.DeclTypeCursor, decls_block::MEMBERS);
    theClass->setConformanceLoader(
      &MF,
      encodeLazyConformanceContextData(numConformances,
                                       MF.DeclTypeCursor.GetCurrentBitNo()));
    return theClass;
  }

  Expected<Decl *> deserializeEnum(ArrayRef<uint64_t> scratch,
                                   StringRef blobData) {
    IdentifierID nameID;
    DeclContextID contextID;
    bool isImplicit;
    bool isObjC;
    GenericSignatureID genericSigID;
    TypeID rawTypeID;
    uint8_t rawAccessLevel;
    unsigned numConformances, numInherited;
    ArrayRef<uint64_t> rawInheritedAndDependencyIDs;

    decls_block::EnumLayout::readRecord(scratch, nameID, contextID,
                                        isImplicit, isObjC, genericSigID,
                                        rawTypeID, rawAccessLevel,
                                        numConformances, numInherited,
                                        rawInheritedAndDependencyIDs);

    if (declOrOffset.isComplete())
      return declOrOffset;

    Identifier name = MF.getIdentifier(nameID);
    for (TypeID dependencyID :
           rawInheritedAndDependencyIDs.slice(numInherited)) {
      auto dependency = MF.getTypeChecked(dependencyID);
      if (!dependency) {
        return llvm::make_error<TypeError>(
            name, takeErrorInfo(dependency.takeError()));
      }
    }

    auto DCOrError = MF.getDeclContextChecked(contextID);
    if (!DCOrError)
      return DCOrError.takeError();
    auto DC = DCOrError.get();

    auto genericParams = MF.maybeReadGenericParams(DC);
    if (declOrOffset.isComplete())
      return declOrOffset;

    auto theEnum = MF.createDecl<EnumDecl>(SourceLoc(), name, SourceLoc(), None,
                                           genericParams, DC);

    declOrOffset = theEnum;

    theEnum->setGenericSignature(MF.getGenericSignature(genericSigID));

    if (auto accessLevel = getActualAccessLevel(rawAccessLevel))
      theEnum->setAccess(*accessLevel);
    else
      MF.fatal();

    theEnum->setAddedImplicitInitializers();
    // @objc enums have all their raw values checked.
    if (isObjC) {
      theEnum->setHasFixedRawValues();
    }
    
    if (isImplicit)
      theEnum->setImplicit();
    theEnum->setIsObjC(isObjC);

    theEnum->setRawType(MF.getType(rawTypeID));

    auto rawInheritedIDs = rawInheritedAndDependencyIDs.slice(0, numInherited);
    handleInherited(theEnum, rawInheritedIDs);

    theEnum->setMemberLoader(&MF, MF.DeclTypeCursor.GetCurrentBitNo());
    skipRecord(MF.DeclTypeCursor, decls_block::MEMBERS);
    theEnum->setConformanceLoader(
      &MF,
      encodeLazyConformanceContextData(numConformances,
                                       MF.DeclTypeCursor.GetCurrentBitNo()));
    return theEnum;
  }

  Expected<Decl *> deserializeEnumElement(ArrayRef<uint64_t> scratch,
                                          StringRef blobData) {
    DeclContextID contextID;
    bool isImplicit, hasPayload, isRawValueImplicit, isNegative;
    unsigned rawValueKindID;
    IdentifierID rawValueData;
    unsigned numArgNames;
    ArrayRef<uint64_t> argNameAndDependencyIDs;

    decls_block::EnumElementLayout::readRecord(scratch, contextID,
                                               isImplicit, hasPayload,
                                               rawValueKindID,
                                               isRawValueImplicit, isNegative,
                                               rawValueData,
                                               numArgNames,
                                               argNameAndDependencyIDs);

    // Resolve the name ids.
    Identifier baseName = MF.getIdentifier(argNameAndDependencyIDs.front());
    SmallVector<Identifier, 2> argNames;
    for (auto argNameID : argNameAndDependencyIDs.slice(1, numArgNames-1))
      argNames.push_back(MF.getIdentifier(argNameID));
    DeclName compoundName(ctx, baseName, argNames);
    DeclName name = argNames.empty() ? baseName : compoundName;

    for (TypeID dependencyID : argNameAndDependencyIDs.slice(numArgNames)) {
      auto dependency = MF.getTypeChecked(dependencyID);
      if (!dependency) {
        // Enum elements never introduce missing members in their parent enum.
        //
        // A frozen enum cannot be laid out if its missing cases anyway,
        // so the dependency mechanism ensures the entire enum fails to
        // deserialize.
        //
        // For a resilient enum, we don't care and just drop the element
        // and continue.
        return llvm::make_error<TypeError>(
          name, takeErrorInfo(dependency.takeError()));
      }
    }

    DeclContext *DC = MF.getDeclContext(contextID);
    if (declOrOffset.isComplete())
      return declOrOffset;

    auto elem = MF.createDecl<EnumElementDecl>(SourceLoc(),
                                               name,
                                               nullptr,
                                               SourceLoc(),
                                               nullptr,
                                               DC);
    declOrOffset = elem;

    // Read payload parameter list, if it exists.
    if (hasPayload) {
      auto *paramList = MF.readParameterList();
      elem->setParameterList(paramList);
    }

    // Deserialize the literal raw value, if any.
    switch ((EnumElementRawValueKind)rawValueKindID) {
    case EnumElementRawValueKind::None:
      break;
    case EnumElementRawValueKind::IntegerLiteral: {
      auto literalText = MF.getIdentifierText(rawValueData);
      auto literal = new (ctx) IntegerLiteralExpr(literalText, SourceLoc(),
                                                  isRawValueImplicit);
      if (isNegative)
        literal->setNegative(SourceLoc());
      elem->setRawValueExpr(literal);
    }
    }

    if (isImplicit)
      elem->setImplicit();
    elem->setAccess(std::max(cast<EnumDecl>(DC)->getFormalAccess(),
                             AccessLevel::Internal));

    return elem;
  }

  Expected<Decl *> deserializeSubscript(ArrayRef<uint64_t> scratch,
                                        StringRef blobData) {
    DeclContextID contextID;
    bool isImplicit, isObjC, isGetterMutating, isSetterMutating;
    GenericSignatureID genericSigID;
    TypeID elemInterfaceTypeID;
    bool isIUO;
    ModuleFile::AccessorRecord accessors;
    DeclID overriddenID, opaqueReturnTypeID;
    uint8_t rawAccessLevel, rawSetterAccessLevel, rawStaticSpelling;
    uint8_t opaqueReadOwnership, readImpl, writeImpl, readWriteImpl;
    unsigned numArgNames, numAccessors;
    unsigned numVTableEntries;
    ArrayRef<uint64_t> argNameAndDependencyIDs;

    decls_block::SubscriptLayout::readRecord(scratch, contextID,
                                             isImplicit, isObjC,
                                             isGetterMutating, isSetterMutating,
                                             opaqueReadOwnership,
                                             readImpl, writeImpl, readWriteImpl,
                                             numAccessors,
                                             genericSigID,
                                             elemInterfaceTypeID,
                                             isIUO,
                                             overriddenID, rawAccessLevel,
                                             rawSetterAccessLevel,
                                             rawStaticSpelling, numArgNames,
                                             opaqueReturnTypeID,
                                             numVTableEntries,
                                             argNameAndDependencyIDs);
    // Resolve the name ids.
    SmallVector<Identifier, 2> argNames;
    for (auto argNameID : argNameAndDependencyIDs.slice(0, numArgNames))
      argNames.push_back(MF.getIdentifier(argNameID));
    DeclName name(ctx, DeclBaseName::createSubscript(), argNames);
    argNameAndDependencyIDs = argNameAndDependencyIDs.slice(numArgNames);

    // Exctract the accessor IDs.
    for (DeclID accessorID : argNameAndDependencyIDs.slice(0, numAccessors)) {
      accessors.IDs.push_back(accessorID);
    }
    argNameAndDependencyIDs = argNameAndDependencyIDs.slice(numAccessors);

    Expected<Decl *> overridden = MF.getDeclChecked(overriddenID);
    if (!overridden) {
      llvm::consumeError(overridden.takeError());

      DeclDeserializationError::Flags errorFlags;
      return llvm::make_error<OverrideError>(
          name, errorFlags, numVTableEntries);
    }

    for (TypeID dependencyID : argNameAndDependencyIDs) {
      auto dependency = MF.getTypeChecked(dependencyID);
      if (!dependency) {
        DeclDeserializationError::Flags errorFlags;
        return llvm::make_error<TypeError>(
            name, takeErrorInfo(dependency.takeError()),
            errorFlags, numVTableEntries);
      }
    }

    auto parent = MF.getDeclContext(contextID);
    if (declOrOffset.isComplete())
      return declOrOffset;

    auto *genericParams = MF.maybeReadGenericParams(parent);
    if (declOrOffset.isComplete())
      return declOrOffset;
    
    auto staticSpelling = getActualStaticSpellingKind(rawStaticSpelling);
    if (!staticSpelling.hasValue())
      MF.fatal();

    auto subscript = MF.createDecl<SubscriptDecl>(name,
                                                  SourceLoc(), *staticSpelling,
                                                  SourceLoc(), nullptr,
                                                  SourceLoc(), TypeLoc(),
                                                  parent, genericParams);
    subscript->setIsGetterMutating(isGetterMutating);
    subscript->setIsSetterMutating(isSetterMutating);
    declOrOffset = subscript;

    subscript->setGenericSignature(MF.getGenericSignature(genericSigID));

    subscript->setIndices(MF.readParameterList());

    MF.configureStorage(subscript, opaqueReadOwnership,
                        readImpl, writeImpl, readWriteImpl, accessors);

    if (auto accessLevel = getActualAccessLevel(rawAccessLevel))
      subscript->setAccess(*accessLevel);
    else
      MF.fatal();

    if (subscript->supportsMutation()) {
      if (auto setterAccess = getActualAccessLevel(rawSetterAccessLevel))
        subscript->setSetterAccess(*setterAccess);
      else
        MF.fatal();
    }

    auto elemInterfaceType = MF.getType(elemInterfaceTypeID);
    subscript->getElementTypeLoc().setType(elemInterfaceType);
    subscript->setImplicitlyUnwrappedOptional(isIUO);

    if (isImplicit)
      subscript->setImplicit();
    subscript->setIsObjC(isObjC);
    subscript->setOverriddenDecl(cast_or_null<SubscriptDecl>(overridden.get()));
    if (subscript->getOverriddenDecl())
      AddAttribute(new (ctx) OverrideAttr(SourceLoc()));
    
    if (opaqueReturnTypeID) {
      ctx.evaluator.cacheOutput(
          OpaqueResultTypeRequest{subscript},
          cast<OpaqueTypeDecl>(MF.getDecl(opaqueReturnTypeID)));
    }
    
    return subscript;
  }

  Expected<Decl *> deserializeExtension(ArrayRef<uint64_t> scratch,
                                        StringRef blobData) {
    TypeID extendedTypeID;
    DeclID extendedNominalID;
    DeclContextID contextID;
    bool isImplicit;
    GenericSignatureID genericSigID;
    unsigned numConformances, numInherited;
    ArrayRef<uint64_t> inheritedAndDependencyIDs;

    decls_block::ExtensionLayout::readRecord(scratch, extendedTypeID,
                                             extendedNominalID, contextID,
                                             isImplicit, genericSigID,
                                             numConformances, numInherited,
                                             inheritedAndDependencyIDs);

    auto DC = MF.getDeclContext(contextID);

    for (TypeID dependencyID : inheritedAndDependencyIDs.slice(numInherited)) {
      auto dependency = MF.getTypeChecked(dependencyID);
      if (!dependency) {
        return llvm::make_error<ExtensionError>(
            takeErrorInfo(dependency.takeError()));
      }
    }

    if (declOrOffset.isComplete())
      return declOrOffset;

    auto extension = ExtensionDecl::create(ctx, SourceLoc(), nullptr, { },
                                           DC, nullptr);
    declOrOffset = extension;

    // Generic parameter lists are written from outermost to innermost.
    // Keep reading until we run out of generic parameter lists.
    GenericParamList *outerParams = nullptr;
    while (auto *genericParams = MF.maybeReadGenericParams(DC)) {
      genericParams->setOuterParameters(outerParams);

      // Set up the DeclContexts for the GenericTypeParamDecls in the list.
      for (auto param : *genericParams)
        param->setDeclContext(extension);

      outerParams = genericParams;
    }
    ctx.evaluator.cacheOutput(GenericParamListRequest{extension},
                              std::move(outerParams));

    extension->setGenericSignature(MF.getGenericSignature(genericSigID));

    auto extendedType = MF.getType(extendedTypeID);
    ctx.evaluator.cacheOutput(ExtendedTypeRequest{extension},
                              std::move(extendedType));
    auto nominal = dyn_cast<NominalTypeDecl>(MF.getDecl(extendedNominalID));
    ctx.evaluator.cacheOutput(ExtendedNominalRequest{extension},
                              std::move(nominal));

    if (isImplicit)
      extension->setImplicit();

    auto rawInheritedIDs = inheritedAndDependencyIDs.slice(0, numInherited);
    handleInherited(extension, rawInheritedIDs);

    extension->setMemberLoader(&MF, MF.DeclTypeCursor.GetCurrentBitNo());
    skipRecord(MF.DeclTypeCursor, decls_block::MEMBERS);
    extension->setConformanceLoader(
      &MF,
      encodeLazyConformanceContextData(numConformances,
                                       MF.DeclTypeCursor.GetCurrentBitNo()));

    nominal->addExtension(extension);

#ifndef NDEBUG
    if (outerParams) {
      unsigned paramCount = 0;
      for (auto *paramList = outerParams;
           paramList != nullptr;
           paramList = paramList->getOuterParameters()) {
        paramCount += paramList->size();
      }
      assert(paramCount ==
             extension->getGenericSignature()->getGenericParams().size());
    }
#endif

    return extension;
  }

  Expected<Decl *> deserializeDestructor(ArrayRef<uint64_t> scratch,
                                         StringRef blobData) {
    DeclContextID contextID;
    bool isImplicit, isObjC;
    GenericSignatureID genericSigID;

    decls_block::DestructorLayout::readRecord(scratch, contextID,
                                              isImplicit, isObjC,
                                              genericSigID);

    DeclContext *DC = MF.getDeclContext(contextID);
    if (declOrOffset.isComplete())
      return declOrOffset;

    auto dtor = MF.createDecl<DestructorDecl>(SourceLoc(), DC);
    declOrOffset = dtor;

    if (auto bodyText = MF.maybeReadInlinableBodyText())
      dtor->setBodyStringRepresentation(*bodyText);

    dtor->setGenericSignature(MF.getGenericSignature(genericSigID));

    dtor->setAccess(std::max(cast<ClassDecl>(DC)->getFormalAccess(),
                             AccessLevel::Internal));

    if (isImplicit)
      dtor->setImplicit();
    dtor->setIsObjC(isObjC);

    return dtor;
  }
};
}

Expected<Decl *>
ModuleFile::getDeclChecked(
    DeclID DID,
    llvm::function_ref<bool(DeclAttributes)> matchAttributes) {
  if (DID == 0)
    return nullptr;

  assert(DID <= Decls.size() && "invalid decl ID");
  auto &declOrOffset = Decls[DID-1];

  if (!declOrOffset.isComplete()) {
    ++NumDeclsLoaded;
    BCOffsetRAII restoreOffset(DeclTypeCursor);
    fatalIfNotSuccess(DeclTypeCursor.JumpToBit(declOrOffset));

    Expected<Decl *> deserialized =
      DeclDeserializer(*this, declOrOffset).getDeclCheckedImpl(
        matchAttributes);
    if (!deserialized)
      return deserialized;
  } else if (matchAttributes) {
    // Decl was cached but we may need to filter it
    if (!matchAttributes(declOrOffset.get()->getAttrs()))
      return llvm::make_error<DeclAttributesDidNotMatch>();
  }

  // Tag every deserialized ValueDecl coming out of getDeclChecked with its ID.
  assert(declOrOffset.isComplete());
  if (auto *IDC = dyn_cast_or_null<IterableDeclContext>(declOrOffset.get())) {
    // Only set the DeclID on the returned Decl if it's one that was loaded
    // and _wasn't_ one that had its DeclID set elsewhere (a followed XREF).
    if (IDC->wasDeserialized() &&
        static_cast<uint32_t>(IDC->getDeclID()) == 0) {
      IDC->setDeclID(DID);
    }
  }
  return declOrOffset;
}

llvm::Error DeclDeserializer::deserializeDeclAttributes() {
  using namespace decls_block;

  SmallVector<uint64_t, 64> scratch;
  StringRef blobData;
  while (true) {
    BCOffsetRAII restoreOffset(MF.DeclTypeCursor);
    llvm::BitstreamEntry entry =
        MF.fatalIfUnexpected(MF.DeclTypeCursor.advance());
    if (entry.Kind != llvm::BitstreamEntry::Record) {
      // We don't know how to serialize decls represented by sub-blocks.
      MF.fatal();
    }

    unsigned recordID = MF.fatalIfUnexpected(
        MF.DeclTypeCursor.readRecord(entry.ID, scratch, &blobData));

    if (isDeclAttrRecord(recordID)) {
      DeclAttribute *Attr = nullptr;
      bool skipAttr = false;
      switch (recordID) {
      case decls_block::SILGenName_DECL_ATTR: {
        bool isImplicit;
        serialization::decls_block::SILGenNameDeclAttrLayout::readRecord(
            scratch, isImplicit);
        Attr = new (ctx) SILGenNameAttr(blobData, isImplicit);
        break;
      }

      case decls_block::CDecl_DECL_ATTR: {
        bool isImplicit;
        serialization::decls_block::CDeclDeclAttrLayout::readRecord(
            scratch, isImplicit);
        Attr = new (ctx) CDeclAttr(blobData, isImplicit);
        break;
      }

      case decls_block::Alignment_DECL_ATTR: {
        bool isImplicit;
        unsigned alignment;
        serialization::decls_block::AlignmentDeclAttrLayout::readRecord(
            scratch, isImplicit, alignment);
        Attr = new (ctx) AlignmentAttr(alignment, SourceLoc(), SourceRange(),
                                       isImplicit);
        break;
      }

      case decls_block::SwiftNativeObjCRuntimeBase_DECL_ATTR: {
        bool isImplicit;
        IdentifierID nameID;
        serialization::decls_block::SwiftNativeObjCRuntimeBaseDeclAttrLayout
          ::readRecord(scratch, isImplicit, nameID);

        auto name = MF.getIdentifier(nameID);
        Attr = new (ctx) SwiftNativeObjCRuntimeBaseAttr(name, SourceLoc(),
                                                        SourceRange(),
                                                        isImplicit);
        break;
      }

      case decls_block::Semantics_DECL_ATTR: {
        bool isImplicit;
        serialization::decls_block::SemanticsDeclAttrLayout::readRecord(
            scratch, isImplicit);
        Attr = new (ctx) SemanticsAttr(blobData, isImplicit);
        break;
      }

      case decls_block::Inline_DECL_ATTR: {
        unsigned kind;
        serialization::decls_block::InlineDeclAttrLayout::readRecord(
            scratch, kind);
        Attr = new (ctx) InlineAttr((InlineKind)kind);
        break;
      }

      case decls_block::Optimize_DECL_ATTR: {
        unsigned kind;
        serialization::decls_block::OptimizeDeclAttrLayout::readRecord(
            scratch, kind);
        Attr = new (ctx) OptimizeAttr((OptimizationMode)kind);
        break;
      }

      case decls_block::Effects_DECL_ATTR: {
        unsigned kind;
        serialization::decls_block::EffectsDeclAttrLayout::readRecord(scratch,
                                                                      kind);
        Attr = new (ctx) EffectsAttr((EffectsKind)kind);
        break;
      }
      case decls_block::OriginallyDefinedIn_DECL_ATTR: {
        bool isImplicit;
        unsigned Platform;
        DEF_VER_TUPLE_PIECES(MovedVer);
        // Decode the record, pulling the version tuple information.
        serialization::decls_block::OriginallyDefinedInDeclAttrLayout::readRecord(
           scratch,
           isImplicit,
           LIST_VER_TUPLE_PIECES(MovedVer),
           Platform);
        llvm::VersionTuple MovedVer;
        DECODE_VER_TUPLE(MovedVer)
        auto ModuleNameEnd = blobData.find('\0');
        assert(ModuleNameEnd != StringRef::npos);
        auto ModuleName = blobData.slice(0, ModuleNameEnd);
        Attr = new (ctx) OriginallyDefinedInAttr(SourceLoc(), SourceRange(),
                                                 ModuleName,
                                                 (PlatformKind)Platform,
                                                 MovedVer,
                                                 isImplicit);
        break;
      }

      case decls_block::Available_DECL_ATTR: {
        bool isImplicit;
        bool isUnavailable;
        bool isDeprecated;
        bool isPackageDescriptionVersionSpecific;
        DEF_VER_TUPLE_PIECES(Introduced);
        DEF_VER_TUPLE_PIECES(Deprecated);
        DEF_VER_TUPLE_PIECES(Obsoleted);
        unsigned platform, messageSize, renameSize;
        // Decode the record, pulling the version tuple information.
        serialization::decls_block::AvailableDeclAttrLayout::readRecord(
            scratch, isImplicit, isUnavailable, isDeprecated,
            isPackageDescriptionVersionSpecific,
            LIST_VER_TUPLE_PIECES(Introduced),
            LIST_VER_TUPLE_PIECES(Deprecated),
            LIST_VER_TUPLE_PIECES(Obsoleted),
            platform, messageSize, renameSize);

        StringRef message = blobData.substr(0, messageSize);
        blobData = blobData.substr(messageSize);
        StringRef rename = blobData.substr(0, renameSize);
        llvm::VersionTuple Introduced, Deprecated, Obsoleted;
        DECODE_VER_TUPLE(Introduced)
        DECODE_VER_TUPLE(Deprecated)
        DECODE_VER_TUPLE(Obsoleted)

        PlatformAgnosticAvailabilityKind platformAgnostic;
        if (isUnavailable)
          platformAgnostic = PlatformAgnosticAvailabilityKind::Unavailable;
        else if (isDeprecated)
          platformAgnostic = PlatformAgnosticAvailabilityKind::Deprecated;
        else if (((PlatformKind)platform) == PlatformKind::none &&
                 (!Introduced.empty() ||
                  !Deprecated.empty() ||
                  !Obsoleted.empty()))
          platformAgnostic = isPackageDescriptionVersionSpecific ?
            PlatformAgnosticAvailabilityKind::PackageDescriptionVersionSpecific:
            PlatformAgnosticAvailabilityKind::SwiftVersionSpecific;
        else
          platformAgnostic = PlatformAgnosticAvailabilityKind::None;

        Attr = new (ctx) AvailableAttr(
          SourceLoc(), SourceRange(),
          (PlatformKind)platform, message, rename,
          Introduced, SourceRange(),
          Deprecated, SourceRange(),
          Obsoleted, SourceRange(),
          platformAgnostic, isImplicit);
        break;
      }

      case decls_block::ObjC_DECL_ATTR: {
        bool isImplicit;
        bool isImplicitName;
        bool isSwift3Inferred;
        uint64_t numArgs;
        ArrayRef<uint64_t> rawPieceIDs;
        serialization::decls_block::ObjCDeclAttrLayout::readRecord(
          scratch, isImplicit, isSwift3Inferred, isImplicitName, numArgs,
          rawPieceIDs);

        SmallVector<Identifier, 4> pieces;
        for (auto pieceID : rawPieceIDs)
          pieces.push_back(MF.getIdentifier(pieceID));

        if (numArgs == 0)
          Attr = ObjCAttr::create(ctx, None, isImplicitName);
        else
          Attr = ObjCAttr::create(ctx, ObjCSelector(ctx, numArgs-1, pieces),
                                  isImplicitName);
        Attr->setImplicit(isImplicit);
        cast<ObjCAttr>(Attr)->setSwift3Inferred(isSwift3Inferred);
        break;
      }

      case decls_block::Specialize_DECL_ATTR: {
        unsigned exported;
        SpecializeAttr::SpecializationKind specializationKind;
        unsigned specializationKindVal;
        GenericSignatureID specializedSigID;

        serialization::decls_block::SpecializeDeclAttrLayout::readRecord(
          scratch, exported, specializationKindVal, specializedSigID);

        specializationKind = specializationKindVal
                                 ? SpecializeAttr::SpecializationKind::Partial
                                 : SpecializeAttr::SpecializationKind::Full;

        auto specializedSig = MF.getGenericSignature(specializedSigID);
        Attr = SpecializeAttr::create(ctx, SourceLoc(), SourceRange(),
                                      nullptr, exported != 0,
                                      specializationKind,
                                      specializedSig);
        break;
      }

      case decls_block::DynamicReplacement_DECL_ATTR: {
        bool isImplicit;
        uint64_t numArgs;
        ArrayRef<uint64_t> rawPieceIDs;
        DeclID replacedFunID;
        serialization::decls_block::DynamicReplacementDeclAttrLayout::
            readRecord(scratch, isImplicit, replacedFunID, numArgs, rawPieceIDs);

        auto baseName = MF.getDeclBaseName(rawPieceIDs[0]);
        SmallVector<Identifier, 4> pieces;
        for (auto pieceID : rawPieceIDs.slice(1))
          pieces.push_back(MF.getIdentifier(pieceID));

        assert(numArgs != 0);
        assert(!isImplicit && "Need to update for implicit");
        Attr = DynamicReplacementAttr::create(
            ctx, DeclNameRef({ ctx, baseName, pieces }), &MF, replacedFunID);
        break;
      }

      case decls_block::TypeEraser_DECL_ATTR: {
        bool isImplicit;
        TypeID typeEraserID;
        serialization::decls_block::TypeEraserDeclAttrLayout::readRecord(
            scratch, isImplicit, typeEraserID);

        auto typeEraser = MF.getType(typeEraserID);
        assert(!isImplicit);
        Attr = new (ctx) TypeEraserAttr(SourceLoc(), SourceRange(),
                                        TypeLoc::withoutLoc(typeEraser));
        break;
      }

      case decls_block::Custom_DECL_ATTR: {
        bool isImplicit;
        TypeID typeID;
        serialization::decls_block::CustomDeclAttrLayout::readRecord(
          scratch, isImplicit, typeID);

        Expected<Type> deserialized = MF.getTypeChecked(typeID);
        if (!deserialized) {
          if (deserialized.errorIsA<XRefNonLoadedModuleError>()) {
            // A custom attribute defined behind an implementation-only import
            // is safe to drop when it can't be deserialized.
            // rdar://problem/56599179
            consumeError(deserialized.takeError());
            skipAttr = true;
          } else
            return deserialized.takeError();
        } else {
          Attr = CustomAttr::create(ctx, SourceLoc(),
                                    TypeLoc::withoutLoc(deserialized.get()),
                                    isImplicit);
        }
        break;
      }

      case decls_block::ProjectedValueProperty_DECL_ATTR: {
        bool isImplicit;
        IdentifierID nameID;
        serialization::decls_block::ProjectedValuePropertyDeclAttrLayout
            ::readRecord(scratch, isImplicit, nameID);

        auto name = MF.getIdentifier(nameID);
        Attr = new (ctx) ProjectedValuePropertyAttr(
            name, SourceLoc(), SourceRange(), isImplicit);
        break;
      }

      case decls_block::Differentiable_DECL_ATTR: {
        bool isImplicit;
        bool linear;
        GenericSignatureID derivativeGenSigId;
        ArrayRef<uint64_t> parameters;

        serialization::decls_block::DifferentiableDeclAttrLayout::readRecord(
            scratch, isImplicit, linear, derivativeGenSigId, parameters);

        auto derivativeGenSig = MF.getGenericSignature(derivativeGenSigId);
        llvm::SmallBitVector parametersBitVector(parameters.size());
        for (unsigned i : indices(parameters))
          parametersBitVector[i] = parameters[i];
        auto *indices = IndexSubset::get(ctx, parametersBitVector);
        auto *diffAttr = DifferentiableAttr::create(
            ctx, isImplicit, SourceLoc(), SourceRange(), linear,
            /*parsedParameters*/ {}, /*trailingWhereClause*/ nullptr);

        // Cache parameter indices so that they can set later.
        // `DifferentiableAttr::setParameterIndices` cannot be called here
        // because it requires `DifferentiableAttr::setOriginalDeclaration` to
        // be called first. `DifferentiableAttr::setOriginalDeclaration` cannot
        // be called here because the original declaration is not accessible in
        // this function (`DeclDeserializer::deserializeDeclAttributes`).
        diffAttrParamIndicesMap[diffAttr] = indices;
        diffAttr->setDerivativeGenericSignature(derivativeGenSig);
        Attr = diffAttr;
        break;
      }

      case decls_block::Derivative_DECL_ATTR: {
        bool isImplicit;
        uint64_t origNameId;
        DeclID origDeclId;
        uint64_t rawDerivativeKind;
        ArrayRef<uint64_t> parameters;

        serialization::decls_block::DerivativeDeclAttrLayout::readRecord(
            scratch, isImplicit, origNameId, origDeclId, rawDerivativeKind,
            parameters);

        DeclNameRefWithLoc origName{
            DeclNameRef(MF.getDeclBaseName(origNameId)), DeclNameLoc()};
        auto *origDecl = cast<AbstractFunctionDecl>(MF.getDecl(origDeclId));
        auto derivativeKind =
            getActualAutoDiffDerivativeFunctionKind(rawDerivativeKind);
        if (!derivativeKind)
          MF.fatal();
        llvm::SmallBitVector parametersBitVector(parameters.size());
        for (unsigned i : indices(parameters))
          parametersBitVector[i] = parameters[i];
        auto *indices = IndexSubset::get(ctx, parametersBitVector);

        auto *derivativeAttr =
            DerivativeAttr::create(ctx, isImplicit, SourceLoc(), SourceRange(),
                                   /*baseType*/ nullptr, origName, indices);
        derivativeAttr->setOriginalFunction(origDecl);
        derivativeAttr->setDerivativeKind(*derivativeKind);
        Attr = derivativeAttr;
        break;
      }

<<<<<<< HEAD
      // SWIFT_ENABLE_TENSORFLOW
=======
>>>>>>> 3d26b078
      case decls_block::Transpose_DECL_ATTR: {
        bool isImplicit;
        uint64_t origNameId;
        DeclID origDeclId;
        ArrayRef<uint64_t> parameters;

        serialization::decls_block::TransposeDeclAttrLayout::readRecord(
            scratch, isImplicit, origNameId, origDeclId, parameters);

        DeclNameRefWithLoc origName{
            DeclNameRef(MF.getDeclBaseName(origNameId)), DeclNameLoc()};
        auto *origDecl = cast<AbstractFunctionDecl>(MF.getDecl(origDeclId));
        llvm::SmallBitVector parametersBitVector(parameters.size());
        for (unsigned i : indices(parameters))
          parametersBitVector[i] = parameters[i];
        auto *indices = IndexSubset::get(ctx, parametersBitVector);
        auto *transposeAttr =
            TransposeAttr::create(ctx, isImplicit, SourceLoc(), SourceRange(),
                                  /*baseTypeRepr*/ nullptr, origName, indices);
        transposeAttr->setOriginalFunction(origDecl);
        Attr = transposeAttr;
        break;
      }
<<<<<<< HEAD
      // SWIFT_ENABLE_TENSORFLOW END
=======
>>>>>>> 3d26b078

      case decls_block::SPIAccessControl_DECL_ATTR: {
        ArrayRef<uint64_t> spiIds;
        serialization::decls_block::SPIAccessControlDeclAttrLayout::readRecord(
                                                               scratch, spiIds);

        SmallVector<Identifier, 4> spis;
        for (auto id : spiIds)
          spis.push_back(MF.getIdentifier(id));

        Attr = SPIAccessControlAttr::create(ctx, SourceLoc(),
                                            SourceRange(), spis);
        break;
      }

#define SIMPLE_DECL_ATTR(NAME, CLASS, ...) \
      case decls_block::CLASS##_DECL_ATTR: { \
        bool isImplicit; \
        serialization::decls_block::CLASS##DeclAttrLayout::readRecord( \
            scratch, isImplicit); \
        Attr = new (ctx) CLASS##Attr(isImplicit); \
        break; \
      }
#include "swift/AST/Attr.def"

      default:
        // We don't know how to deserialize this kind of attribute.
        MF.fatal();
      }

      if (!skipAttr) {
        if (!Attr)
          return llvm::Error::success();

        AddAttribute(Attr);
      }

    } else if (recordID == decls_block::PRIVATE_DISCRIMINATOR) {
      IdentifierID discriminatorID;
      decls_block::PrivateDiscriminatorLayout::readRecord(scratch,
                                                          discriminatorID);
      privateDiscriminator = MF.getIdentifier(discriminatorID);

    } else if (recordID == decls_block::LOCAL_DISCRIMINATOR) {
      unsigned discriminator;
      decls_block::LocalDiscriminatorLayout::readRecord(scratch, discriminator);
      localDiscriminator = discriminator;
    } else if (recordID == decls_block::FILENAME_FOR_PRIVATE) {
      IdentifierID filenameID;
      decls_block::FilenameForPrivateLayout::readRecord(scratch, filenameID);
      filenameForPrivate = MF.getIdentifierText(filenameID);
    } else {
      return llvm::Error::success();
    }

    // Prepare to read the next record.
    restoreOffset.cancel();
    scratch.clear();
  }
}

Expected<Decl *>
DeclDeserializer::getDeclCheckedImpl(
  llvm::function_ref<bool(DeclAttributes)> matchAttributes) {

  auto attrError = deserializeDeclAttributes();
  if (attrError)
    return std::move(attrError);

  if (matchAttributes) {
    // Deserialize the full decl only if matchAttributes finds a match.
    DeclAttributes attrs = DeclAttributes();
    attrs.setRawAttributeChain(DAttrs);
    if (!matchAttributes(attrs))
      return llvm::make_error<DeclAttributesDidNotMatch>();
  }

  if (auto s = ctx.Stats)
    s->getFrontendCounters().NumDeclsDeserialized++;

  // FIXME: @_dynamicReplacement(for:) includes a reference to another decl,
  // usually in the same type, and that can result in this decl being
  // re-entrantly deserialized. If that happens, don't fail here.
  if (declOrOffset.isComplete())
    return declOrOffset;

  llvm::BitstreamEntry entry =
      MF.fatalIfUnexpected(MF.DeclTypeCursor.advance());
  if (entry.Kind != llvm::BitstreamEntry::Record) {
    // We don't know how to serialize decls represented by sub-blocks.
    MF.fatal();
  }

  SmallVector<uint64_t, 64> scratch;
  StringRef blobData;
  unsigned recordID = MF.fatalIfUnexpected(
      MF.DeclTypeCursor.readRecord(entry.ID, scratch, &blobData));

  PrettyDeclDeserialization stackTraceEntry(
     &MF, declOrOffset, static_cast<decls_block::RecordKind>(recordID));

  switch (recordID) {
#define CASE(RECORD_NAME) \
  case decls_block::RECORD_NAME##Layout::Code: {\
    auto decl = deserialize##RECORD_NAME(scratch, blobData); \
    if (decl) { \
      /* \
      // Set original declaration and parameter indices in `@differentiable` \
      // attributes. \
      */ \
      setOriginalDeclarationAndParameterIndicesInDifferentiableAttributes(\
          decl.get(), DAttrs, diffAttrParamIndicesMap); \
    } \
    return decl; \
  }

  CASE(TypeAlias)
  CASE(GenericTypeParamDecl)
  CASE(AssociatedTypeDecl)
  CASE(Struct)
  CASE(Constructor)
  CASE(Var)
  CASE(Param)
  CASE(Func)
  CASE(OpaqueType)
  CASE(Accessor)
  CASE(PatternBinding)
  CASE(Protocol)
  CASE(PrefixOperator)
  CASE(PostfixOperator)
  CASE(InfixOperator)
  CASE(PrecedenceGroup)
  CASE(Class)
  CASE(Enum)
  CASE(EnumElement)
  CASE(Subscript)
  CASE(Extension)
  CASE(Destructor)
#undef CASE

  case decls_block::XREF: {
    assert(DAttrs == nullptr);
    ModuleID baseModuleID;
    uint32_t pathLen;
    decls_block::XRefLayout::readRecord(scratch, baseModuleID, pathLen);
    auto resolved = MF.resolveCrossReference(baseModuleID, pathLen);
    if (resolved)
      declOrOffset = resolved.get();
    return resolved;
  }
  
  default:
    // We don't know how to deserialize this kind of decl.
    MF.fatal();
  }
}

/// Translate from the Serialization function type repr enum values to the AST
/// strongly-typed enum.
///
/// The former is guaranteed to be stable, but may not reflect this version of
/// the AST.
static Optional<swift::FunctionType::Representation>
getActualFunctionTypeRepresentation(uint8_t rep) {
  switch (rep) {
#define CASE(THE_CC) \
  case (uint8_t)serialization::FunctionTypeRepresentation::THE_CC: \
    return swift::FunctionType::Representation::THE_CC;
  CASE(Swift)
  CASE(Block)
  CASE(Thin)
  CASE(CFunctionPointer)
#undef CASE
  default:
    return None;
  }
}

/// Translate from the Serialization differentiability kind enum values to the
/// AST strongly-typed enum.
///
/// The former is guaranteed to be stable, but may not reflect this version of
/// the AST.
static Optional<swift::DifferentiabilityKind>
getActualDifferentiabilityKind(uint8_t rep) {
  switch (rep) {
#define CASE(THE_CC) \
  case (uint8_t)serialization::DifferentiabilityKind::THE_CC: \
    return swift::DifferentiabilityKind::THE_CC;
  CASE(NonDifferentiable)
  CASE(Normal)
  CASE(Linear)
#undef CASE
  default:
    return None;
  }
}

/// Translate from the Serialization function type repr enum values to the AST
/// strongly-typed enum.
///
/// The former is guaranteed to be stable, but may not reflect this version of
/// the AST.
static Optional<swift::SILFunctionType::Representation>
getActualSILFunctionTypeRepresentation(uint8_t rep) {
  switch (rep) {
#define CASE(THE_CC) \
  case (uint8_t)serialization::SILFunctionTypeRepresentation::THE_CC: \
    return swift::SILFunctionType::Representation::THE_CC;
  CASE(Thick)
  CASE(Block)
  CASE(Thin)
  CASE(CFunctionPointer)
  CASE(Method)
  CASE(ObjCMethod)
  CASE(WitnessMethod)
#undef CASE
  default:
    return None;
  }
}

/// Translate from the Serialization coroutine kind enum values to the AST
/// strongly-typed enum.
///
/// The former is guaranteed to be stable, but may not reflect this version of
/// the AST.
static Optional<swift::SILCoroutineKind>
getActualSILCoroutineKind(uint8_t rep) {
  switch (rep) {
#define CASE(KIND) \
  case (uint8_t)serialization::SILCoroutineKind::KIND: \
    return swift::SILCoroutineKind::KIND;
  CASE(None)
  CASE(YieldOnce)
  CASE(YieldMany)
#undef CASE
  default:
    return None;
  }
}

/// Translate from the serialization ReferenceOwnership enumerators, which are
/// guaranteed to be stable, to the AST ones.
static Optional<swift::ReferenceOwnership>
getActualReferenceOwnership(serialization::ReferenceOwnership raw) {
  switch (raw) {
  case serialization::ReferenceOwnership::Strong:
    return swift::ReferenceOwnership::Strong;
#define REF_STORAGE(Name, ...) \
  case serialization::ReferenceOwnership::Name: \
    return swift::ReferenceOwnership::Name;
#include "swift/AST/ReferenceStorage.def"
  }
  return None;
}

/// Translate from the serialization ValueOwnership enumerators, which are
/// guaranteed to be stable, to the AST ones.
static Optional<swift::ValueOwnership>
getActualValueOwnership(serialization::ValueOwnership raw) {
  switch (raw) {
#define CASE(ID) \
  case serialization::ValueOwnership::ID: \
    return swift::ValueOwnership::ID;
  CASE(Default)
  CASE(InOut)
  CASE(Shared)
  CASE(Owned)
#undef CASE
  }
  return None;
}

/// Translate from the serialization ParameterConvention enumerators,
/// which are guaranteed to be stable, to the AST ones.
static
Optional<swift::ParameterConvention> getActualParameterConvention(uint8_t raw) {
  switch (serialization::ParameterConvention(raw)) {
#define CASE(ID) \
  case serialization::ParameterConvention::ID: \
    return swift::ParameterConvention::ID;
  CASE(Indirect_In)
  CASE(Indirect_Inout)
  CASE(Indirect_InoutAliasable)
  CASE(Indirect_In_Guaranteed)
  CASE(Indirect_In_Constant)
  CASE(Direct_Owned)
  CASE(Direct_Unowned)
  CASE(Direct_Guaranteed)
#undef CASE
  }
  return None;
}

/// Translate from the serialization SILParameterDifferentiability enumerators,
/// which are guaranteed to be stable, to the AST ones.
static Optional<swift::SILParameterDifferentiability>
getActualSILParameterDifferentiability(uint8_t raw) {
  switch (serialization::SILParameterDifferentiability(raw)) {
#define CASE(ID)                                                               \
  case serialization::SILParameterDifferentiability::ID:                       \
    return swift::SILParameterDifferentiability::ID;
  CASE(DifferentiableOrNotApplicable)
  CASE(NotDifferentiable)
#undef CASE
  }
  return None;
}

/// Translate from the serialization ResultConvention enumerators,
/// which are guaranteed to be stable, to the AST ones.
static
Optional<swift::ResultConvention> getActualResultConvention(uint8_t raw) {
  switch (serialization::ResultConvention(raw)) {
#define CASE(ID) \
  case serialization::ResultConvention::ID: return swift::ResultConvention::ID;
  CASE(Indirect)
  CASE(Owned)
  CASE(Unowned)
  CASE(UnownedInnerPointer)
  CASE(Autoreleased)
#undef CASE
  }
  return None;
}

Type ModuleFile::getType(TypeID TID) {
  Expected<Type> deserialized = getTypeChecked(TID);
  if (!deserialized) {
    fatal(deserialized.takeError());
  }
  return deserialized.get();
}

namespace swift {
class TypeDeserializer {
  using TypeID = serialization::TypeID;

  ModuleFile &MF;
  ASTContext &ctx;
public:
  explicit TypeDeserializer(ModuleFile &MF)
      : MF(MF), ctx(MF.getContext()) {}

  Expected<Type> getTypeCheckedImpl();

  Expected<Type> deserializeBuiltinAliasType(ArrayRef<uint64_t> scratch,
                                             StringRef blobData) {
    DeclID underlyingID;
    TypeID canonicalTypeID;
    decls_block::BuiltinAliasTypeLayout::readRecord(scratch, underlyingID,
                                                    canonicalTypeID);
    auto aliasOrError = MF.getDeclChecked(underlyingID);
    if (!aliasOrError)
      return aliasOrError.takeError();
    auto alias = dyn_cast<TypeAliasDecl>(aliasOrError.get());

    if (ctx.LangOpts.EnableDeserializationRecovery) {
      Expected<Type> expectedType = MF.getTypeChecked(canonicalTypeID);
      if (!expectedType)
        return expectedType.takeError();
      if (expectedType.get()) {
        if (!alias ||
            !alias->getDeclaredInterfaceType()->isEqual(expectedType.get())) {
          // Fall back to the canonical type.
          return expectedType.get();
        }
      }
    }

    // Look through compatibility aliases that are now unavailable.
    if (alias->getAttrs().isUnavailable(ctx) &&
        alias->isCompatibilityAlias()) {
      return alias->getUnderlyingType();
    }

    return alias->getDeclaredInterfaceType();
  }

  Expected<Type> deserializeTypeAliasType(ArrayRef<uint64_t> scratch,
                                          StringRef blobData) {
    DeclID typealiasID;
    TypeID parentTypeID;
    TypeID underlyingTypeID;
    TypeID substitutedTypeID;
    SubstitutionMapID substitutionsID;
    decls_block::TypeAliasTypeLayout::readRecord(scratch, typealiasID,
                                                 parentTypeID,
                                                 underlyingTypeID,
                                                 substitutedTypeID,
                                                 substitutionsID);

    TypeAliasDecl *alias = nullptr;
    Type underlyingType;
    if (ctx.LangOpts.EnableDeserializationRecovery) {
      auto underlyingTypeOrError = MF.getTypeChecked(underlyingTypeID);
      if (!underlyingTypeOrError) {
        // If we can't deserialize the underlying type, we can't be sure the
        // actual typealias hasn't changed.
        return underlyingTypeOrError.takeError();
      }

      underlyingType = underlyingTypeOrError.get();

      if (auto aliasOrError = MF.getDeclChecked(typealiasID)) {
        alias = dyn_cast<TypeAliasDecl>(aliasOrError.get());
      } else {
        // We're going to recover by falling back to the underlying type, so
        // just ignore the error.
        llvm::consumeError(aliasOrError.takeError());
      }

      if (!alias ||
          !alias->getDeclaredInterfaceType()->isEqual(underlyingType)) {
        // Fall back to the canonical type.
        return underlyingType;
      }

    } else {
      alias = dyn_cast<TypeAliasDecl>(MF.getDecl(typealiasID));
      underlyingType = MF.getType(underlyingTypeID);
    }

    // Read the substituted type.
    auto substitutedTypeOrError = MF.getTypeChecked(substitutedTypeID);
    if (!substitutedTypeOrError)
      return substitutedTypeOrError.takeError();

    auto substitutedType = substitutedTypeOrError.get();

    // Read the substitutions.
    auto subMap = MF.getSubstitutionMap(substitutionsID);

    auto parentTypeOrError = MF.getTypeChecked(parentTypeID);
    if (!parentTypeOrError)
      return underlyingType;

    // Look through compatibility aliases that are now unavailable.
    if (alias &&
        alias->getAttrs().isUnavailable(ctx) &&
        alias->isCompatibilityAlias()) {
      return alias->getUnderlyingType().subst(subMap);
    }

    auto parentType = parentTypeOrError.get();
    return TypeAliasType::get(alias, parentType, subMap, substitutedType);
  }

  Expected<Type> deserializeNominalType(ArrayRef<uint64_t> scratch,
                                        StringRef blobData) {
    DeclID declID;
    TypeID parentID;
    decls_block::NominalTypeLayout::readRecord(scratch, declID, parentID);

    Expected<Type> parentTy = MF.getTypeChecked(parentID);
    if (!parentTy)
      return parentTy.takeError();

    auto nominalOrError = MF.getDeclChecked(declID);
    if (!nominalOrError)
      return nominalOrError.takeError();

    // Look through compatibility aliases.
    if (auto *alias = dyn_cast<TypeAliasDecl>(nominalOrError.get())) {
      // Reminder: TypeBase::getAs will look through sugar. But we don't want to
      // do that here, so we do isa<> checks on the TypeBase itself instead of
      // using the Type wrapper.
      const TypeBase *underlyingTy = nullptr;
      while (alias->isCompatibilityAlias()) {
        underlyingTy = alias->getUnderlyingType().getPointer();

        // If the underlying type is itself a typealias, it might be another
        // compatibility alias, meaning we need to go around the loop again.
        auto aliasTy = dyn_cast<TypeAliasType>(underlyingTy);
        if (!aliasTy)
          break;
        alias = aliasTy->getDecl();
      }

      // We only want to use the type we found if it's a simple non-generic
      // nominal type.
      if (auto simpleNominalTy = dyn_cast_or_null<NominalType>(underlyingTy)) {
        nominalOrError = simpleNominalTy->getDecl();
        (void)!nominalOrError; // "Check" the llvm::Expected<> value.
      }
    }

    auto nominal = dyn_cast<NominalTypeDecl>(nominalOrError.get());
    if (!nominal) {
      XRefTracePath tinyTrace{*nominalOrError.get()->getModuleContext()};
      DeclName fullName = cast<ValueDecl>(nominalOrError.get())->getFullName();
      tinyTrace.addValue(fullName.getBaseIdentifier());
      return llvm::make_error<XRefError>("declaration is not a nominal type",
                                         tinyTrace, fullName);
    }
    return NominalType::get(nominal, parentTy.get(), ctx);
  }

  Expected<Type> deserializeParenType(ArrayRef<uint64_t> scratch,
                                      StringRef blobData) {
    TypeID underlyingID;
    decls_block::ParenTypeLayout::readRecord(scratch, underlyingID);

    auto underlyingTy = MF.getTypeChecked(underlyingID);
    if (!underlyingTy)
      return underlyingTy.takeError();

    return ParenType::get(ctx, underlyingTy.get());
  }

  Expected<Type> deserializeTupleType(SmallVectorImpl<uint64_t> &scratch,
                                      StringRef blobData) {
    // The tuple record itself is empty. Read all trailing elements.
    SmallVector<TupleTypeElt, 8> elements;
    while (true) {
      llvm::BitstreamEntry entry =
          MF.fatalIfUnexpected(MF.DeclTypeCursor.advance(AF_DontPopBlockAtEnd));
      if (entry.Kind != llvm::BitstreamEntry::Record)
        break;

      scratch.clear();
      unsigned recordID = MF.fatalIfUnexpected(
          MF.DeclTypeCursor.readRecord(entry.ID, scratch, &blobData));
      if (recordID != decls_block::TUPLE_TYPE_ELT)
        break;

      IdentifierID nameID;
      TypeID typeID;
      decls_block::TupleTypeEltLayout::readRecord(scratch, nameID, typeID);

      auto elementTy = MF.getTypeChecked(typeID);
      if (!elementTy)
        return elementTy.takeError();

      elements.emplace_back(elementTy.get(), MF.getIdentifier(nameID));
    }

    return TupleType::get(elements, ctx);
  }

  Expected<Type> deserializeAnyFunctionType(SmallVectorImpl<uint64_t> &scratch,
                                            StringRef blobData,
                                            bool isGeneric) {
    TypeID resultID;
    uint8_t rawRepresentation, rawDiffKind;
    bool noescape = false, throws;
    GenericSignature genericSig;
    TypeID clangTypeID;

    if (!isGeneric) {
      decls_block::FunctionTypeLayout::readRecord(
          scratch, resultID, rawRepresentation, clangTypeID,
          noescape, throws, rawDiffKind);
    } else {
      GenericSignatureID rawGenericSig;
      decls_block::GenericFunctionTypeLayout::readRecord(
          scratch, resultID, rawRepresentation, throws, rawDiffKind,
          rawGenericSig);
      genericSig = MF.getGenericSignature(rawGenericSig);
      clangTypeID = 0;
    }

    auto representation = getActualFunctionTypeRepresentation(rawRepresentation);
    if (!representation.hasValue())
      MF.fatal();

    auto diffKind = getActualDifferentiabilityKind(rawDiffKind);
    if (!diffKind.hasValue())
      MF.fatal();

    const clang::Type *clangFunctionType = nullptr;
    if (clangTypeID) {
      auto loadedClangType = MF.getClangType(clangTypeID);
      if (!loadedClangType)
        return loadedClangType.takeError();
      clangFunctionType = loadedClangType.get();
    }

    auto info = FunctionType::ExtInfo(*representation, noescape, throws,
                                      *diffKind, clangFunctionType);


    auto resultTy = MF.getTypeChecked(resultID);
    if (!resultTy)
      return resultTy.takeError();

    SmallVector<AnyFunctionType::Param, 8> params;
    while (true) {
      llvm::BitstreamEntry entry =
          MF.fatalIfUnexpected(MF.DeclTypeCursor.advance(AF_DontPopBlockAtEnd));
      if (entry.Kind != llvm::BitstreamEntry::Record)
        break;

      scratch.clear();
      unsigned recordID = MF.fatalIfUnexpected(
          MF.DeclTypeCursor.readRecord(entry.ID, scratch, &blobData));
      if (recordID != decls_block::FUNCTION_PARAM)
        break;

      IdentifierID labelID;
      TypeID typeID;
      bool isVariadic, isAutoClosure, isNonEphemeral, isNoDerivative;
      unsigned rawOwnership;
      decls_block::FunctionParamLayout::readRecord(
          scratch, labelID, typeID, isVariadic, isAutoClosure, isNonEphemeral,
          rawOwnership, isNoDerivative);

      auto ownership =
          getActualValueOwnership((serialization::ValueOwnership)rawOwnership);
      if (!ownership)
        MF.fatal();

      auto paramTy = MF.getTypeChecked(typeID);
      if (!paramTy)
        return paramTy.takeError();

      params.emplace_back(paramTy.get(), MF.getIdentifier(labelID),
                          ParameterTypeFlags(isVariadic, isAutoClosure,
                                             isNonEphemeral, *ownership,
                                             isNoDerivative));
    }

    if (!isGeneric) {
      assert(genericSig.isNull());
      return FunctionType::get(params, resultTy.get(), info);
    }

    assert(!genericSig.isNull());
    return GenericFunctionType::get(genericSig, params, resultTy.get(), info);
  }

  Expected<Type> deserializeFunctionType(SmallVectorImpl<uint64_t> &scratch,
                                         StringRef blobData) {
    return deserializeAnyFunctionType(scratch, blobData, /*isGeneric*/false);
  }

  Expected<Type>
  deserializeGenericFunctionType(SmallVectorImpl<uint64_t> &scratch,
                                 StringRef blobData) {
    return deserializeAnyFunctionType(scratch, blobData, /*isGeneric*/true);
  }

  template <typename Layout, typename ASTType, bool CanBeThin>
  Expected<Type> deserializeAnyMetatypeType(ArrayRef<uint64_t> scratch,
                                            StringRef blobData) {
    TypeID instanceID;
    uint8_t repr;
    Layout::readRecord(scratch, instanceID, repr);

    auto instanceType = MF.getTypeChecked(instanceID);
    if (!instanceType)
      return instanceType.takeError();

    switch (repr) {
    case serialization::MetatypeRepresentation::MR_None:
      return ASTType::get(instanceType.get());

    case serialization::MetatypeRepresentation::MR_Thin:
      if (!CanBeThin)
        MF.fatal();
      return ASTType::get(instanceType.get(),
                          MetatypeRepresentation::Thin);

    case serialization::MetatypeRepresentation::MR_Thick:
      return ASTType::get(instanceType.get(),
                          MetatypeRepresentation::Thick);

    case serialization::MetatypeRepresentation::MR_ObjC:
      return ASTType::get(instanceType.get(),
                          MetatypeRepresentation::ObjC);

    default:
      MF.fatal();
    }
  }

  Expected<Type>
  deserializeExistentialMetatypeType(ArrayRef<uint64_t> scratch,
                                     StringRef blobData) {
    return
        deserializeAnyMetatypeType<decls_block::ExistentialMetatypeTypeLayout,
                                   ExistentialMetatypeType, /*CanBeThin*/false>(
        scratch, blobData);
  }

  Expected<Type> deserializeMetatypeType(ArrayRef<uint64_t> scratch,
                                         StringRef blobData) {
    return deserializeAnyMetatypeType<decls_block::MetatypeTypeLayout,
                                      MetatypeType, /*CanBeThin*/true>(
        scratch, blobData);
  }

  Expected<Type> deserializeDynamicSelfType(ArrayRef<uint64_t> scratch,
                                            StringRef blobData) {
    TypeID selfID;
    decls_block::DynamicSelfTypeLayout::readRecord(scratch, selfID);
    return DynamicSelfType::get(MF.getType(selfID), ctx);
  }

  Expected<Type> deserializeReferenceStorageType(ArrayRef<uint64_t> scratch,
                                                 StringRef blobData) {
    uint8_t rawOwnership;
    TypeID objectTypeID;
    decls_block::ReferenceStorageTypeLayout::readRecord(scratch, rawOwnership,
                                                        objectTypeID);

    auto ownership = getActualReferenceOwnership(
        (serialization::ReferenceOwnership)rawOwnership);
    if (!ownership.hasValue())
      MF.fatal();

    auto objectTy = MF.getTypeChecked(objectTypeID);
    if (!objectTy)
      return objectTy.takeError();

    return ReferenceStorageType::get(objectTy.get(), ownership.getValue(), ctx);
  }

  Expected<Type> deserializePrimaryArchetypeType(ArrayRef<uint64_t> scratch,
                                                 StringRef blobData) {
    GenericSignatureID sigID;
    unsigned depth, index;

    decls_block::PrimaryArchetypeTypeLayout::readRecord(scratch, sigID,
                                                        depth, index);

    auto sig = MF.getGenericSignature(sigID);
    if (!sig)
      MF.fatal();

    Type interfaceType = GenericTypeParamType::get(depth, index, ctx);
    Type contextType = sig->getGenericEnvironment()
        ->mapTypeIntoContext(interfaceType);

    if (contextType->hasError())
      MF.fatal();

    return contextType;
  }

  Expected<Type> deserializeOpenedArchetypeType(ArrayRef<uint64_t> scratch,
                                                StringRef blobData) {
    TypeID existentialID;

    decls_block::OpenedArchetypeTypeLayout::readRecord(scratch,
                                                       existentialID);

    return OpenedArchetypeType::get(MF.getType(existentialID));
  }
      
  Expected<Type> deserializeOpaqueArchetypeType(ArrayRef<uint64_t> scratch,
                                                StringRef blobData) {
    DeclID opaqueDeclID;
    SubstitutionMapID subsID;
    decls_block::OpaqueArchetypeTypeLayout::readRecord(scratch,
                                                       opaqueDeclID, subsID);

    auto opaqueTypeOrError = MF.getDeclChecked(opaqueDeclID);
    if (!opaqueTypeOrError)
      return opaqueTypeOrError.takeError();

    auto opaqueDecl = cast<OpaqueTypeDecl>(opaqueTypeOrError.get());
    auto subs = MF.getSubstitutionMap(subsID);

    return OpaqueTypeArchetypeType::get(opaqueDecl, subs);
  }
      
  Expected<Type> deserializeNestedArchetypeType(ArrayRef<uint64_t> scratch,
                                                StringRef blobData) {
    TypeID rootID, interfaceTyID;
    decls_block::NestedArchetypeTypeLayout::readRecord(scratch,
                                                       rootID, interfaceTyID);
    
    auto rootTy = MF.getType(rootID)->castTo<ArchetypeType>();
    auto interfaceTy = MF.getType(interfaceTyID)->castTo<DependentMemberType>();
    return rootTy->getGenericEnvironment()->mapTypeIntoContext(interfaceTy);
  }

  Expected<Type> deserializeGenericTypeParamType(ArrayRef<uint64_t> scratch,
                                                 StringRef blobData) {
    DeclID declIDOrDepth;
    unsigned indexPlusOne;

    decls_block::GenericTypeParamTypeLayout::readRecord(scratch, declIDOrDepth,
                                                        indexPlusOne);

    if (indexPlusOne == 0) {
      auto genericParam
        = dyn_cast_or_null<GenericTypeParamDecl>(MF.getDecl(declIDOrDepth));

      if (!genericParam)
        MF.fatal();

      return genericParam->getDeclaredInterfaceType();
    }

    return GenericTypeParamType::get(declIDOrDepth,indexPlusOne-1,ctx);
  }

  Expected<Type> deserializeProtocolCompositionType(ArrayRef<uint64_t> scratch,
                                                    StringRef blobData) {
    bool hasExplicitAnyObject;
    ArrayRef<uint64_t> rawProtocolIDs;

    decls_block::ProtocolCompositionTypeLayout::readRecord(scratch,
                                                           hasExplicitAnyObject,
                                                           rawProtocolIDs);
    SmallVector<Type, 4> protocols;
    for (TypeID protoID : rawProtocolIDs) {
      auto protoTy = MF.getTypeChecked(protoID);
      if (!protoTy)
        return protoTy.takeError();
      protocols.push_back(protoTy.get());
    }

    return ProtocolCompositionType::get(ctx, protocols, hasExplicitAnyObject);
  }

  Expected<Type> deserializeDependentMemberType(ArrayRef<uint64_t> scratch,
                                                StringRef blobData) {
    TypeID baseID;
    DeclID assocTypeID;

    decls_block::DependentMemberTypeLayout::readRecord(scratch, baseID,
                                                       assocTypeID);
    auto assocType = MF.getDeclChecked(assocTypeID);
    if (!assocType)
      return assocType.takeError();

    return DependentMemberType::get(
        MF.getType(baseID),
        cast<AssociatedTypeDecl>(assocType.get()));
  }

  Expected<Type> deserializeBoundGenericType(ArrayRef<uint64_t> scratch,
                                             StringRef blobData) {
    DeclID declID;
    TypeID parentID;
    ArrayRef<uint64_t> rawArgumentIDs;

    decls_block::BoundGenericTypeLayout::readRecord(scratch, declID, parentID,
                                                    rawArgumentIDs);

    auto nominalOrError = MF.getDeclChecked(declID);
    if (!nominalOrError)
      return nominalOrError.takeError();
    auto nominal = cast<NominalTypeDecl>(nominalOrError.get());

    // FIXME: Check this?
    auto parentTy = MF.getType(parentID);

    SmallVector<Type, 8> genericArgs;
    for (TypeID ID : rawArgumentIDs) {
      auto argTy = MF.getTypeChecked(ID);
      if (!argTy)
        return argTy.takeError();

      genericArgs.push_back(argTy.get());
    }

    return BoundGenericType::get(nominal, parentTy, genericArgs);
  }

  Expected<Type> deserializeSILBlockStorageType(ArrayRef<uint64_t> scratch,
                                                StringRef blobData) {
    TypeID captureID;
    decls_block::SILBlockStorageTypeLayout::readRecord(scratch, captureID);
    return SILBlockStorageType::get(MF.getType(captureID)->getCanonicalType());
  }

  Expected<Type> deserializeSILBoxType(ArrayRef<uint64_t> scratch,
                                       StringRef blobData) {
    SILLayoutID layoutID;
    SubstitutionMapID subMapID;
    decls_block::SILBoxTypeLayout::readRecord(scratch, layoutID, subMapID);

    // Get the layout.
    auto getLayout = [this](SILLayoutID layoutID) -> SILLayout * {
      assert(layoutID > 0 && layoutID <= MF.SILLayouts.size()
             && "invalid layout ID");

      auto &layoutOrOffset = MF.SILLayouts[layoutID - 1];
      if (layoutOrOffset.isComplete()) {
        return layoutOrOffset;
      }

      BCOffsetRAII saveOffset(MF.DeclTypeCursor);
      MF.fatalIfNotSuccess(MF.DeclTypeCursor.JumpToBit(layoutOrOffset));
      auto layout = MF.readSILLayout(MF.DeclTypeCursor);
      if (!layout)
        MF.fatal();
      layoutOrOffset = layout;
      return layout;
    };

    auto layout = getLayout(layoutID);
    if (!layout)
      return nullptr;

    auto subMap = MF.getSubstitutionMap(subMapID);
    return SILBoxType::get(ctx, layout, subMap);
  }

  Expected<Type> deserializeSILFunctionType(ArrayRef<uint64_t> scratch,
                                            StringRef blobData) {
    uint8_t rawCoroutineKind;
    uint8_t rawCalleeConvention;
    uint8_t rawRepresentation;
    uint8_t rawDiffKind;
    bool pseudogeneric = false;
    bool noescape;
    bool hasErrorResult;
    unsigned numParams;
    unsigned numYields;
    unsigned numResults;
    GenericSignatureID rawInvocationGenericSig;
    SubstitutionMapID rawInvocationSubs;
    SubstitutionMapID rawPatternSubs;
    ArrayRef<uint64_t> variableData;
    ClangTypeID clangFunctionTypeID;

    decls_block::SILFunctionTypeLayout::readRecord(scratch,
                                             rawCoroutineKind,
                                             rawCalleeConvention,
                                             rawRepresentation,
                                             pseudogeneric,
                                             noescape,
                                             rawDiffKind,
                                             hasErrorResult,
                                             numParams,
                                             numYields,
                                             numResults,
                                             rawInvocationGenericSig,
                                             rawInvocationSubs,
                                             rawPatternSubs,
                                             clangFunctionTypeID,
                                             variableData);

    // Process the ExtInfo.
    auto representation
      = getActualSILFunctionTypeRepresentation(rawRepresentation);
    if (!representation.hasValue())
      MF.fatal();

    auto diffKind = getActualDifferentiabilityKind(rawDiffKind);
    if (!diffKind.hasValue())
      MF.fatal();

    const clang::FunctionType *clangFunctionType = nullptr;
    if (clangFunctionTypeID) {
      auto clangType = MF.getClangType(clangFunctionTypeID);
      if (!clangType)
        return clangType.takeError();
      // FIXME: allow block pointers here.
      clangFunctionType =
        dyn_cast_or_null<clang::FunctionType>(clangType.get());
      if (!clangFunctionType)
        MF.fatal();
    }

    SILFunctionType::ExtInfo extInfo(*representation, pseudogeneric, noescape,
                                     *diffKind, clangFunctionType);

    // Process the coroutine kind.
    auto coroutineKind = getActualSILCoroutineKind(rawCoroutineKind);
    if (!coroutineKind.hasValue())
      MF.fatal();

    // Process the callee convention.
    auto calleeConvention = getActualParameterConvention(rawCalleeConvention);
    if (!calleeConvention.hasValue())
      MF.fatal();

    auto processParameter =
        [&](TypeID typeID, uint64_t rawConvention,
            uint64_t ramDifferentiability) -> llvm::Expected<SILParameterInfo> {
      auto convention = getActualParameterConvention(rawConvention);
      if (!convention)
        MF.fatal();
      auto type = MF.getTypeChecked(typeID);
      if (!type)
        return type.takeError();
      auto differentiability =
          swift::SILParameterDifferentiability::DifferentiableOrNotApplicable;
      if (diffKind != DifferentiabilityKind::NonDifferentiable) {
        auto differentiabilityOpt =
            getActualSILParameterDifferentiability(ramDifferentiability);
        if (!differentiabilityOpt)
          MF.fatal();
        differentiability = *differentiabilityOpt;
      }
      return SILParameterInfo(type.get()->getCanonicalType(), *convention,
                              differentiability);
    };

    auto processYield = [&](TypeID typeID, uint64_t rawConvention)
                                  -> llvm::Expected<SILYieldInfo> {
      auto convention = getActualParameterConvention(rawConvention);
      if (!convention)
        MF.fatal();
      auto type = MF.getTypeChecked(typeID);
      if (!type)
        return type.takeError();
      return SILYieldInfo(type.get()->getCanonicalType(), *convention);
    };

    auto processResult = [&](TypeID typeID, uint64_t rawConvention)
                               -> llvm::Expected<SILResultInfo> {
      auto convention = getActualResultConvention(rawConvention);
      if (!convention)
        MF.fatal();
      auto type = MF.getTypeChecked(typeID);
      if (!type)
        return type.takeError();
      return SILResultInfo(type.get()->getCanonicalType(), *convention);
    };

    // Bounds check.  FIXME: overflow
    // SWIFT_ENABLE_TENSORFLOW
    unsigned entriesPerParam =
        diffKind != DifferentiabilityKind::NonDifferentiable ? 3 : 2;
    if (entriesPerParam * numParams + 2 * numResults +
            2 * unsigned(hasErrorResult) >
        variableData.size()) {
      MF.fatal();
    }

    unsigned nextVariableDataIndex = 0;

    // Process the parameters.
    SmallVector<SILParameterInfo, 8> allParams;
    allParams.reserve(numParams);
    for (unsigned i = 0; i != numParams; ++i) {
      auto typeID = variableData[nextVariableDataIndex++];
      auto rawConvention = variableData[nextVariableDataIndex++];
      uint64_t differentiability = 0;
      if (diffKind != DifferentiabilityKind::NonDifferentiable)
        differentiability = variableData[nextVariableDataIndex++];
      auto param = processParameter(typeID, rawConvention, differentiability);
      if (!param)
        return param.takeError();
      allParams.push_back(param.get());
    }

    // Process the yields.
    SmallVector<SILYieldInfo, 8> allYields;
    allYields.reserve(numYields);
    for (unsigned i = 0; i != numYields; ++i) {
      auto typeID = variableData[nextVariableDataIndex++];
      auto rawConvention = variableData[nextVariableDataIndex++];
      auto yield = processYield(typeID, rawConvention);
      if (!yield)
        return yield.takeError();
      allYields.push_back(yield.get());
    }

    // Process the results.
    SmallVector<SILResultInfo, 8> allResults;
    allParams.reserve(numResults);
    for (unsigned i = 0; i != numResults; ++i) {
      auto typeID = variableData[nextVariableDataIndex++];
      auto rawConvention = variableData[nextVariableDataIndex++];
      auto result = processResult(typeID, rawConvention);
      if (!result)
        return result.takeError();
      allResults.push_back(result.get());
    }

    // Process the error result.
    Optional<SILResultInfo> errorResult;
    if (hasErrorResult) {
      auto typeID = variableData[nextVariableDataIndex++];
      auto rawConvention = variableData[nextVariableDataIndex++];
      auto maybeErrorResult = processResult(typeID, rawConvention);
      if (!maybeErrorResult)
        return maybeErrorResult.takeError();
      errorResult = maybeErrorResult.get();
    }

    ProtocolConformanceRef witnessMethodConformance;
    if (*representation == SILFunctionTypeRepresentation::WitnessMethod) {
      witnessMethodConformance = MF.readConformance(MF.DeclTypeCursor);
    }

    GenericSignature invocationSig =
      MF.getGenericSignature(rawInvocationGenericSig);
    SubstitutionMap invocationSubs =
      MF.getSubstitutionMap(rawInvocationSubs).getCanonical();
    SubstitutionMap patternSubs =
      MF.getSubstitutionMap(rawPatternSubs).getCanonical();

    return SILFunctionType::get(invocationSig, extInfo, coroutineKind.getValue(),
                                calleeConvention.getValue(),
                                allParams, allYields, allResults,
                                errorResult,
                                patternSubs, invocationSubs,
                                ctx, witnessMethodConformance);
  }

  Expected<Type> deserializeArraySliceType(ArrayRef<uint64_t> scratch,
                                           StringRef blobData) {
    TypeID baseID;
    decls_block::ArraySliceTypeLayout::readRecord(scratch, baseID);

    auto baseTy = MF.getTypeChecked(baseID);
    if (!baseTy)
      return baseTy.takeError();

    return ArraySliceType::get(baseTy.get());
  }

  Expected<Type> deserializeDictionaryType(ArrayRef<uint64_t> scratch,
                                           StringRef blobData) {
    TypeID keyID, valueID;
    decls_block::DictionaryTypeLayout::readRecord(scratch, keyID, valueID);

    auto keyTy = MF.getTypeChecked(keyID);
    if (!keyTy)
      return keyTy.takeError();

    auto valueTy = MF.getTypeChecked(valueID);
    if (!valueTy)
      return valueTy.takeError();

    return DictionaryType::get(keyTy.get(), valueTy.get());
  }

  Expected<Type> deserializeOptionalType(ArrayRef<uint64_t> scratch,
                                         StringRef blobData) {
    TypeID baseID;
    decls_block::OptionalTypeLayout::readRecord(scratch, baseID);

    auto baseTy = MF.getTypeChecked(baseID);
    if (!baseTy)
      return baseTy.takeError();

    return OptionalType::get(baseTy.get());
  }

  Expected<Type> deserializeUnboundGenericType(ArrayRef<uint64_t> scratch,
                                               StringRef blobData) {
    DeclID genericID;
    TypeID parentID;
    decls_block::UnboundGenericTypeLayout::readRecord(scratch,
                                                      genericID, parentID);

    auto nominalOrError = MF.getDeclChecked(genericID);
    if (!nominalOrError)
      return nominalOrError.takeError();
    auto genericDecl = cast<GenericTypeDecl>(nominalOrError.get());

    // FIXME: Check this?
    auto parentTy = MF.getType(parentID);

    return UnboundGenericType::get(genericDecl, parentTy, ctx);
  }
};
}

Expected<Type> ModuleFile::getTypeChecked(TypeID TID) {
  if (TID == 0)
    return Type();

  assert(TID <= Types.size() && "invalid type ID");
  auto &typeOrOffset = Types[TID-1];

  if (typeOrOffset.isComplete())
    return typeOrOffset;

  BCOffsetRAII restoreOffset(DeclTypeCursor);
  fatalIfNotSuccess(DeclTypeCursor.JumpToBit(typeOrOffset));

  auto result = TypeDeserializer(*this).getTypeCheckedImpl();
  if (!result)
    return result;
  typeOrOffset = result.get();

#ifndef NDEBUG
  PrettyStackTraceType trace(getContext(), "deserializing", typeOrOffset.get());
  if (typeOrOffset.get()->hasError()) {
    typeOrOffset.get()->dump(llvm::errs());
    llvm_unreachable("deserialization produced an invalid type "
                     "(rdar://problem/30382791)");
  }
#endif

  // Invoke the callback on the deserialized type.
  DeserializedTypeCallback(typeOrOffset.get());
  return typeOrOffset.get();
}

Expected<Type> TypeDeserializer::getTypeCheckedImpl() {
  if (auto s = ctx.Stats)
    s->getFrontendCounters().NumTypesDeserialized++;

  llvm::BitstreamEntry entry =
      MF.fatalIfUnexpected(MF.DeclTypeCursor.advance());

  if (entry.Kind != llvm::BitstreamEntry::Record) {
    // We don't know how to serialize types represented by sub-blocks.
    MF.fatal();
  }

  SmallVector<uint64_t, 64> scratch;
  StringRef blobData;
  unsigned recordID = MF.fatalIfUnexpected(
      MF.DeclTypeCursor.readRecord(entry.ID, scratch, &blobData));

  switch (recordID) {
#define CASE(RECORD_NAME) \
  case decls_block::RECORD_NAME##TypeLayout::Code: \
    return deserialize##RECORD_NAME##Type(scratch, blobData);

  CASE(BuiltinAlias)
  CASE(TypeAlias)
  CASE(Nominal)
  CASE(Paren)
  CASE(Tuple)
  CASE(Function)
  CASE(GenericFunction)
  CASE(ExistentialMetatype)
  CASE(Metatype)
  CASE(DynamicSelf)
  CASE(ReferenceStorage)
  CASE(PrimaryArchetype)
  CASE(OpaqueArchetype)
  CASE(OpenedArchetype)
  CASE(NestedArchetype)
  CASE(GenericTypeParam)
  CASE(ProtocolComposition)
  CASE(DependentMember)
  CASE(BoundGeneric)
  CASE(SILBlockStorage)
  CASE(SILBox)
  CASE(SILFunction)
  CASE(ArraySlice)
  CASE(Dictionary)
  CASE(Optional)
  CASE(UnboundGeneric)

#undef CASE

  default:
    // We don't know how to deserialize this kind of type.
    MF.fatal();
  }
}

namespace {

class SwiftToClangBasicReader :
    public swift::DataStreamBasicReader<SwiftToClangBasicReader> {

  ModuleFile &MF;
  ClangModuleLoader &ClangLoader;
  ArrayRef<uint64_t> Record;

public:
  SwiftToClangBasicReader(ModuleFile &MF, ClangModuleLoader &clangLoader,
                          ArrayRef<uint64_t> record)
    : DataStreamBasicReader(clangLoader.getClangASTContext()),
      MF(MF), ClangLoader(clangLoader), Record(record) {}

  uint64_t readUInt64() {
    uint64_t value = Record[0];
    Record = Record.drop_front();
    return value;
  }

  Identifier readSwiftIdentifier() {
    return MF.getIdentifier(IdentifierID(readUInt64()));
  }

  clang::IdentifierInfo *readIdentifier() {
    Identifier swiftIdent = readSwiftIdentifier();
    return &getASTContext().Idents.get(swiftIdent.str());
  }

  clang::Stmt *readStmtRef() {
    // Should only be allowed with null statements.
    return nullptr;
  }

  clang::Decl *readDeclRef() {
    uint64_t refKind = readUInt64();

    // Null reference.
    if (refKind == 0) return nullptr;

    // Swift declaration.
    if (refKind == 1) {
      swift::Decl *swiftDecl = MF.getDecl(DeclID(readUInt64()));
      return const_cast<clang::Decl*>(
        ClangLoader.resolveStableSerializationPath(swiftDecl));
    }

    // External path.
    if (refKind == 2) {
      using ExternalPath = StableSerializationPath::ExternalPath;
      ExternalPath path;
      uint64_t length = readUInt64();
      path.Path.reserve(length);
      for (uint64_t i = 0; i != length; ++i) {
        auto kind = getActualClangDeclPathComponentKind(readUInt64());
        if (!kind) return nullptr;
        Identifier name = ExternalPath::requiresIdentifier(*kind)
                            ? readSwiftIdentifier()
                            : Identifier();
        path.add(*kind, name);
      }
      return const_cast<clang::Decl*>(
        ClangLoader.resolveStableSerializationPath(std::move(path)));
    }

    // Unknown kind?
    return nullptr;
  }
};

} // end anonymous namespace

llvm::Expected<const clang::Type *>
ModuleFile::getClangType(ClangTypeID TID) {
  if (TID == 0)
    return nullptr;

  assert(TID <= ClangTypes.size() && "invalid type ID");
  auto &typeOrOffset = ClangTypes[TID-1];

  if (typeOrOffset.isComplete())
    return typeOrOffset;

  BCOffsetRAII restoreOffset(DeclTypeCursor);
  fatalIfNotSuccess(DeclTypeCursor.JumpToBit(typeOrOffset));

  llvm::BitstreamEntry entry =
    fatalIfUnexpected(DeclTypeCursor.advance());

  if (entry.Kind != llvm::BitstreamEntry::Record) {
    fatal();
  }

  SmallVector<uint64_t, 64> scratch;
  StringRef blobData;
  unsigned recordID = fatalIfUnexpected(
    DeclTypeCursor.readRecord(entry.ID, scratch, &blobData));

  if (recordID != decls_block::CLANG_TYPE)
    fatal();

  auto &clangLoader = *getContext().getClangModuleLoader();
  auto clangType =
    SwiftToClangBasicReader(*this, clangLoader, scratch).readTypeRef()
      .getTypePtr();
  typeOrOffset = clangType;
  return clangType;
}

Decl *handleErrorAndSupplyMissingClassMember(ASTContext &context,
                                             llvm::Error &&error,
                                             ClassDecl *containingClass) {
  Decl *suppliedMissingMember = nullptr;
  auto handleMissingClassMember = [&](const DeclDeserializationError &error) {
    if (error.isDesignatedInitializer())
      context.evaluator.cacheOutput(
          HasMissingDesignatedInitializersRequest{containingClass}, true);
    if (error.getNumberOfVTableEntries() > 0)
      containingClass->setHasMissingVTableEntries();

    suppliedMissingMember = MissingMemberDecl::create(
        context, containingClass, error.getName(),
        error.getNumberOfVTableEntries(),
        error.needsFieldOffsetVectorEntry());
  };
  llvm::handleAllErrors(std::move(error), handleMissingClassMember);
  return suppliedMissingMember;
}

Decl *handleErrorAndSupplyMissingProtoMember(ASTContext &context,
                                             llvm::Error &&error,
                                             ProtocolDecl *containingProto) {
  Decl *suppliedMissingMember = nullptr;

  auto handleMissingProtocolMember =
      [&](const DeclDeserializationError &error) {
        assert(error.needsFieldOffsetVectorEntry() == 0);

        if (error.getNumberOfVTableEntries() > 0)
          containingProto->setHasMissingRequirements(true);

        suppliedMissingMember = MissingMemberDecl::create(
            context, containingProto, error.getName(),
            error.getNumberOfVTableEntries(), 0);
      };
  llvm::handleAllErrors(std::move(error), handleMissingProtocolMember);
  return suppliedMissingMember;
}

Decl *handleErrorAndSupplyMissingMiscMember(llvm::Error &&error) {
  llvm::consumeError(std::move(error));
  return nullptr;
}

Decl *handleErrorAndSupplyMissingMember(ASTContext &context, Decl *container,
                                        llvm::Error &&error) {
  // Drop the member if it had a problem.
  // FIXME: Handle overridable members in class extensions too, someday.
  if (auto *containingClass = dyn_cast<ClassDecl>(container)) {
    return handleErrorAndSupplyMissingClassMember(context, std::move(error),
                                                  containingClass);
  }
  if (auto *containingProto = dyn_cast<ProtocolDecl>(container)) {
    return handleErrorAndSupplyMissingProtoMember(context, std::move(error),
                                                  containingProto);
  }
  return handleErrorAndSupplyMissingMiscMember(std::move(error));
}

void ModuleFile::loadAllMembers(Decl *container, uint64_t contextData) {
  PrettyStackTraceDecl trace("loading members for", container);
  ++NumMemberListsLoaded;

  IterableDeclContext *IDC;
  if (auto *nominal = dyn_cast<NominalTypeDecl>(container))
    IDC = nominal;
  else
    IDC = cast<ExtensionDecl>(container);

  BCOffsetRAII restoreOffset(DeclTypeCursor);
  fatalIfNotSuccess(DeclTypeCursor.JumpToBit(contextData));
  llvm::BitstreamEntry entry = fatalIfUnexpected(DeclTypeCursor.advance());
  if (entry.Kind != llvm::BitstreamEntry::Record)
    fatal();

  SmallVector<uint64_t, 16> memberIDBuffer;

  unsigned kind =
      fatalIfUnexpected(DeclTypeCursor.readRecord(entry.ID, memberIDBuffer));
  assert(kind == decls_block::MEMBERS);
  (void)kind;

  ArrayRef<uint64_t> rawMemberIDs;
  decls_block::MembersLayout::readRecord(memberIDBuffer, rawMemberIDs);

  if (rawMemberIDs.empty())
    return;

  SmallVector<Decl *, 16> members;
  members.reserve(rawMemberIDs.size());
  for (DeclID rawID : rawMemberIDs) {
    Expected<Decl *> next = getDeclChecked(rawID);
    if (next) {
      assert(next.get() && "unchecked error deserializing next member");
      members.push_back(next.get());
    } else {
      if (!getContext().LangOpts.EnableDeserializationRecovery)
        fatal(next.takeError());

      Decl *suppliedMissingMember = handleErrorAndSupplyMissingMember(
          getContext(), container, next.takeError());
      if (suppliedMissingMember)
        members.push_back(suppliedMissingMember);
    }
  }

  for (auto member : members)
    IDC->addMember(member);

  if (auto *proto = dyn_cast<ProtocolDecl>(container)) {
    PrettyStackTraceDecl trace("reading default witness table for", proto);
    bool Err = readDefaultWitnessTable(proto);
    assert(!Err && "unable to read default witness table");
    (void)Err;
  }
}

void
ModuleFile::loadAllConformances(const Decl *D, uint64_t contextData,
                          SmallVectorImpl<ProtocolConformance*> &conformances) {
  PrettyStackTraceDecl trace("loading conformances for", D);

  uint64_t numConformances;
  uint64_t bitPosition;
  std::tie(numConformances, bitPosition)
    = decodeLazyConformanceContextData(contextData);

  BCOffsetRAII restoreOffset(DeclTypeCursor);
  fatalIfNotSuccess(DeclTypeCursor.JumpToBit(bitPosition));

  while (numConformances--) {
    auto conformance = readConformanceChecked(DeclTypeCursor);

    if (!conformance) {
      // Missing module errors are most likely caused by an
      // implementation-only import hiding types and decls.
      // rdar://problem/60291019
      if (conformance.errorIsA<XRefNonLoadedModuleError>()) {
        consumeError(conformance.takeError());
        return;
      }
      else
        fatal(conformance.takeError());
    }

    if (conformance.get().isConcrete())
      conformances.push_back(conformance.get().getConcrete());
  }
}

Type
ModuleFile::loadAssociatedTypeDefault(const swift::AssociatedTypeDecl *ATD,
                                      uint64_t contextData) {
  return getType(contextData);
}

ValueDecl *ModuleFile::loadDynamicallyReplacedFunctionDecl(
    const DynamicReplacementAttr *DRA, uint64_t contextData) {
  return cast<ValueDecl>(getDecl(contextData));
}

void ModuleFile::finishNormalConformance(NormalProtocolConformance *conformance,
                                         uint64_t contextData) {
  using namespace decls_block;

  PrettyStackTraceModuleFile traceModule("While reading from", *this);
  PrettyStackTraceConformance trace(getAssociatedModule()->getASTContext(),
                                    "finishing conformance for",
                                    conformance);
  ++NumNormalProtocolConformancesCompleted;

  assert(conformance->isComplete());

  conformance->setState(ProtocolConformanceState::Incomplete);
  SWIFT_DEFER { conformance->setState(ProtocolConformanceState::Complete); };

  // Find the conformance record.
  BCOffsetRAII restoreOffset(DeclTypeCursor);
  fatalIfNotSuccess(DeclTypeCursor.JumpToBit(contextData));
  llvm::BitstreamEntry entry = fatalIfUnexpected(DeclTypeCursor.advance());
  assert(entry.Kind == llvm::BitstreamEntry::Record &&
         "registered lazy loader incorrectly");

  DeclID protoID;
  DeclContextID contextID;
  unsigned valueCount, typeCount, conformanceCount;
  ArrayRef<uint64_t> rawIDs;
  SmallVector<uint64_t, 16> scratch;

  unsigned kind =
      fatalIfUnexpected(DeclTypeCursor.readRecord(entry.ID, scratch));
  (void) kind;
  assert(kind == NORMAL_PROTOCOL_CONFORMANCE &&
         "registered lazy loader incorrectly");
  NormalProtocolConformanceLayout::readRecord(scratch, protoID,
                                              contextID, typeCount,
                                              valueCount, conformanceCount,
                                              rawIDs);

  // Read requirement signature conformances.
  const ProtocolDecl *proto = conformance->getProtocol();
  SmallVector<ProtocolConformanceRef, 4> reqConformances;

  if (proto->isObjC() && getContext().LangOpts.EnableDeserializationRecovery) {
    // Don't crash if inherited protocols are added or removed.
    // This is limited to Objective-C protocols because we know their only
    // conformance requirements are on Self. This isn't actually a /safe/ change
    // even in Objective-C, but we mostly just don't want to crash.

    llvm::SmallDenseMap<ProtocolDecl *, ProtocolConformanceRef, 16>
        conformancesForProtocols;
    while (conformanceCount--) {
      ProtocolConformanceRef nextConformance = readConformance(DeclTypeCursor);
      ProtocolDecl *confProto = nextConformance.getRequirement();
      conformancesForProtocols[confProto] = nextConformance;
    }

    for (const auto &req : proto->getRequirementSignature()) {
      if (req.getKind() != RequirementKind::Conformance)
        continue;
      ProtocolDecl *proto =
          req.getSecondType()->castTo<ProtocolType>()->getDecl();
      auto iter = conformancesForProtocols.find(proto);
      if (iter != conformancesForProtocols.end()) {
        reqConformances.push_back(iter->getSecond());
      } else {
        // Put in an abstract conformance as a placeholder. This is a lie, but
        // there's not much better we can do. We're relying on the fact that
        // the rest of the compiler doesn't actually need to check the
        // conformance to an Objective-C protocol for anything important.
        // There are no associated types and we don't emit a Swift conformance
        // record.
        reqConformances.push_back(ProtocolConformanceRef(proto));
      }
    }

  } else {
    auto isConformanceReq = [](const Requirement &req) {
      return req.getKind() == RequirementKind::Conformance;
    };
    if (conformanceCount != llvm::count_if(proto->getRequirementSignature(),
                                           isConformanceReq)) {
      fatal(llvm::make_error<llvm::StringError>(
          "serialized conformances do not match requirement signature",
          llvm::inconvertibleErrorCode()));
    }
    while (conformanceCount--)
      reqConformances.push_back(readConformance(DeclTypeCursor));
  }
  conformance->setSignatureConformances(reqConformances);

  ArrayRef<uint64_t>::iterator rawIDIter = rawIDs.begin();

  TypeWitnessMap typeWitnesses;
  while (typeCount--) {
    // FIXME: We don't actually want to allocate an archetype here; we just
    // want to get an access path within the protocol.
    auto first = cast<AssociatedTypeDecl>(getDecl(*rawIDIter++));
    auto second = getType(*rawIDIter++);
    auto third = cast_or_null<TypeDecl>(getDecl(*rawIDIter++));
    if (third &&
        isa<TypeAliasDecl>(third) &&
        third->getModuleContext() != getAssociatedModule() &&
        !third->getDeclaredInterfaceType()->isEqual(second)) {
      // Conservatively drop references to typealiases in other modules
      // that may have changed. This may also drop references to typealiases
      // that /haven't/ changed but just happen to have generics in them, but
      // in practice having a declaration here isn't actually required by the
      // rest of the compiler.
      third = nullptr;
    }
    typeWitnesses[first] = {second, third};
  }
  assert(rawIDIter <= rawIDs.end() && "read too much");

  // Set type witnesses.
  for (auto typeWitness : typeWitnesses) {
    conformance->setTypeWitness(typeWitness.first,
                                typeWitness.second.getWitnessType(),
                                typeWitness.second.getWitnessDecl());
  }

  // An imported requirement may have changed type between Swift versions.
  // In this situation we need to do a post-pass to fill in missing
  // requirements with opaque witnesses.
  bool needToFillInOpaqueValueWitnesses = false;
  while (valueCount--) {
    ValueDecl *req;
    
    auto trySetWitness = [&](Witness w) {
      if (req)
        conformance->setWitness(req, w);
    };
    
    auto deserializedReq = getDeclChecked(*rawIDIter++);
    if (deserializedReq) {
      req = cast_or_null<ValueDecl>(*deserializedReq);
    } else if (getContext().LangOpts.EnableDeserializationRecovery) {
      consumeError(deserializedReq.takeError());
      req = nullptr;
      needToFillInOpaqueValueWitnesses = true;
    } else {
      fatal(deserializedReq.takeError());
    }
    
    bool isOpaque = false;
    ValueDecl *witness;
    auto deserializedWitness = getDeclChecked(*rawIDIter++);
    if (deserializedWitness) {
      witness = cast_or_null<ValueDecl>(*deserializedWitness);
    // Across language compatibility versions, the witnessing decl may have
    // changed its signature as seen by the current compatibility version.
    // In that case, we want the conformance to still be available, but
    // we can't make use of the relationship to the underlying decl.
    } else if (getContext().LangOpts.EnableDeserializationRecovery) {
      consumeError(deserializedWitness.takeError());
      isOpaque = true;
      witness = nullptr;
    } else {
      fatal(deserializedWitness.takeError());
    }
    
    assert(!req || isOpaque || witness ||
           req->getAttrs().hasAttribute<OptionalAttr>() ||
           req->getAttrs().isUnavailable(getContext()));
    if (!witness && !isOpaque) {
      trySetWitness(Witness());
      continue;
    }

    auto trySetOpaqueWitness = [&]{
      if (!req)
        return;

      conformance->setWitness(req, Witness::forOpaque(req));
    };

    // Witness substitutions.
    auto witnessSubstitutions = getSubstitutionMapChecked(*rawIDIter++);
    if (!witnessSubstitutions) {
      // Missing module errors are most likely caused by an
      // implementation-only import hiding types and decls.
      // rdar://problem/52837313
      if (witnessSubstitutions.errorIsA<XRefNonLoadedModuleError>()) {
        consumeError(witnessSubstitutions.takeError());
        isOpaque = true;
      }
      else
        fatal(witnessSubstitutions.takeError());
    }

    // Handle opaque witnesses that couldn't be deserialized.
    if (isOpaque) {
      trySetOpaqueWitness();
      continue;
    }

    // Set the witness.
    trySetWitness(Witness::forDeserialized(witness, witnessSubstitutions.get()));
  }
  assert(rawIDIter <= rawIDs.end() && "read too much");
  
  // Fill in opaque value witnesses if we need to.
  if (needToFillInOpaqueValueWitnesses) {
    for (auto member : proto->getMembers()) {
      // We only care about non-associated-type requirements.
      auto valueMember = dyn_cast<ValueDecl>(member);
      if (!valueMember || !valueMember->isProtocolRequirement()
          || isa<AssociatedTypeDecl>(valueMember))
        continue;
      
      if (!conformance->hasWitness(valueMember))
        conformance->setWitness(valueMember, Witness::forOpaque(valueMember));
    }
  }
}

void ModuleFile::loadRequirementSignature(const ProtocolDecl *decl,
                                          uint64_t contextData,
                                          SmallVectorImpl<Requirement> &reqs) {
  BCOffsetRAII restoreOffset(DeclTypeCursor);
  fatalIfNotSuccess(DeclTypeCursor.JumpToBit(contextData));
  readGenericRequirements(reqs, DeclTypeCursor);
}

static Optional<ForeignErrorConvention::Kind>
decodeRawStableForeignErrorConventionKind(uint8_t kind) {
  switch (kind) {
  case static_cast<uint8_t>(ForeignErrorConventionKind::ZeroResult):
    return ForeignErrorConvention::ZeroResult;
  case static_cast<uint8_t>(ForeignErrorConventionKind::NonZeroResult):
    return ForeignErrorConvention::NonZeroResult;
  case static_cast<uint8_t>(ForeignErrorConventionKind::ZeroPreservedResult):
    return ForeignErrorConvention::ZeroPreservedResult;
  case static_cast<uint8_t>(ForeignErrorConventionKind::NilResult):
    return ForeignErrorConvention::NilResult;
  case static_cast<uint8_t>(ForeignErrorConventionKind::NonNilError):
    return ForeignErrorConvention::NonNilError;
  default:
    return None;
  }
}

Optional<StringRef> ModuleFile::maybeReadInlinableBodyText() {
  using namespace decls_block;

  SmallVector<uint64_t, 8> scratch;
  BCOffsetRAII restoreOffset(DeclTypeCursor);
  StringRef blobData;

  llvm::BitstreamEntry next =
      fatalIfUnexpected(DeclTypeCursor.advance(AF_DontPopBlockAtEnd));
  if (next.Kind != llvm::BitstreamEntry::Record)
    return None;

  unsigned recKind =
      fatalIfUnexpected(DeclTypeCursor.readRecord(next.ID, scratch, &blobData));
  if (recKind != INLINABLE_BODY_TEXT)
    return None;

  restoreOffset.reset();
  return blobData;
}

Optional<ForeignErrorConvention> ModuleFile::maybeReadForeignErrorConvention() {
  using namespace decls_block;

  SmallVector<uint64_t, 8> scratch;

  BCOffsetRAII restoreOffset(DeclTypeCursor);

  llvm::BitstreamEntry next =
      fatalIfUnexpected(DeclTypeCursor.advance(AF_DontPopBlockAtEnd));
  if (next.Kind != llvm::BitstreamEntry::Record)
    return None;

  unsigned recKind =
      fatalIfUnexpected(DeclTypeCursor.readRecord(next.ID, scratch));
  switch (recKind) {
  case FOREIGN_ERROR_CONVENTION:
    restoreOffset.reset();
    break;

  default:
    return None;
  }

  uint8_t rawKind;
  bool isOwned;
  bool isReplaced;
  unsigned errorParameterIndex;
  TypeID errorParameterTypeID;
  TypeID resultTypeID;
  ForeignErrorConventionLayout::readRecord(scratch, rawKind,
                                           isOwned, isReplaced,
                                           errorParameterIndex,
                                           errorParameterTypeID,
                                           resultTypeID);

  ForeignErrorConvention::Kind kind;
  if (auto optKind = decodeRawStableForeignErrorConventionKind(rawKind))
    kind = *optKind;
  else
    fatal();

  Type errorParameterType = getType(errorParameterTypeID);
  CanType canErrorParameterType;
  if (errorParameterType)
    canErrorParameterType = errorParameterType->getCanonicalType();

  Type resultType = getType(resultTypeID);
  CanType canResultType;
  if (resultType)
    canResultType = resultType->getCanonicalType();

  auto owned = isOwned ? ForeignErrorConvention::IsOwned
                       : ForeignErrorConvention::IsNotOwned;
  auto replaced = ForeignErrorConvention::IsReplaced_t(isOwned);
  switch (kind) {
  case ForeignErrorConvention::ZeroResult:
    return ForeignErrorConvention::getZeroResult(errorParameterIndex,
                                                 owned, replaced,
                                                 canErrorParameterType,
                                                 canResultType);

  case ForeignErrorConvention::NonZeroResult:
    return ForeignErrorConvention::getNonZeroResult(errorParameterIndex,
                                                    owned, replaced,
                                                    canErrorParameterType,
                                                    canResultType);

  case ForeignErrorConvention::ZeroPreservedResult:
    return ForeignErrorConvention::getZeroPreservedResult(errorParameterIndex,
                                                          owned, replaced,
                                                       canErrorParameterType);

  case ForeignErrorConvention::NilResult:
    return ForeignErrorConvention::getNilResult(errorParameterIndex,
                                                owned, replaced,
                                                canErrorParameterType);

  case ForeignErrorConvention::NonNilError:
    return ForeignErrorConvention::getNonNilError(errorParameterIndex,
                                                  owned, replaced,
                                                  canErrorParameterType);
  }

  llvm_unreachable("Unhandled ForeignErrorConvention in switch.");
}<|MERGE_RESOLUTION|>--- conflicted
+++ resolved
@@ -4369,10 +4369,6 @@
         break;
       }
 
-<<<<<<< HEAD
-      // SWIFT_ENABLE_TENSORFLOW
-=======
->>>>>>> 3d26b078
       case decls_block::Transpose_DECL_ATTR: {
         bool isImplicit;
         uint64_t origNameId;
@@ -4396,10 +4392,6 @@
         Attr = transposeAttr;
         break;
       }
-<<<<<<< HEAD
-      // SWIFT_ENABLE_TENSORFLOW END
-=======
->>>>>>> 3d26b078
 
       case decls_block::SPIAccessControl_DECL_ATTR: {
         ArrayRef<uint64_t> spiIds;
