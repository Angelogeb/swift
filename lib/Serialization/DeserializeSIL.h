//===--- DeserializeSIL.h - Read SIL ----------------------------*- C++ -*-===//
//
// This source file is part of the Swift.org open source project
//
// Copyright (c) 2014 - 2017 Apple Inc. and the Swift project authors
// Licensed under Apache License v2.0 with Runtime Library Exception
//
// See https://swift.org/LICENSE.txt for license information
// See https://swift.org/CONTRIBUTORS.txt for the list of Swift project authors
//
//===----------------------------------------------------------------------===//

#include "SILFormat.h"
#include "ModuleFile.h"
#include "swift/SIL/SILModule.h"
#include "swift/Serialization/SerializedSILLoader.h"

#include "llvm/ADT/DenseMap.h"
#include "llvm/Support/SaveAndRestore.h"

namespace llvm {
  template <typename Info> class OnDiskIterableChainedHashTable;
}

namespace swift {
  class SILDeserializer {
    using TypeID = serialization::TypeID;
    
    ModuleFile *MF;
    SILModule &SILMod;
    DeserializationNotificationHandlerSet *Callback;

    /// The cursor used to lazily load SILFunctions.
    llvm::BitstreamCursor SILCursor;
    llvm::BitstreamCursor SILIndexCursor;

    class FuncTableInfo;
    using SerializedFuncTable =
      llvm::OnDiskIterableChainedHashTable<FuncTableInfo>;

    std::unique_ptr<SerializedFuncTable> FuncTable;
    MutableArrayRef<ModuleFile::PartiallySerialized<SILFunction*>> Funcs;

    std::unique_ptr<SerializedFuncTable> VTableList;
    MutableArrayRef<ModuleFile::Serialized<SILVTable*>> VTables;

    std::unique_ptr<SerializedFuncTable> GlobalVarList;
    MutableArrayRef<ModuleFile::Serialized<SILGlobalVariable*>> GlobalVars;

    std::unique_ptr<SerializedFuncTable> WitnessTableList;
    MutableArrayRef<ModuleFile::PartiallySerialized<SILWitnessTable *>>
    WitnessTables;

    std::unique_ptr<SerializedFuncTable> DefaultWitnessTableList;
    MutableArrayRef<ModuleFile::PartiallySerialized<SILDefaultWitnessTable *>>
    DefaultWitnessTables;

    MutableArrayRef<ModuleFile::PartiallySerialized<SILProperty *>>
    Properties;

<<<<<<< HEAD
    // SWIFT_ENABLE_TENSORFLOW
=======
>>>>>>> b4386f43
    std::unique_ptr<SerializedFuncTable> DifferentiabilityWitnessList;
    MutableArrayRef<
        ModuleFile::PartiallySerialized<SILDifferentiabilityWitness *>>
        DifferentiabilityWitnesses;
<<<<<<< HEAD
    // SWIFT_ENABLE_TENSORFLOW END
=======
>>>>>>> b4386f43

    /// A declaration will only
    llvm::DenseMap<NormalProtocolConformance *, SILWitnessTable *>
    ConformanceToWitnessTableMap;

    /// Data structures used to perform name lookup for local values.
    llvm::DenseMap<uint32_t, ValueBase*> LocalValues;
    llvm::DenseMap<uint32_t, ValueBase*> ForwardLocalValues;

    /// The first two local values are reserved for SILUndef.
    serialization::ValueID LastValueID = 1;

    /// Data structures used to perform lookup of basic blocks.
    llvm::DenseMap<unsigned, SILBasicBlock*> BlocksByID;
    llvm::DenseMap<SILBasicBlock*, unsigned> UndefinedBlocks;
    unsigned BasicBlockID = 0;

    /// Return the SILBasicBlock of a given ID.
    SILBasicBlock *getBBForReference(SILFunction *Fn, unsigned ID);
    SILBasicBlock *getBBForDefinition(SILFunction *Fn, SILBasicBlock *Prev,
                                      unsigned ID);

    /// Read a SIL function.
    SILFunction *readSILFunction(serialization::DeclID, SILFunction *InFunc,
                                 StringRef Name, bool declarationOnly,
                                 bool errorIfEmptyBody = true);
    /// Read a SIL function.
    llvm::Expected<SILFunction *>
    readSILFunctionChecked(serialization::DeclID, SILFunction *InFunc,
                           StringRef Name, bool declarationOnly,
                           bool errorIfEmptyBody = true);

    /// Read a SIL basic block within a given SIL function.
    SILBasicBlock *readSILBasicBlock(SILFunction *Fn,
                                     SILBasicBlock *Prev,
                                     SmallVectorImpl<uint64_t> &scratch);
    /// Read a SIL instruction within a given SIL basic block.
    bool readSILInstruction(SILFunction *Fn, SILBasicBlock *BB,
                            SILBuilder &Builder,
                            unsigned RecordKind,
                            SmallVectorImpl<uint64_t> &scratch);

    /// Read the SIL function table.
    std::unique_ptr<SerializedFuncTable>
    readFuncTable(ArrayRef<uint64_t> fields, StringRef blobData);

    /// When an instruction or block argument is defined, this method is used to
    /// register it and update our symbol table.
    void setLocalValue(ValueBase *Value, serialization::ValueID Id);
    /// Get a reference to a local value with the specified ID and type.
    SILValue getLocalValue(serialization::ValueID Id,
                           SILType Type);

    SILType getSILType(Type ty, SILValueCategory category,
                       SILFunction *inContext);

<<<<<<< HEAD
    // SWIFT_ENABLE_TENSORFLOW
    SILDifferentiabilityWitness *getSILDifferentiabilityWitnessForReference(
        StringRef mangledKey);
    // SWIFT_ENABLE_TENSORFLOW_END
=======
    SILDifferentiabilityWitness *
    getSILDifferentiabilityWitnessForReference(StringRef mangledKey);
>>>>>>> b4386f43

    SILFunction *getFuncForReference(StringRef Name, SILType Ty);
    SILFunction *getFuncForReference(StringRef Name);
    SILVTable *readVTable(serialization::DeclID);
    SILGlobalVariable *getGlobalForReference(StringRef Name);
    SILGlobalVariable *readGlobalVar(StringRef Name);
    SILWitnessTable *readWitnessTable(serialization::DeclID,
                                      SILWitnessTable *existingWt);
    void readWitnessTableEntries(
           llvm::BitstreamEntry &entry,
           std::vector<SILWitnessTable::Entry> &witnessEntries,
           std::vector<SILWitnessTable::ConditionalConformance>
             &conditionalConformances);
    SILProperty *readProperty(serialization::DeclID);
    SILDefaultWitnessTable *
    readDefaultWitnessTable(serialization::DeclID,
                            SILDefaultWitnessTable *existingWt);
<<<<<<< HEAD
    // SWIFT_ENABLE_TENSORFLOW
    SILDifferentiabilityWitness *
    readDifferentiabilityWitness(serialization::DeclID);
    // SWIFT_ENABLE_TENSORFLOW END
=======
    SILDifferentiabilityWitness *
        readDifferentiabilityWitness(serialization::DeclID);
>>>>>>> b4386f43

    Optional<KeyPathPatternComponent>
    readKeyPathComponent(ArrayRef<uint64_t> ListOfValues, unsigned &nextValue);
    
public:
    Identifier getModuleIdentifier() const {
      return MF->getAssociatedModule()->getName();
    }
    FileUnit *getFile() const {
      return MF->getFile();
    }
    SILFunction *lookupSILFunction(SILFunction *InFunc, bool onlyUpdateLinkage);
    SILFunction *lookupSILFunction(StringRef Name,
                                   bool declarationOnly = false);
    bool hasSILFunction(StringRef Name, Optional<SILLinkage> Linkage = None);
    SILVTable *lookupVTable(StringRef MangledClassName);
    SILWitnessTable *lookupWitnessTable(SILWitnessTable *wt);
    SILDefaultWitnessTable *
    lookupDefaultWitnessTable(SILDefaultWitnessTable *wt);
<<<<<<< HEAD
    // SWIFT_ENABLE_TENSORFLOW
    SILDifferentiabilityWitness *
    lookupDifferentiabilityWitness(StringRef mangledDiffWitnessKey);
    // SWIFT_ENABLE_TENSORFLOW END
=======
    SILDifferentiabilityWitness *
    lookupDifferentiabilityWitness(StringRef mangledDiffWitnessKey);
>>>>>>> b4386f43

    /// Invalidate all cached SILFunctions.
    void invalidateFunctionCache();

    /// Invalidate a specific cached SILFunction.
    bool invalidateFunction(SILFunction *F);

    /// Deserialize all SILFunctions, VTables, WitnessTables, and
    /// DefaultWitnessTables inside the module, and add them to SILMod.
    ///
    /// TODO: Globals.
    void getAll(bool UseCallback = true) {
      llvm::SaveAndRestore<DeserializationNotificationHandlerSet *> SaveCB(
          Callback);

      if (!UseCallback)
        Callback = nullptr;

      getAllSILFunctions();
      getAllSILGlobalVariables();
      getAllVTables();
      getAllWitnessTables();
      getAllDefaultWitnessTables();
      getAllProperties();
<<<<<<< HEAD
      // SWIFT_ENABLE_TENSORFLOW
      getAllDifferentiabilityWitnesses();
      // SWIFT_ENABLE_TENSORFLOW END
=======
      getAllDifferentiabilityWitnesses();
>>>>>>> b4386f43
    }

    /// Deserialize all SILFunctions inside the module and add them to SILMod.
    void getAllSILFunctions();

    /// Deserialize all SILGlobalVariables inside the module and add them to
    /// SILMod.
    void getAllSILGlobalVariables();

    /// Deserialize all VTables inside the module and add them to SILMod.
    void getAllVTables();

    /// Deserialize all WitnessTables inside the module and add them to SILMod.
    void getAllWitnessTables();

    /// Deserialize all DefaultWitnessTables inside the module and add them
    /// to SILMod.
    void getAllDefaultWitnessTables();

    /// Deserialize all Property descriptors inside the module and add them
    /// to SILMod.
    void getAllProperties();

<<<<<<< HEAD
    // SWIFT_ENABLE_TENSORFLOW
    /// Deserialize all DifferentiabilityWitnesses inside the module and add
    /// them to SILMod.
    void getAllDifferentiabilityWitnesses();
    // SWIFT_ENABLE_TENSORFLOW END
=======
    /// Deserialize all DifferentiabilityWitnesses inside the module and add
    /// them to SILMod.
    void getAllDifferentiabilityWitnesses();
>>>>>>> b4386f43

    SILDeserializer(ModuleFile *MF, SILModule &M,
                    DeserializationNotificationHandlerSet *callback);

    // Out of line to avoid instantiation OnDiskChainedHashTable here.
    ~SILDeserializer();
  };
} // end namespace swift<|MERGE_RESOLUTION|>--- conflicted
+++ resolved
@@ -58,18 +58,10 @@
     MutableArrayRef<ModuleFile::PartiallySerialized<SILProperty *>>
     Properties;
 
-<<<<<<< HEAD
-    // SWIFT_ENABLE_TENSORFLOW
-=======
->>>>>>> b4386f43
     std::unique_ptr<SerializedFuncTable> DifferentiabilityWitnessList;
     MutableArrayRef<
         ModuleFile::PartiallySerialized<SILDifferentiabilityWitness *>>
         DifferentiabilityWitnesses;
-<<<<<<< HEAD
-    // SWIFT_ENABLE_TENSORFLOW END
-=======
->>>>>>> b4386f43
 
     /// A declaration will only
     llvm::DenseMap<NormalProtocolConformance *, SILWitnessTable *>
@@ -126,15 +118,8 @@
     SILType getSILType(Type ty, SILValueCategory category,
                        SILFunction *inContext);
 
-<<<<<<< HEAD
-    // SWIFT_ENABLE_TENSORFLOW
-    SILDifferentiabilityWitness *getSILDifferentiabilityWitnessForReference(
-        StringRef mangledKey);
-    // SWIFT_ENABLE_TENSORFLOW_END
-=======
     SILDifferentiabilityWitness *
     getSILDifferentiabilityWitnessForReference(StringRef mangledKey);
->>>>>>> b4386f43
 
     SILFunction *getFuncForReference(StringRef Name, SILType Ty);
     SILFunction *getFuncForReference(StringRef Name);
@@ -152,15 +137,8 @@
     SILDefaultWitnessTable *
     readDefaultWitnessTable(serialization::DeclID,
                             SILDefaultWitnessTable *existingWt);
-<<<<<<< HEAD
-    // SWIFT_ENABLE_TENSORFLOW
-    SILDifferentiabilityWitness *
-    readDifferentiabilityWitness(serialization::DeclID);
-    // SWIFT_ENABLE_TENSORFLOW END
-=======
     SILDifferentiabilityWitness *
         readDifferentiabilityWitness(serialization::DeclID);
->>>>>>> b4386f43
 
     Optional<KeyPathPatternComponent>
     readKeyPathComponent(ArrayRef<uint64_t> ListOfValues, unsigned &nextValue);
@@ -180,15 +158,8 @@
     SILWitnessTable *lookupWitnessTable(SILWitnessTable *wt);
     SILDefaultWitnessTable *
     lookupDefaultWitnessTable(SILDefaultWitnessTable *wt);
-<<<<<<< HEAD
-    // SWIFT_ENABLE_TENSORFLOW
     SILDifferentiabilityWitness *
     lookupDifferentiabilityWitness(StringRef mangledDiffWitnessKey);
-    // SWIFT_ENABLE_TENSORFLOW END
-=======
-    SILDifferentiabilityWitness *
-    lookupDifferentiabilityWitness(StringRef mangledDiffWitnessKey);
->>>>>>> b4386f43
 
     /// Invalidate all cached SILFunctions.
     void invalidateFunctionCache();
@@ -213,13 +184,7 @@
       getAllWitnessTables();
       getAllDefaultWitnessTables();
       getAllProperties();
-<<<<<<< HEAD
-      // SWIFT_ENABLE_TENSORFLOW
       getAllDifferentiabilityWitnesses();
-      // SWIFT_ENABLE_TENSORFLOW END
-=======
-      getAllDifferentiabilityWitnesses();
->>>>>>> b4386f43
     }
 
     /// Deserialize all SILFunctions inside the module and add them to SILMod.
@@ -243,17 +208,9 @@
     /// to SILMod.
     void getAllProperties();
 
-<<<<<<< HEAD
-    // SWIFT_ENABLE_TENSORFLOW
     /// Deserialize all DifferentiabilityWitnesses inside the module and add
     /// them to SILMod.
     void getAllDifferentiabilityWitnesses();
-    // SWIFT_ENABLE_TENSORFLOW END
-=======
-    /// Deserialize all DifferentiabilityWitnesses inside the module and add
-    /// them to SILMod.
-    void getAllDifferentiabilityWitnesses();
->>>>>>> b4386f43
 
     SILDeserializer(ModuleFile *MF, SILModule &M,
                     DeserializationNotificationHandlerSet *callback);
