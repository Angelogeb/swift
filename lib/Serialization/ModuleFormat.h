--- conflicted
+++ resolved
@@ -52,11 +52,7 @@
 /// describe what change you made. The content of this comment isn't important;
 /// it just ensures a conflict if two people change the module format.
 /// Don't worry about adhering to the 80-column limit for this line.
-<<<<<<< HEAD
-const uint16_t SWIFTMODULE_VERSION_MINOR = 525; // tensorflow merge; function type differentiability
-=======
-const uint16_t SWIFTMODULE_VERSION_MINOR = 525; // differentiability_witness_function explicit extractee type
->>>>>>> 0b37cdf7
+const uint16_t SWIFTMODULE_VERSION_MINOR = 526; // tensorflow merge; function type differentiability
 
 /// A standard hash seed used for all string hashes in a serialized module.
 ///
