--- conflicted
+++ resolved
@@ -470,29 +470,18 @@
   GenericEnvironmentID genericEnvID;
   unsigned rawLinkage, isTransparent, isSerialized, isThunk,
       isWithoutactuallyEscapingThunk, isGlobal, inlineStrategy,
-<<<<<<< HEAD
       // SWIFT_ENABLE_TENSORFLOW
       optimizationMode, effect, numSpecAttrs, numDifferentiableAttrs,
-      hasQualifiedOwnership, isWeakLinked, isDynamic;
-=======
-      optimizationMode, effect, numSpecAttrs, hasQualifiedOwnership,
-      isWeakLinked, isDynamic, isExactSelfClass;
->>>>>>> 68fb3b1f
+      hasQualifiedOwnership, isWeakLinked, isDynamic, isExactSelfClass;
   ArrayRef<uint64_t> SemanticsIDs;
   SILFunctionLayout::readRecord(
       scratch, rawLinkage, isTransparent, isSerialized, isThunk,
       isWithoutactuallyEscapingThunk, isGlobal, inlineStrategy,
-<<<<<<< HEAD
       // SWIFT_ENABLE_TENSORFLOW
       optimizationMode, effect, numSpecAttrs, numDifferentiableAttrs,
-      hasQualifiedOwnership, isWeakLinked, isDynamic, funcTyID,
-      replacedFunctionID, genericEnvID, clangNodeOwnerID, SemanticsIDs);
-=======
-      optimizationMode, effect, numSpecAttrs, hasQualifiedOwnership,
-      isWeakLinked, isDynamic, isExactSelfClass,
+      hasQualifiedOwnership, isWeakLinked, isDynamic, isExactSelfClass,
       funcTyID, replacedFunctionID, genericEnvID,
       clangNodeOwnerID, SemanticsIDs);
->>>>>>> 68fb3b1f
 
   if (funcTyID == 0) {
     LLVM_DEBUG(llvm::dbgs() << "SILFunction typeID is 0.\n");
@@ -2638,29 +2627,18 @@
   GenericEnvironmentID genericEnvID;
   unsigned rawLinkage, isTransparent, isSerialized, isThunk,
       isWithoutactuallyEscapingThunk, isGlobal, inlineStrategy,
-<<<<<<< HEAD
       // SWIFT_ENABLE_TENSORFLOW
       optimizationMode, effect, numSpecAttrs, numDifferentiableAttrs,
-      hasQualifiedOwnership, isWeakLinked, isDynamic;
-=======
-      optimizationMode, effect, numSpecAttrs, hasQualifiedOwnership,
-      isWeakLinked, isDynamic, isExactSelfClass;
->>>>>>> 68fb3b1f
+      hasQualifiedOwnership, isWeakLinked, isDynamic, isExactSelfClass;
   ArrayRef<uint64_t> SemanticsIDs;
   SILFunctionLayout::readRecord(
       scratch, rawLinkage, isTransparent, isSerialized, isThunk,
       isWithoutactuallyEscapingThunk, isGlobal, inlineStrategy,
-<<<<<<< HEAD
       optimizationMode, effect, numSpecAttrs,
       // SWIFT_ENABLE_TENSORFLOW
       numDifferentiableAttrs, hasQualifiedOwnership, isWeakLinked, isDynamic,
+      isExactSelfClass,
       funcTyID, replacedFunctionID, genericEnvID, clangOwnerID, SemanticsIDs);
-=======
-      optimizationMode, effect, numSpecAttrs, hasQualifiedOwnership,
-      isWeakLinked, isDynamic, isExactSelfClass,
-      funcTyID, replacedFunctionID, genericEnvID,
-      clangOwnerID, SemanticsIDs);
->>>>>>> 68fb3b1f
   auto linkage = fromStableSILLinkage(rawLinkage);
   if (!linkage) {
     LLVM_DEBUG(llvm::dbgs() << "invalid linkage code " << rawLinkage
