// RUN: rm -rf %t && mkdir -p %t
// RUN: %build-silgen-test-overlays
// RUN: %target-swift-frontend(mock-sdk: -sdk %S/Inputs -I %t) -emit-module -o %t -I %S/../Inputs/ObjCBridging %S/../Inputs/ObjCBridging/Appliances.swift
// RUN: %target-swift-frontend(mock-sdk: -sdk %S/Inputs -I %t) -I %S/../Inputs/ObjCBridging -Xllvm -sil-full-demangle -emit-silgen %s | %FileCheck %s --check-prefix=CHECK --check-prefix=CHECK-%target-cpu --check-prefix=CHECK-%target-os-%target-cpu

// REQUIRES: objc_interop

import Foundation
import Appliances


func getDescription(_ o: NSObject) -> String {
  return o.description
}
// CHECK-LABEL: sil hidden @_TF13objc_bridging14getDescription
// CHECK: bb0([[ARG:%.*]] : $NSObject):
// CHECK:   [[BORROWED_ARG:%.*]] = begin_borrow [[ARG]]
// CHECK:   [[DESCRIPTION:%.*]] = class_method [volatile] [[BORROWED_ARG]] : $NSObject, #NSObject.description!getter.1.foreign
// CHECK:   [[OPT_BRIDGED:%.*]] = apply [[DESCRIPTION]]([[BORROWED_ARG]])
// CHECK:   switch_enum [[OPT_BRIDGED]] : $Optional<NSString>, case #Optional.some!enumelt.1: [[SOME_BB:bb[0-9]+]], case #Optional.none!enumelt: [[NONE_BB:bb[0-9]+]]
//
// CHECK: [[SOME_BB]]([[BRIDGED:%.*]] : $NSString):
// CHECK-NOT:   unchecked_enum_data
// CHECK:   [[NSSTRING_TO_STRING:%.*]] = function_ref @_TZFE10FoundationSS36_unconditionallyBridgeFromObjectiveCfGSqCSo8NSString_SS
// CHECK:   [[BRIDGED_BOX:%.*]] = enum $Optional<NSString>, #Optional.some!enumelt.1, [[BRIDGED]]
// CHECK:   [[NATIVE:%.*]] = apply [[NSSTRING_TO_STRING]]([[BRIDGED_BOX]],
// CHECK:   [[OPT_NATIVE:%.*]] = enum $Optional<String>, #Optional.some!enumelt.1, [[NATIVE]]
// CHECK:   br [[CONT_BB:bb[0-9]+]]([[OPT_NATIVE]] : $Optional<String>)
//
// CHECK: [[NONE_BB]]:
// CHECK:   [[OPT_NATIVE:%.*]] = enum $Optional<String>, #Optional.none!enumelt
// CHECK:   br [[CONT_BB]]([[OPT_NATIVE]] : $Optional<String>)
//
// CHECK: [[CONT_BB]]([[OPT_NATIVE:%.*]] : $Optional<String>):
// CHECK:   switch_enum [[OPT_NATIVE]] : $Optional<String>, case #Optional.some!enumelt.1: [[SOME_BB:bb[0-9]+]], case #Optional.none!enumelt: [[NONE_BB:bb[0-9]+]]
//
// CHECK: [[NONE_BB]]:
// CHECK:   unreachable
//
// CHECK: [[SOME_BB]]([[NATIVE:%.*]] : $String):
// CHECK:    end_borrow [[BORROWED_ARG]] from [[ARG]]
// CHECK:    destroy_value [[ARG]]
// CHECK:    return [[NATIVE]] 
// CHECK:}

func getUppercaseString(_ s: NSString) -> String {
  return s.uppercase()
}
// CHECK-LABEL: sil hidden @_TF13objc_bridging18getUppercaseString
// CHECK: bb0([[ARG:%.*]] : $NSString):
// -- The 'self' argument of NSString methods doesn't bridge.
// CHECK-NOT: function_ref @_TZFE10FoundationSS36_unconditionallyBridgeFromObjectiveCfGSqCSo8NSString_SS
// CHECK-NOT: function_ref @swift_StringToNSString
// CHECK:   [[BORROWED_ARG:%.*]] = begin_borrow [[ARG]]
// CHECK:   [[UPPERCASE_STRING:%.*]] = class_method [volatile] [[BORROWED_ARG]] : $NSString, #NSString.uppercase!1.foreign
// CHECK:   [[OPT_BRIDGED:%.*]] = apply [[UPPERCASE_STRING]]([[BORROWED_ARG]]) : $@convention(objc_method) (NSString) -> @autoreleased Optional<NSString>
// CHECK:   switch_enum [[OPT_BRIDGED]] : $Optional<NSString>, case #Optional.some!enumelt.1: [[SOME_BB:bb[0-9]+]], case #Optional.none!enumelt: [[NONE_BB:bb[0-9]+]]
//
//
// CHECK: [[SOME_BB]]([[BRIDGED:%.*]] :
// CHECK-NOT:  unchecked_enum_data
// CHECK:   [[NSSTRING_TO_STRING:%.*]] = function_ref @_TZFE10FoundationSS36_unconditionallyBridgeFromObjectiveCfGSqCSo8NSString_SS
// CHECK:   [[BRIDGED_BOX:%.*]] = enum $Optional<NSString>, #Optional.some!enumelt.1, [[BRIDGED]]
// CHECK:   [[NATIVE:%.*]] = apply [[NSSTRING_TO_STRING]]([[BRIDGED_BOX]]
// CHECK:   [[OPT_NATIVE:%.*]] = enum $Optional<String>, #Optional.some!enumelt.1, [[NATIVE]]
// CHECK:   br [[CONT_BB:bb[0-9]+]]([[OPT_NATIVE]] : $Optional<String>)
//
// CHECK: [[NONE_BB]]:
// CHECK:   [[OPT_NATIVE:%.*]] = enum $Optional<String>, #Optional.none!enumelt
// CHECK:   br [[CONT_BB]]([[OPT_NATIVE]] : $Optional<String>)
//
// CHECK: [[CONT_BB]]([[OPT_NATIVE:%.*]] : $Optional<String>):
// CHECK:   switch_enum [[OPT_NATIVE]] : $Optional<String>, case #Optional.some!enumelt.1: [[SOME_BB:bb[0-9]+]], case #Optional.none!enumelt: [[NONE_BB:bb[0-9]+]]
//
// CHECK: [[NONE_BB]]:
// CHECK:   unreachable
//
// CHECK: [[SOME_BB]]([[NATIVE:%.*]] : $String):
// CHECK:   return [[NATIVE]]
// CHECK: }

// @interface Foo -(void) setFoo: (NSString*)s; @end
func setFoo(_ f: Foo, s: String) {
  var s = s
  f.setFoo(s)
}
// CHECK-LABEL: sil hidden @_TF13objc_bridging6setFoo
// CHECK: bb0([[ARG0:%.*]] : $Foo, {{%.*}} : $String):
// CHECK:   [[BORROWED_ARG0:%.*]] = begin_borrow [[ARG0]]
// CHECK:   [[SET_FOO:%.*]] = class_method [volatile] [[BORROWED_ARG0]] : $Foo, #Foo.setFoo!1.foreign
// CHECK:   [[NV:%.*]] = load
// CHECK:   [[OPT_NATIVE:%.*]] = enum $Optional<String>, #Optional.some!enumelt.1, [[NV]]
// CHECK:   switch_enum [[OPT_NATIVE]] : $Optional<String>, case #Optional.some!enumelt.1: [[SOME_BB:bb[0-9]+]], case #Optional.none!enumelt: [[NONE_BB:bb[0-9]+]]
//
// CHECK: [[SOME_BB]]([[NATIVE:%.*]] : $String):
// CHECK-NOT: unchecked_enum_data
// CHECK:   [[STRING_TO_NSSTRING:%.*]] = function_ref @_TFE10FoundationSS19_bridgeToObjectiveCfT_CSo8NSString
// CHECK:   [[BORROWED_NATIVE:%.*]] = begin_borrow [[NATIVE]]
// CHECK:   [[BRIDGED:%.*]] = apply [[STRING_TO_NSSTRING]]([[BORROWED_NATIVE]])
// CHECK:   [[OPT_BRIDGED:%.*]] = enum $Optional<NSString>, #Optional.some!enumelt.1, [[BRIDGED]]
// CHECK:   end_borrow [[BORROWED_NATIVE]] from [[NATIVE]]
// CHECK:   destroy_value [[NATIVE]]
// CHECK:   br [[CONT_BB:bb[0-9]+]]([[OPT_BRIDGED]] : $Optional<NSString>)
//
// CHECK: [[NONE_BB]]:
// CHECK:   [[OPT_BRIDGED:%.*]] = enum $Optional<NSString>, #Optional.none!enumelt
// CHECK:   br [[CONT_BB]]([[OPT_BRIDGED]] : $Optional<NSString>)
//
// CHECK: [[CONT_BB]]([[OPT_BRIDGED:%.*]] : $Optional<NSString>):
// CHECK:   apply [[SET_FOO]]([[OPT_BRIDGED]], [[BORROWED_ARG0]]) : $@convention(objc_method) (Optional<NSString>, Foo) -> ()
// CHECK:   destroy_value [[OPT_BRIDGED]]
// CHECK:   end_borrow [[BORROWED_ARG0]] from [[ARG0]]
// CHECK:   destroy_value [[ARG0]]
// CHECK: }

// @interface Foo -(BOOL) zim; @end
func getZim(_ f: Foo) -> Bool {
  return f.zim()
}

// CHECK-ios-i386-LABEL: sil hidden @_TF13objc_bridging6getZim
// CHECK-ios-i386: bb0([[SELF:%.*]] : $Foo):
// CHECK-ios-i386:   [[BORROWED_SELF:%.*]] = begin_borrow [[SELF]]
// CHECK-ios-i386:   [[METHOD:%.*]] = class_method [volatile] [[BORROWED_SELF]] : $Foo, #Foo.zim!1.foreign : (Foo) -> () -> Bool
// CHECK-ios-i386:   [[OBJC_BOOL:%.*]] = apply [[METHOD]]([[BORROWED_SELF]])  : $@convention(objc_method) (Foo) -> ObjCBool
// CHECK-ios-i386:   [[CONVERT:%.*]] = function_ref @swift_ObjCBoolToBool : $@convention(thin) (ObjCBool) -> Bool
// CHECK-ios-i386:   [[SWIFT_BOOL:%.*]] = apply [[CONVERT]]([[OBJC_BOOL]]) : $@convention(thin) (ObjCBool) -> Bool
// CHECK-ios-i386:   end_borrow [[BORROWED_SELF]] from [[SELF]]
// CHECK-ios-i386:   return [[SWIFT_BOOL]] : $Bool
// CHECK-ios-i386: }

// CHECK-watchos-i386-LABEL: sil hidden @_TF13objc_bridging6getZim
// CHECK-watchos-i386: bb0([[SELF:%.*]] : $Foo):
// CHECK-watchos-i386:   [[BORROWED_SELF:%.*]] = begin_borrow [[SELF]]
// CHECK-watchos-i386:   [[METHOD:%.*]] = class_method [volatile] [[BORROWED_SELF]] : $Foo, #Foo.zim!1.foreign : (Foo) -> () -> Boo
// CHECK-watchos-i386:   [[BOOL:%.*]] = apply [[METHOD]]([[BORROWED_SELF]]) : $@convention(objc_method) (Foo) -> Bool
// CHECK-watchos-i386:   end_borrow [[BORROWED_SELF]] from [[SELF]]
// CHECK-watchos-i386:   return [[BOOL]] : $Bool
// CHECK-watchos-i386: }

// CHECK-macosx-x86_64-LABEL: sil hidden @_TF13objc_bridging6getZim
// CHECK-macosx-x86_64: bb0([[SELF:%.*]] : $Foo):
// CHECK-macosx-x86_64:   [[BORROWED_SELF:%.*]] = begin_borrow [[SELF]]
// CHECK-macosx-x86_64:   [[METHOD:%.*]] = class_method [volatile] [[BORROWED_SELF]] : $Foo, #Foo.zim!1.foreign : (Foo) -> () -> Bool
// CHECK-macosx-x86_64:   [[OBJC_BOOL:%.*]] = apply [[METHOD]]([[BORROWED_SELF]])  : $@convention(objc_method) (Foo) -> ObjCBool
// CHECK-macosx-x86_64:   [[CONVERT:%.*]] = function_ref @swift_ObjCBoolToBool : $@convention(thin) (ObjCBool) -> Bool
// CHECK-macosx-x86_64:   [[SWIFT_BOOL:%.*]] = apply [[CONVERT]]([[OBJC_BOOL]]) : $@convention(thin) (ObjCBool) -> Bool
// CHECK-macosx-x86_64:   end_borrow [[BORROWED_SELF]] from [[SELF]]
// CHECK-macosx-x86_64:   return [[SWIFT_BOOL]] : $Bool
// CHECK-macosx-x86_64: }

// CHECK-ios-x86_64-LABEL: sil hidden @_TF13objc_bridging6getZim
// CHECK-ios-x86_64: bb0([[SELF:%.*]] : $Foo):
// CHECK-ios-x86_64:   [[BORROWED_SELF:%.*]] = begin_borrow [[SELF]]
// CHECK-ios-x86_64:   [[METHOD:%.*]] = class_method [volatile] [[BORROWED_SELF]] : $Foo, #Foo.zim!1.foreign : (Foo) -> () -> Boo
// CHECK-ios-x86_64:   [[BOOL:%.*]] = apply [[METHOD]]([[BORROWED_SELF]]) : $@convention(objc_method) (Foo) -> Bool
// CHECK-ios-x86_64:   end_borrow [[BORROWED_SELF]] from [[SELF]]
// CHECK-ios-x86_64:   return [[BOOL]] : $Bool
// CHECK-ios-x86_64: }

// CHECK-arm64-LABEL: sil hidden @_TF13objc_bridging6getZim
// CHECK-arm64: bb0([[SELF:%.*]] : $Foo):
// CHECK-arm64:   [[BORROWED_SELF:%.*]] = begin_borrow [[SELF]]
// CHECK-arm64:   [[METHOD:%.*]] = class_method [volatile] [[BORROWED_SELF]] : $Foo, #Foo.zim!1.foreign : (Foo) -> () -> Boo
// CHECK-arm64:   [[BOOL:%.*]] = apply [[METHOD]]([[BORROWED_SELF]]) : $@convention(objc_method) (Foo) -> Bool
// CHECK-arm64:   end_borrow [[BORROWED_SELF]] from [[SELF]]
// CHECK-arm64:   return [[BOOL]] : $Bool
// CHECK-arm64: }

// @interface Foo -(void) setZim: (BOOL)b; @end
func setZim(_ f: Foo, b: Bool) {
  f.setZim(b)
}
// CHECK-ios-i386-LABEL: sil hidden @_TF13objc_bridging6setZim
// CHECK-ios-i386: bb0([[ARG0:%.*]] : $Foo, [[ARG1:%.*]] : $Bool):
// CHECK-ios-i386:   [[BORROWED_ARG0:%.*]] = begin_borrow [[ARG0]]
// CHECK-ios-i386:   [[METHOD:%.*]] = class_method [volatile] [[BORROWED_ARG0]] : $Foo, #Foo.setZim!1.foreign
// CHECK-ios-i386:   [[CONVERT:%.*]] = function_ref @swift_BoolToObjCBool : $@convention(thin) (Bool) -> ObjCBool
// CHECK-ios-i386:   [[OBJC_BOOL:%.*]] = apply [[CONVERT]]([[ARG1]]) : $@convention(thin) (Bool) -> ObjCBool
// CHECK-ios-i386:   apply [[METHOD]]([[OBJC_BOOL]], [[BORROWED_ARG0]]) : $@convention(objc_method) (ObjCBool, Foo) -> ()
// CHECK-ios-i386:   end_borrow [[BORROWED_ARG0]] from [[ARG0]]
// CHECK-ios-i386:   destroy_value [[ARG0]]
// CHECK-ios-i386: }

// CHECK-macosx-x86_64-LABEL: sil hidden @_TF13objc_bridging6setZim
// CHECK-macosx-x86_64: bb0([[ARG0:%.*]] : $Foo, [[ARG1:%.*]] : $Bool):
// CHECK-macosx-x86_64:   [[BORROWED_ARG0:%.*]] = begin_borrow [[ARG0]]
// CHECK-macosx-x86_64:   [[METHOD:%.*]] = class_method [volatile] [[BORROWED_ARG0]] : $Foo, #Foo.setZim!1.foreign
// CHECK-macosx-x86_64:   [[CONVERT:%.*]] = function_ref @swift_BoolToObjCBool : $@convention(thin) (Bool) -> ObjCBool
// CHECK-macosx-x86_64:   [[OBJC_BOOL:%.*]] = apply [[CONVERT]]([[ARG1]]) : $@convention(thin) (Bool) -> ObjCBool
// CHECK-macosx-x86_64:   apply [[METHOD]]([[OBJC_BOOL]], [[BORROWED_ARG0]]) : $@convention(objc_method) (ObjCBool, Foo) -> ()
// CHECK-macosx-x86_64:   end_borrow [[BORROWED_ARG0]] from [[ARG0]]
// CHECK-macosx-x86_64:   destroy_value [[ARG0]]
// CHECK-macosx-x86_64: }

// CHECK-ios-x86_64-LABEL: sil hidden @_TF13objc_bridging6setZim
// CHECK-ios-x86_64: bb0([[ARG0:%.*]] : $Foo, [[ARG1:%.*]] : $Bool):
// CHECK-ios-x86_64:   [[BORROWED_ARG0:%.*]] = begin_borrow [[ARG0]]
// CHECK-ios-x86_64:   [[METHOD:%.*]] = class_method [volatile] [[BORROWED_ARG0]] : $Foo, #Foo.setZim!1.foreign
// CHECK-ios-x86_64:   apply [[METHOD]]([[ARG1]], [[BORROWED_ARG0]]) : $@convention(objc_method) (Bool, Foo) -> ()
// CHECK-ios-x86_64:   end_borrow [[BORROWED_ARG0]] from [[ARG0]]
// CHECK-ios-x86_64:   destroy_value [[ARG0]]
// CHECK-ios-x86_64: }

// CHECK-arm64-LABEL: sil hidden @_TF13objc_bridging6setZim
// CHECK-arm64: bb0([[ARG0:%.*]] : $Foo, [[ARG1:%.*]] : $Bool):
// CHECK-arm64:   [[BORROWED_ARG0:%.*]] = begin_borrow [[ARG0]]
// CHECK-arm64:   [[METHOD:%.*]] = class_method [volatile] [[BORROWED_ARG0]] : $Foo, #Foo.setZim!1.foreign
// CHECK-arm64:   apply [[METHOD]]([[ARG1]], [[BORROWED_ARG0]]) : $@convention(objc_method) (Bool, Foo) -> ()
// CHECK-arm64:   end_borrow [[BORROWED_ARG0]] from [[ARG0]]
// CHECK-arm64:   destroy_value [[ARG0]]
// CHECK-arm64: }

// CHECK-watchos-i386-LABEL: sil hidden @_TF13objc_bridging6setZim
// CHECK-watchos-i386: bb0([[ARG0:%.*]] : $Foo, [[ARG1:%.*]] : $Bool):
// CHECK-watchos-i386:   [[BORROWED_ARG0:%.*]] = begin_borrow [[ARG0]]
// CHECK-watchos-i386:   [[METHOD:%.*]] = class_method [volatile] [[BORROWED_ARG0]] : $Foo, #Foo.setZim!1.foreign
// CHECK-watchos-i386:   apply [[METHOD]]([[ARG1]], [[BORROWED_ARG0]]) : $@convention(objc_method) (Bool, Foo) -> ()
// CHECK-watchos-i386:   end_borrow [[BORROWED_ARG0]] from [[ARG0]]
// CHECK-watchos-i386:   destroy_value [[ARG0]]
// CHECK-watchos-i386: }

// @interface Foo -(_Bool) zang; @end
func getZang(_ f: Foo) -> Bool {
  return f.zang()
}
// CHECK-LABEL: sil hidden @_TF13objc_bridging7getZangFCSo3FooSb
// CHECK: bb0([[ARG:%.*]] : $Foo)
// CHECK:   [[BORROWED_ARG:%.*]] = begin_borrow [[ARG]]
// CHECK:   [[METHOD:%.*]] = class_method [volatile] [[BORROWED_ARG]] : $Foo, #Foo.zang!1.foreign
// CHECK:   [[BOOL:%.*]] = apply [[METHOD]]([[BORROWED_ARG]]) : $@convention(objc_method) (Foo) -> Bool
// CHECK:   end_borrow [[BORROWED_ARG]] from [[ARG]]
// CHECK:   destroy_value [[ARG]]
// CHECK:   return [[BOOL]]

// @interface Foo -(void) setZang: (_Bool)b; @end
func setZang(_ f: Foo, _ b: Bool) {
  f.setZang(b)
}
// CHECK-LABEL: sil hidden @_TF13objc_bridging7setZangFTCSo3FooSb_T_
// CHECK: bb0([[ARG0:%.*]] : $Foo, [[ARG1:%.*]] : $Bool):
// CHECK:   [[BORROWED_ARG0:%.*]] = begin_borrow [[ARG0]]
// CHECK:   [[METHOD:%.*]] = class_method [volatile] [[BORROWED_ARG0]] : $Foo, #Foo.setZang!1.foreign
// CHECK:   apply [[METHOD]]([[ARG1]], [[BORROWED_ARG0]]) : $@convention(objc_method) (Bool, Foo) -> ()
// CHECK:   end_borrow [[BORROWED_ARG0]] from [[ARG0]]
// CHECK:   destroy_value [[ARG0]]
// CHECK: } // end sil function '_TF13objc_bridging7setZangFTCSo3FooSb_T_' 

// NSString *bar(void);
func callBar() -> String {
  return bar()
}
// CHECK-LABEL: sil hidden @_TF13objc_bridging7callBar
// CHECK: bb0:
// CHECK:   [[BAR:%.*]] = function_ref @bar
// CHECK:   [[OPT_BRIDGED:%.*]] = apply [[BAR]]() : $@convention(c) () -> @autoreleased Optional<NSString>
// CHECK:   switch_enum [[OPT_BRIDGED]] : $Optional<NSString>, case #Optional.some!enumelt.1: [[SOME_BB:bb[0-9]+]], case #Optional.none!enumelt: [[NONE_BB:bb[0-9]+]]

// CHECK: [[SOME_BB]]([[BRIDGED:%.*]] : $NSString):
// CHECK:   [[NSSTRING_TO_STRING:%.*]] = function_ref @_TZFE10FoundationSS36_unconditionallyBridgeFromObjectiveCfGSqCSo8NSString_SS
// CHECK:   [[BRIDGED_BOX:%.*]] = enum $Optional<NSString>, #Optional.some!enumelt.1, [[BRIDGED]]
// CHECK:   [[NATIVE:%.*]] = apply [[NSSTRING_TO_STRING]]([[BRIDGED_BOX]]
// CHECK:   [[OPT_NATIVE:%.*]] = enum $Optional<String>, #Optional.some!enumelt.1, [[NATIVE]]
// CHECK:   bb5([[NATIVE:%.*]] : $String):
// CHECK:   return [[NATIVE]]
// CHECK: }

// void setBar(NSString *s);
func callSetBar(_ s: String) {
  var s = s
  setBar(s)
}
// CHECK-LABEL: sil hidden @_TF13objc_bridging10callSetBar
// CHECK: bb0({{%.*}} : $String):
// CHECK:   [[SET_BAR:%.*]] = function_ref @setBar
// CHECK:   [[NV:%.*]] = load
// CHECK:   [[OPT_NATIVE:%.*]] = enum $Optional<String>, #Optional.some!enumelt.1, [[NV]]
// CHECK:   switch_enum [[OPT_NATIVE]] : $Optional<String>, case #Optional.some!enumelt.1: [[SOME_BB:bb[0-9]+]], case #Optional.none!enumelt: [[NONE_BB:bb[0-9]+]]

// CHECK: [[SOME_BB]]([[NATIVE:%.*]] : $String):
// CHECK-NOT: unchecked_enum_data
// CHECK:   [[STRING_TO_NSSTRING:%.*]] = function_ref @_TFE10FoundationSS19_bridgeToObjectiveCfT_CSo8NSString
// CHECK:   [[BORROWED_NATIVE:%.*]] = begin_borrow [[NATIVE]]
// CHECK:   [[BRIDGED:%.*]] = apply [[STRING_TO_NSSTRING]]([[BORROWED_NATIVE]])
// CHECK:    = enum $Optional<NSString>, #Optional.some!enumelt.1, [[BRIDGED]]
// CHECK:   end_borrow [[BORROWED_NATIVE]] from [[NATIVE]]
// CHECK: bb3([[OPT_BRIDGED:%.*]] : $Optional<NSString>):
// CHECK:   apply [[SET_BAR]]([[OPT_BRIDGED]])
// CHECK:   destroy_value [[OPT_BRIDGED]]
// CHECK: }

var NSS: NSString

// -- NSString methods don't convert 'self'
extension NSString {
  var nsstrFakeProp: NSString {
    get { return NSS }
    set {}
  }
  // CHECK-LABEL: sil hidden [thunk] @_TToFE13objc_bridgingCSo8NSStringg13nsstrFakePropS0_
  // CHECK-NOT: swift_StringToNSString
  // CHECK-NOT: _TZFE10FoundationSS36_unconditionallyBridgeFromObjectiveCfGSqCSo8NSString_SS
  // CHECK: }
  // CHECK-LABEL: sil hidden [thunk] @_TToFE13objc_bridgingCSo8NSStrings13nsstrFakePropS0_
  // CHECK-NOT: swift_StringToNSString
  // CHECK-NOT: _TZFE10FoundationSS36_unconditionallyBridgeFromObjectiveCfGSqCSo8NSString_SS
  // CHECK: }

  func nsstrResult() -> NSString { return NSS }
  // CHECK-LABEL: sil hidden [thunk] @_TToFE13objc_bridgingCSo8NSString11nsstrResult
  // CHECK-NOT: swift_StringToNSString
  // CHECK-NOT: _TZFE10FoundationSS36_unconditionallyBridgeFromObjectiveCfGSqCSo8NSString_SS
  // CHECK: }

  func nsstrArg(_ s: NSString) { }
  // CHECK-LABEL: sil hidden [thunk] @_TToFE13objc_bridgingCSo8NSString8nsstrArg
  // CHECK-NOT: swift_StringToNSString
  // CHECK-NOT: _TZFE10FoundationSS36_unconditionallyBridgeFromObjectiveCfGSqCSo8NSString_SS
  // CHECK: }

}

class Bas : NSObject {
  // -- Bridging thunks for String properties convert between NSString
  var strRealProp: String = "Hello"
  // CHECK-LABEL: sil hidden [thunk] @_TToFC13objc_bridging3Basg11strRealPropSS : $@convention(objc_method) (Bas) -> @autoreleased NSString {
  // CHECK: bb0([[THIS:%.*]] : $Bas):
  // CHECK:   [[THIS_COPY:%.*]] = copy_value [[THIS]] : $Bas
  // CHECK:   [[BORROWED_THIS_COPY:%.*]] = begin_borrow [[THIS_COPY]]
  // CHECK:   // function_ref objc_bridging.Bas.strRealProp.getter
  // CHECK:   [[PROPIMPL:%.*]] = function_ref @_TFC13objc_bridging3Basg11strRealPropSS
  // CHECK:   [[PROP_COPY:%.*]] = apply [[PROPIMPL]]([[BORROWED_THIS_COPY]]) : $@convention(method) (@guaranteed Bas) -> @owned String
  // CHECK:   end_borrow [[BORROWED_THIS_COPY]] from [[THIS_COPY]]
  // CHECK:   destroy_value [[THIS_COPY]]
  // CHECK:   [[STRING_TO_NSSTRING:%.*]] = function_ref @_TFE10FoundationSS19_bridgeToObjectiveCfT_CSo8NSString
  // CHECK:   [[BORROWED_PROP_COPY:%.*]] = begin_borrow [[PROP_COPY]]
  // CHECK:   [[NSSTR:%.*]] = apply [[STRING_TO_NSSTRING]]([[BORROWED_PROP_COPY]])
  // CHECK:   end_borrow [[BORROWED_PROP_COPY]] from [[PROP_COPY]]
  // CHECK:   destroy_value [[PROP_COPY]]
  // CHECK:   return [[NSSTR]]
  // CHECK: }


  // CHECK-LABEL: sil hidden @_TFC13objc_bridging3Basg11strRealPropSS
  // CHECK:   [[PROP_ADDR:%.*]] = ref_element_addr %0 : {{.*}}, #Bas.strRealProp
  // CHECK:   [[PROP:%.*]] = load [copy] [[PROP_ADDR]]


  // CHECK-LABEL: sil hidden [thunk] @_TToFC13objc_bridging3Bass11strRealPropSS : $@convention(objc_method) (NSString, Bas) -> () {
  // CHECK: bb0([[VALUE:%.*]] : $NSString, [[THIS:%.*]] : $Bas):
  // CHECK:   [[VALUE_COPY:%.*]] = copy_value [[VALUE]]
  // CHECK:   [[THIS_COPY:%.*]] = copy_value [[THIS]]
  // CHECK:   [[NSSTRING_TO_STRING:%.*]] = function_ref @_TZFE10FoundationSS36_unconditionallyBridgeFromObjectiveCfGSqCSo8NSString_SS
  // CHECK:   [[VALUE_BOX:%.*]] = enum $Optional<NSString>, #Optional.some!enumelt.1, [[VALUE_COPY]]
  // CHECK:   [[STR:%.*]] = apply [[NSSTRING_TO_STRING]]([[VALUE_BOX]]

  // CHECK:   [[BORROWED_THIS_COPY:%.*]] = begin_borrow [[THIS_COPY]]
  // CHECK:   [[SETIMPL:%.*]] = function_ref @_TFC13objc_bridging3Bass11strRealPropSS
  // CHECK:   apply [[SETIMPL]]([[STR]], [[BORROWED_THIS_COPY]])
  // CHECK:   end_borrow [[BORROWED_THIS_COPY]] from [[THIS_COPY]]
  // CHECK:   destroy_value [[THIS_COPY]]
  // CHECK: } // end sil function '_TToFC13objc_bridging3Bass11strRealPropSS'

  // CHECK-LABEL: sil hidden @_TFC13objc_bridging3Bass11strRealPropSS
  // CHECK: bb0(%0 : $String, %1 : $Bas):

  // CHECK:   [[STR_ADDR:%.*]] = ref_element_addr %1 : {{.*}}, #Bas.strRealProp
  // CHECK:   assign {{.*}} to [[STR_ADDR]]
  // CHECK: }

  var strFakeProp: String {
    get { return "" }
    set {}
  }
  // CHECK-LABEL: sil hidden [thunk] @_TToFC13objc_bridging3Basg11strFakePropSS : $@convention(objc_method) (Bas) -> @autoreleased NSString {
  // CHECK: bb0([[THIS:%.*]] : $Bas):
  // CHECK:   [[THIS_COPY:%.*]] = copy_value [[THIS]]
  // CHECK:   [[BORROWED_THIS_COPY:%.*]] = begin_borrow [[THIS_COPY]]
  // CHECK:   [[GETTER:%.*]] = function_ref @_TFC13objc_bridging3Basg11strFakePropSS
  // CHECK:   [[STR:%.*]] = apply [[GETTER]]([[BORROWED_THIS_COPY]])
  // CHECK:   end_borrow [[BORROWED_THIS_COPY]] from [[THIS_COPY]]
  // CHECK:   destroy_value [[THIS_COPY]]
  // CHECK:   [[STRING_TO_NSSTRING:%.*]] = function_ref @_TFE10FoundationSS19_bridgeToObjectiveCfT_CSo8NSString
  // CHECK:   [[BORROWED_STR:%.*]] = begin_borrow [[STR]]
  // CHECK:   [[NSSTR:%.*]] = apply [[STRING_TO_NSSTRING]]([[BORROWED_STR]])
  // CHECK:   end_borrow [[BORROWED_STR]] from [[STR]]
  // CHECK:   destroy_value [[STR]]
  // CHECK:   return [[NSSTR]]
  // CHECK: }

  // CHECK-LABEL: sil hidden [thunk] @_TToFC13objc_bridging3Bass11strFakePropSS : $@convention(objc_method) (NSString, Bas) -> () {
  // CHECK: bb0([[NSSTR:%.*]] : $NSString, [[THIS:%.*]] : $Bas):
  // CHECK:   [[NSSTR_COPY:%.*]] = copy_value [[NSSTR]]
  // CHECK:   [[THIS_COPY:%.*]] = copy_value [[THIS]]
  // CHECK:   [[NSSTRING_TO_STRING:%.*]] = function_ref @_TZFE10FoundationSS36_unconditionallyBridgeFromObjectiveCfGSqCSo8NSString_SS
  // CHECK:   [[NSSTR_BOX:%.*]] = enum $Optional<NSString>, #Optional.some!enumelt.1, [[NSSTR_COPY]]
  // CHECK:   [[STR:%.*]] = apply [[NSSTRING_TO_STRING]]([[NSSTR_BOX]]
  // CHECK:   [[BORROWED_THIS_COPY:%.*]] = begin_borrow [[THIS_COPY]]
  // CHECK:   [[SETTER:%.*]] = function_ref @_TFC13objc_bridging3Bass11strFakePropSS
  // CHECK:   apply [[SETTER]]([[STR]], [[BORROWED_THIS_COPY]])
  // CHECK:   end_borrow [[BORROWED_THIS_COPY]] from [[THIS_COPY]]
  // CHECK:   destroy_value [[THIS_COPY]]
  // CHECK: } // end sil function '_TToFC13objc_bridging3Bass11strFakePropSS'

  // -- Bridging thunks for explicitly NSString properties don't convert
  var nsstrRealProp: NSString
  var nsstrFakeProp: NSString {
    get { return NSS }
    set {}
  }
  // CHECK-LABEL: sil hidden [thunk] @_TToFC13objc_bridging3Basg13nsstrRealPropCSo8NSString : $@convention(objc_method) (Bas) -> @autoreleased NSString {
  // CHECK-NOT: swift_StringToNSString
  // CHECK-NOT: _TZFE10FoundationSS36_unconditionallyBridgeFromObjectiveCfGSqCSo8NSString_SS
  // CHECK: }

  // CHECK-LABEL: sil hidden [thunk] @_TToFC13objc_bridging3Bass13nsstrRealPropCSo8NSString : $@convention(objc_method) (NSString, Bas) ->
  // CHECK-NOT: swift_StringToNSString
  // CHECK-NOT: _TZFE10FoundationSS36_unconditionallyBridgeFromObjectiveCfGSqCSo8NSString_SS
  // CHECK: }

  // -- Bridging thunks for String methods convert between NSString
  func strResult() -> String { return "" }
  // CHECK-LABEL: sil hidden [thunk] @_TToFC13objc_bridging3Bas9strResult
  // CHECK: bb0([[THIS:%.*]] : $Bas):
  // CHECK:   [[THIS_COPY:%.*]] = copy_value [[THIS]]
  // CHECK:   [[BORROWED_THIS_COPY:%.*]] = begin_borrow [[THIS_COPY]]
  // CHECK:   [[METHOD:%.*]] = function_ref @_TFC13objc_bridging3Bas9strResult
  // CHECK:   [[STR:%.*]] = apply [[METHOD]]([[BORROWED_THIS_COPY]])
  // CHECK:   end_borrow [[BORROWED_THIS_COPY]] from [[THIS_COPY]]
  // CHECK:   destroy_value [[THIS_COPY]]
  // CHECK:   [[STRING_TO_NSSTRING:%.*]] = function_ref @_TFE10FoundationSS19_bridgeToObjectiveCfT_CSo8NSString
  // CHECK:   [[BORROWED_STR:%.*]] = begin_borrow [[STR]]
  // CHECK:   [[NSSTR:%.*]] = apply [[STRING_TO_NSSTRING]]([[BORROWED_STR]])
  // CHECK:   end_borrow [[BORROWED_STR]] from [[STR]]
  // CHECK:   destroy_value [[STR]]
  // CHECK:   return [[NSSTR]]
  // CHECK: }
  func strArg(_ s: String) { }
  // CHECK-LABEL: sil hidden [thunk] @_TToFC13objc_bridging3Bas6strArg
  // CHECK: bb0([[NSSTR:%.*]] : $NSString, [[THIS:%.*]] : $Bas):
  // CHECK:   [[NSSTR_COPY:%.*]] = copy_value [[NSSTR]]
  // CHECK:   [[THIS_COPY:%.*]] = copy_value [[THIS]]
  // CHECK:   [[NSSTRING_TO_STRING:%.*]] = function_ref @_TZFE10FoundationSS36_unconditionallyBridgeFromObjectiveCfGSqCSo8NSString_SS
  // CHECK:   [[NSSTR_BOX:%.*]] = enum $Optional<NSString>, #Optional.some!enumelt.1, [[NSSTR_COPY]]
  // CHECK:   [[STR:%.*]] = apply [[NSSTRING_TO_STRING]]([[NSSTR_BOX]]
  // CHECK:   [[BORROWED_THIS_COPY:%.*]] = begin_borrow [[THIS_COPY]]
  // CHECK:   [[METHOD:%.*]] = function_ref @_TFC13objc_bridging3Bas6strArg
  // CHECK:   apply [[METHOD]]([[STR]], [[BORROWED_THIS_COPY]])
  // CHECK:   end_borrow [[BORROWED_THIS_COPY]] from [[THIS_COPY]]
  // CHECK:   destroy_value [[THIS_COPY]]
  // CHECK: } // end sil function '_TToFC13objc_bridging3Bas6strArgfSST_'

  // -- Bridging thunks for explicitly NSString properties don't convert
  func nsstrResult() -> NSString { return NSS }
  // CHECK-LABEL: sil hidden [thunk] @_TToFC13objc_bridging3Bas11nsstrResult
  // CHECK-NOT: swift_StringToNSString
  // CHECK-NOT: _TZFE10FoundationSS36_unconditionallyBridgeFromObjectiveCfGSqCSo8NSString_SS
  // CHECK: }
  func nsstrArg(_ s: NSString) { }
  // CHECK-LABEL: sil hidden @_TFC13objc_bridging3Bas8nsstrArg
  // CHECK-NOT: swift_StringToNSString
  // CHECK-NOT: _TZFE10FoundationSS36_unconditionallyBridgeFromObjectiveCfGSqCSo8NSString_SS
  // CHECK: }

  init(str: NSString) {
    nsstrRealProp = str
    super.init()
  }

  // CHECK-LABEL: sil hidden [thunk] @_TToFC13objc_bridging3Bas8arrayArg{{.*}} : $@convention(objc_method) (NSArray, Bas) -> ()
  // CHECK: bb0([[NSARRAY:%[0-9]+]] : $NSArray, [[SELF:%[0-9]+]] : $Bas):
  // CHECK:   [[NSARRAY_COPY:%.*]] = copy_value [[NSARRAY]] : $NSArray
  // CHECK:   [[SELF_COPY:%.*]] = copy_value [[SELF]] : $Bas
  // CHECK:   [[CONV_FN:%[0-9]+]] = function_ref @_TZFE10FoundationSa36_unconditionallyBridgeFromObjectiveCfGSqCSo7NSArray_GSax_
  // CHECK:   [[OPT_NSARRAY:%[0-9]+]] = enum $Optional<NSArray>, #Optional.some!enumelt.1, [[NSARRAY_COPY]] : $NSArray
  // CHECK:   [[ARRAY_META:%[0-9]+]] = metatype $@thin Array<AnyObject>.Type
  // CHECK:   [[ARRAY:%[0-9]+]] = apply [[CONV_FN]]<AnyObject>([[OPT_NSARRAY]], [[ARRAY_META]])
  // CHECK:   [[BORROWED_SELF_COPY:%.*]] = begin_borrow [[SELF_COPY]]
  // CHECK:   [[SWIFT_FN:%[0-9]+]] = function_ref @_TFC13objc_bridging3Bas{{.*}} : $@convention(method) (@owned Array<AnyObject>, @guaranteed Bas) -> ()
  // CHECK:   [[RESULT:%[0-9]+]] = apply [[SWIFT_FN]]([[ARRAY]], [[BORROWED_SELF_COPY]]) : $@convention(method) (@owned Array<AnyObject>, @guaranteed Bas) -> ()
  // CHECK:   end_borrow [[BORROWED_SELF_COPY]] from [[SELF_COPY]]
  // CHECK:   destroy_value [[SELF_COPY]] : $Bas
  // CHECK:   return [[RESULT]] : $()
  func arrayArg(_ array: [AnyObject]) { }
  
  // CHECK-LABEL: sil hidden [thunk] @_TToFC13objc_bridging3Bas11arrayResult{{.*}} : $@convention(objc_method) (Bas) -> @autoreleased NSArray
  // CHECK: bb0([[SELF:%[0-9]+]] : $Bas):
  // CHECK:   [[SELF_COPY:%.*]] = copy_value [[SELF]] : $Bas
  // CHECK:   [[BORROWED_SELF_COPY:%.*]] = begin_borrow [[SELF_COPY]]
  // CHECK:   [[SWIFT_FN:%[0-9]+]] = function_ref @_TFC13objc_bridging3Bas11arrayResult{{.*}} : $@convention(method) (@guaranteed Bas) -> @owned Array<AnyObject>
  // CHECK:   [[ARRAY:%[0-9]+]] = apply [[SWIFT_FN]]([[BORROWED_SELF_COPY]]) : $@convention(method) (@guaranteed Bas) -> @owned Array<AnyObject>
  // CHECK:   end_borrow [[BORROWED_SELF_COPY]] from [[SELF_COPY]]
  // CHECK:   destroy_value [[SELF_COPY]]
  // CHECK:   [[CONV_FN:%[0-9]+]] = function_ref @_TFE10FoundationSa19_bridgeToObjectiveCfT_CSo7NSArray
  // CHECK:   [[BORROWED_ARRAY:%.*]] = begin_borrow [[ARRAY]]
  // CHECK:   [[NSARRAY:%[0-9]+]] = apply [[CONV_FN]]<AnyObject>([[BORROWED_ARRAY]]) : $@convention(method) <τ_0_0> (@guaranteed Array<τ_0_0>) -> @owned NSArray
  // CHECK:   end_borrow [[BORROWED_ARRAY]] from [[ARRAY]]
  // CHECK:   destroy_value [[ARRAY]]
  // CHECK:   return [[NSARRAY]]
  func arrayResult() -> [AnyObject] { return [] }

  // CHECK-LABEL: sil hidden [thunk] @_TToFC13objc_bridging3Basg9arrayPropGSaSS_ : $@convention(objc_method) (Bas) -> @autoreleased NSArray
  // CHECK-LABEL: sil hidden [thunk] @_TToFC13objc_bridging3Bass9arrayPropGSaSS_ : $@convention(objc_method) (NSArray, Bas) -> ()
  var arrayProp: [String] = []
}

// CHECK-LABEL: sil hidden @_TF13objc_bridging16applyStringBlock{{.*}} : 
func applyStringBlock(_ f: @convention(block) (String) -> String, x: String) -> String {
  // CHECK: bb0([[BLOCK:%.*]] : $@convention(block) (NSString) -> @autoreleased NSString, [[STRING:%.*]] : $String):
  // CHECK:   [[BLOCK_COPY:%.*]] = copy_block [[BLOCK]]
  // CHECK:   [[BORROWED_BLOCK_COPY:%.*]] = begin_borrow [[BLOCK_COPY]]
  // CHECK:   [[BLOCK_COPY_COPY:%.*]] = copy_value [[BORROWED_BLOCK_COPY]]
  // CHECK:   [[BORROWED_STRING:%.*]] = begin_borrow [[STRING]]
  // CHECK:   [[STRING_COPY:%.*]] = copy_value [[BORROWED_STRING]]
  // CHECK:   [[STRING_TO_NSSTRING:%.*]] = function_ref @_TFE10FoundationSS19_bridgeToObjectiveCfT_CSo8NSString
  // CHECK:   [[BORROWED_STRING_COPY:%.*]] = begin_borrow [[STRING_COPY]]
  // CHECK:   [[NSSTR:%.*]] = apply [[STRING_TO_NSSTRING]]([[BORROWED_STRING_COPY]]) : $@convention(method) (@guaranteed String)
  // CHECK:   [[RESULT_NSSTR:%.*]] = apply [[BLOCK_COPY_COPY]]([[NSSTR]]) : $@convention(block) (NSString) -> @autoreleased NSString
  // CHECK:   [[FINAL_BRIDGE:%.*]] = function_ref @_TZFE10FoundationSS36_unconditionallyBridgeFromObjectiveCfGSqCSo8NSString_SS
  // CHECK:   [[OPTIONAL_NSSTR:%.*]] = enum $Optional<NSString>, #Optional.some!enumelt.1, [[RESULT_NSSTR]]
  // CHECK:   [[RESULT:%.*]] = apply [[FINAL_BRIDGE]]([[OPTIONAL_NSSTR]], {{.*}}) : $@convention(method) (@owned Optional<NSString>, @thin String.Type) -> @owned String
  // CHECK:   destroy_value [[NSSTR]]
  // CHECK:   end_borrow [[BORROWED_STRING_COPY]] from [[STRING_COPY]]
  // CHECK:   destroy_value [[STRING_COPY]]
  // CHECK:   destroy_value [[BLOCK_COPY_COPY]]
  // CHECK:   destroy_value [[STRING]]
  // CHECK:   destroy_value [[BLOCK_COPY]]
  // CHECK:   destroy_value [[BLOCK]]
  // CHECK:   return [[RESULT]] : $String
  return f(x)
}
// CHECK: } // end sil function '_TF13objc_bridging16applyStringBlock{{.*}}'

// CHECK-LABEL: sil hidden @_TF13objc_bridging15bridgeCFunction
func bridgeCFunction() -> (String!) -> (String!) {
  // CHECK: [[THUNK:%.*]] = function_ref @_TTOFSC18NSStringFromStringFGSQSS_GSQSS_ : $@convention(thin) (@owned Optional<String>) -> @owned Optional<String>
  // CHECK: [[THICK:%.*]] = thin_to_thick_function [[THUNK]]
  // CHECK: return [[THICK]]
  return NSStringFromString
}

func forceNSArrayMembers() -> (NSArray, NSArray) {
  let x = NSArray(objects: nil, count: 0)
  return (x, x)
}

// Check that the allocating initializer shim for initializers that take pointer
// arguments lifetime-extends the bridged pointer for the right duration.
// <rdar://problem/16738050>

// CHECK-LABEL: sil shared @_TFCSo7NSArrayC
// CHECK:         [[SELF:%.*]] = alloc_ref_dynamic
// CHECK:         [[METHOD:%.*]] = function_ref @_TTOFCSo7NSArrayc
// CHECK:         [[RESULT:%.*]] = apply [[METHOD]]
// CHECK:         return [[RESULT]]

// Check that type lowering preserves the bool/BOOL distinction when bridging
// imported C functions.

// CHECK-ios-i386-LABEL: sil hidden @_TF13objc_bridging5boolsFSbTSbSb_
// CHECK-ios-i386:         function_ref @useBOOL : $@convention(c) (ObjCBool) -> ()
// CHECK-ios-i386:         function_ref @useBool : $@convention(c) (Bool) -> ()
// CHECK-ios-i386:         function_ref @getBOOL : $@convention(c) () -> ObjCBool
// CHECK-ios-i386:         function_ref @getBool : $@convention(c) () -> Bool

// CHECK-macosx-x86_64-LABEL: sil hidden @_TF13objc_bridging5boolsFSbTSbSb_
// CHECK-macosx-x86_64:         function_ref @useBOOL : $@convention(c) (ObjCBool) -> ()
// CHECK-macosx-x86_64:         function_ref @useBool : $@convention(c) (Bool) -> ()
// CHECK-macosx-x86_64:         function_ref @getBOOL : $@convention(c) () -> ObjCBool
// CHECK-macosx-x86_64:         function_ref @getBool : $@convention(c) () -> Bool

// FIXME: no distinction on x86_64, arm64 or watchos-i386, since SILGen looks
// at the underlying Clang decl of the bridged decl to decide whether it needs
// bridging.
//
// CHECK-watchos-i386-LABEL: sil hidden @_TF13objc_bridging5boolsFSbTSbSb_
// CHECK-watchos-i386:         function_ref @useBOOL : $@convention(c) (Bool) -> ()
// CHECK-watchos-i386:         function_ref @useBool : $@convention(c) (Bool) -> ()
// CHECK-watchos-i386:         function_ref @getBOOL : $@convention(c) () -> Bool
// CHECK-watchos-i386:         function_ref @getBool : $@convention(c) () -> Bool

// CHECK-ios-x86_64-LABEL: sil hidden @_TF13objc_bridging5boolsFSbTSbSb_
// CHECK-ios-x86_64:         function_ref @useBOOL : $@convention(c) (Bool) -> ()
// CHECK-ios-x86_64:         function_ref @useBool : $@convention(c) (Bool) -> ()
// CHECK-ios-x86_64:         function_ref @getBOOL : $@convention(c) () -> Bool
// CHECK-ios-x86_64:         function_ref @getBool : $@convention(c) () -> Bool

// CHECK-arm64-LABEL: sil hidden @_TF13objc_bridging5boolsFSbTSbSb_
// CHECK-arm64:         function_ref @useBOOL : $@convention(c) (Bool) -> ()
// CHECK-arm64:         function_ref @useBool : $@convention(c) (Bool) -> ()
// CHECK-arm64:         function_ref @getBOOL : $@convention(c) () -> Bool
// CHECK-arm64:         function_ref @getBool : $@convention(c) () -> Bool

func bools(_ x: Bool) -> (Bool, Bool) {
  useBOOL(x)
  useBool(x)

  return (getBOOL(), getBool())
}

// CHECK-LABEL: sil hidden @_TF13objc_bridging9getFridge
// CHECK: bb0([[HOME:%[0-9]+]] : $APPHouse):
func getFridge(_ home: APPHouse) -> Refrigerator {
  // CHECK: [[BORROWED_HOME:%.*]] = begin_borrow [[HOME]]
  // CHECK: [[GETTER:%[0-9]+]] = class_method [volatile] [[BORROWED_HOME]] : $APPHouse, #APPHouse.fridge!getter.1.foreign
  // CHECK: [[OBJC_RESULT:%[0-9]+]] = apply [[GETTER]]([[BORROWED_HOME]])
  // CHECK: [[BRIDGE_FN:%[0-9]+]] = function_ref @_TZFV10Appliances12Refrigerator36_unconditionallyBridgeFromObjectiveC
  // CHECK: [[REFRIGERATOR_META:%[0-9]+]] = metatype $@thin Refrigerator.Type
  // CHECK: [[RESULT:%[0-9]+]] = apply [[BRIDGE_FN]]([[OBJC_RESULT]], [[REFRIGERATOR_META]])
  // CHECK: end_borrow [[BORROWED_HOME]] from [[HOME]]
  // CHECK: destroy_value [[HOME]] : $APPHouse
  // CHECK: return [[RESULT]] : $Refrigerator
  return home.fridge
}


// FIXME(integers): the following checks should be updated for the new integer
// protocols. <rdar://problem/29939484>
// XCHECK-LABEL: sil hidden @_TF13objc_bridging16updateFridgeTemp
// XCHECK: bb0([[HOME:%[0-9]+]] : $APPHouse, [[DELTA:%[0-9]+]] : $Double):
func updateFridgeTemp(_ home: APPHouse, delta: Double) {
  // +=
  // XCHECK: [[PLUS_EQ:%[0-9]+]] = function_ref @_TFsoi2peFTRSdSd_T_

  // Borrowed home
  // CHECK: [[BORROWED_HOME:%.*]] = begin_borrow [[HOME]]

  // Temporary fridge
  // XCHECK: [[TEMP_FRIDGE:%[0-9]+]]  = alloc_stack $Refrigerator

  // Get operation
<<<<<<< HEAD
  // XCHECK: [[GETTER:%[0-9]+]] = class_method [volatile] [[HOME]] : $APPHouse, #APPHouse.fridge!getter.1.foreign
  // XCHECK: [[OBJC_FRIDGE:%[0-9]+]] = apply [[GETTER]]([[HOME]])
  // XCHECK: [[BRIDGE_FROM_FN:%[0-9]+]] = function_ref @_TZFV10Appliances12Refrigerator36_unconditionallyBridgeFromObjectiveC
  // XCHECK: [[REFRIGERATOR_META:%[0-9]+]] = metatype $@thin Refrigerator.Type
  // XCHECK: [[FRIDGE:%[0-9]+]] = apply [[BRIDGE_FROM_FN]]([[OBJC_FRIDGE]], [[REFRIGERATOR_META]])
=======
  // CHECK: [[GETTER:%[0-9]+]] = class_method [volatile] [[BORROWED_HOME]] : $APPHouse, #APPHouse.fridge!getter.1.foreign
  // CHECK: [[OBJC_FRIDGE:%[0-9]+]] = apply [[GETTER]]([[BORROWED_HOME]])
  // CHECK: [[BRIDGE_FROM_FN:%[0-9]+]] = function_ref @_TZFV10Appliances12Refrigerator36_unconditionallyBridgeFromObjectiveC
  // CHECK: [[REFRIGERATOR_META:%[0-9]+]] = metatype $@thin Refrigerator.Type
  // CHECK: [[FRIDGE:%[0-9]+]] = apply [[BRIDGE_FROM_FN]]([[OBJC_FRIDGE]], [[REFRIGERATOR_META]])
>>>>>>> 81ed11cc

  // Addition
  // XCHECK: [[TEMP:%[0-9]+]] = struct_element_addr [[TEMP_FRIDGE]] : $*Refrigerator, #Refrigerator.temperature
  // XCHECK: apply [[PLUS_EQ]]([[TEMP]], [[DELTA]])

  // Setter
<<<<<<< HEAD
  // XCHECK: [[FRIDGE:%[0-9]+]] = load [trivial] [[TEMP_FRIDGE]] : $*Refrigerator
  // XCHECK: [[SETTER:%[0-9]+]] = class_method [volatile] [[HOME]] : $APPHouse, #APPHouse.fridge!setter.1.foreign
  // XCHECK: [[BRIDGE_TO_FN:%[0-9]+]] = function_ref @_TFV10Appliances12Refrigerator19_bridgeToObjectiveCfT_CSo15APPRefrigerator
  // XCHECK: [[OBJC_ARG:%[0-9]+]] = apply [[BRIDGE_TO_FN]]([[FRIDGE]])
  // XCHECK: apply [[SETTER]]([[OBJC_ARG]], [[HOME]])
=======
  // CHECK: [[FRIDGE:%[0-9]+]] = load [trivial] [[TEMP_FRIDGE]] : $*Refrigerator
  // CHECK: [[SETTER:%[0-9]+]] = class_method [volatile] [[BORROWED_HOME]] : $APPHouse, #APPHouse.fridge!setter.1.foreign
  // CHECK: [[BRIDGE_TO_FN:%[0-9]+]] = function_ref @_TFV10Appliances12Refrigerator19_bridgeToObjectiveCfT_CSo15APPRefrigerator
  // CHECK: [[OBJC_ARG:%[0-9]+]] = apply [[BRIDGE_TO_FN]]([[FRIDGE]])
  // CHECK: apply [[SETTER]]([[OBJC_ARG]], [[BORROWED_HOME]]) : $@convention(objc_method) (APPRefrigerator, APPHouse) -> ()
  // CHECK: destroy_value [[OBJC_ARG]]
  // CHECK: end_borrow [[BORROWED_HOME]] from [[HOME]]
  // CHECK: destroy_value [[HOME]]
>>>>>>> 81ed11cc
  home.fridge.temperature += delta
}<|MERGE_RESOLUTION|>--- conflicted
+++ resolved
@@ -629,40 +629,24 @@
   // XCHECK: [[TEMP_FRIDGE:%[0-9]+]]  = alloc_stack $Refrigerator
 
   // Get operation
-<<<<<<< HEAD
-  // XCHECK: [[GETTER:%[0-9]+]] = class_method [volatile] [[HOME]] : $APPHouse, #APPHouse.fridge!getter.1.foreign
-  // XCHECK: [[OBJC_FRIDGE:%[0-9]+]] = apply [[GETTER]]([[HOME]])
-  // XCHECK: [[BRIDGE_FROM_FN:%[0-9]+]] = function_ref @_TZFV10Appliances12Refrigerator36_unconditionallyBridgeFromObjectiveC
-  // XCHECK: [[REFRIGERATOR_META:%[0-9]+]] = metatype $@thin Refrigerator.Type
-  // XCHECK: [[FRIDGE:%[0-9]+]] = apply [[BRIDGE_FROM_FN]]([[OBJC_FRIDGE]], [[REFRIGERATOR_META]])
-=======
   // CHECK: [[GETTER:%[0-9]+]] = class_method [volatile] [[BORROWED_HOME]] : $APPHouse, #APPHouse.fridge!getter.1.foreign
   // CHECK: [[OBJC_FRIDGE:%[0-9]+]] = apply [[GETTER]]([[BORROWED_HOME]])
   // CHECK: [[BRIDGE_FROM_FN:%[0-9]+]] = function_ref @_TZFV10Appliances12Refrigerator36_unconditionallyBridgeFromObjectiveC
   // CHECK: [[REFRIGERATOR_META:%[0-9]+]] = metatype $@thin Refrigerator.Type
   // CHECK: [[FRIDGE:%[0-9]+]] = apply [[BRIDGE_FROM_FN]]([[OBJC_FRIDGE]], [[REFRIGERATOR_META]])
->>>>>>> 81ed11cc
 
   // Addition
   // XCHECK: [[TEMP:%[0-9]+]] = struct_element_addr [[TEMP_FRIDGE]] : $*Refrigerator, #Refrigerator.temperature
   // XCHECK: apply [[PLUS_EQ]]([[TEMP]], [[DELTA]])
 
   // Setter
-<<<<<<< HEAD
   // XCHECK: [[FRIDGE:%[0-9]+]] = load [trivial] [[TEMP_FRIDGE]] : $*Refrigerator
-  // XCHECK: [[SETTER:%[0-9]+]] = class_method [volatile] [[HOME]] : $APPHouse, #APPHouse.fridge!setter.1.foreign
+  // XCHECK: [[SETTER:%[0-9]+]] = class_method [volatile] [[BORROWED_HOME]] : $APPHouse, #APPHouse.fridge!setter.1.foreign
   // XCHECK: [[BRIDGE_TO_FN:%[0-9]+]] = function_ref @_TFV10Appliances12Refrigerator19_bridgeToObjectiveCfT_CSo15APPRefrigerator
   // XCHECK: [[OBJC_ARG:%[0-9]+]] = apply [[BRIDGE_TO_FN]]([[FRIDGE]])
-  // XCHECK: apply [[SETTER]]([[OBJC_ARG]], [[HOME]])
-=======
-  // CHECK: [[FRIDGE:%[0-9]+]] = load [trivial] [[TEMP_FRIDGE]] : $*Refrigerator
-  // CHECK: [[SETTER:%[0-9]+]] = class_method [volatile] [[BORROWED_HOME]] : $APPHouse, #APPHouse.fridge!setter.1.foreign
-  // CHECK: [[BRIDGE_TO_FN:%[0-9]+]] = function_ref @_TFV10Appliances12Refrigerator19_bridgeToObjectiveCfT_CSo15APPRefrigerator
-  // CHECK: [[OBJC_ARG:%[0-9]+]] = apply [[BRIDGE_TO_FN]]([[FRIDGE]])
-  // CHECK: apply [[SETTER]]([[OBJC_ARG]], [[BORROWED_HOME]]) : $@convention(objc_method) (APPRefrigerator, APPHouse) -> ()
-  // CHECK: destroy_value [[OBJC_ARG]]
-  // CHECK: end_borrow [[BORROWED_HOME]] from [[HOME]]
-  // CHECK: destroy_value [[HOME]]
->>>>>>> 81ed11cc
+  // XCHECK: apply [[SETTER]]([[OBJC_ARG]], [[BORROWED_HOME]]) : $@convention(objc_method) (APPRefrigerator, APPHouse) -> ()
+  // XCHECK: destroy_value [[OBJC_ARG]]
+  // XCHECK: end_borrow [[BORROWED_HOME]] from [[HOME]]
+  // XCHECK: destroy_value [[HOME]]
   home.fridge.temperature += delta
 }